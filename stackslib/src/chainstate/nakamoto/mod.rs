// Copyright (C) 2013-2020 Blockstack PBC, a public benefit corporation
// Copyright (C) 2020-2024 Stacks Open Internet Foundation
//
// This program is free software: you can redistribute it and/or modify
// it under the terms of the GNU General Public License as published by
// the Free Software Foundation, either version 3 of the License, or
// (at your option) any later version.
//
// This program is distributed in the hope that it will be useful,
// but WITHOUT ANY WARRANTY; without even the implied warranty of
// MERCHANTABILITY or FITNESS FOR A PARTICULAR PURPOSE.  See the
// GNU General Public License for more details.
//
// You should have received a copy of the GNU General Public License
// along with this program.  If not, see <http://www.gnu.org/licenses/>.

use std::collections::{BTreeMap, HashMap, HashSet};
use std::fs;
use std::ops::{Deref, DerefMut};
use std::path::PathBuf;

use clarity::vm::ast::ASTRules;
use clarity::vm::costs::{ExecutionCost, LimitedCostTracker};
use clarity::vm::database::{BurnStateDB, ClarityDatabase};
use clarity::vm::events::StacksTransactionEvent;
use clarity::vm::types::{PrincipalData, StacksAddressExtensions, TupleData};
use clarity::vm::{ClarityVersion, SymbolicExpression, Value};
use lazy_static::{__Deref, lazy_static};
use rusqlite::types::{FromSql, FromSqlError};
use rusqlite::{params, Connection, OpenFlags, OptionalExtension, ToSql, NO_PARAMS};
use sha2::{Digest as Sha2Digest, Sha512_256};
use stacks_common::bitvec::BitVec;
use stacks_common::codec::{
    read_next, write_next, Error as CodecError, StacksMessageCodec, MAX_MESSAGE_LEN,
    MAX_PAYLOAD_LEN,
};
use stacks_common::consts::{
    FIRST_BURNCHAIN_CONSENSUS_HASH, FIRST_STACKS_BLOCK_HASH, MINER_REWARD_MATURITY,
};
use stacks_common::types::chainstate::{
    BlockHeaderHash, BurnchainHeaderHash, ConsensusHash, StacksAddress, StacksBlockId,
    StacksPrivateKey, StacksPublicKey, TrieHash, VRFSeed,
};
use stacks_common::types::{PrivateKey, StacksEpochId};
use stacks_common::util::hash::{to_hex, Hash160, MerkleHashFunc, MerkleTree, Sha512Trunc256Sum};
use stacks_common::util::retry::BoundReader;
use stacks_common::util::secp256k1::MessageSignature;
use stacks_common::util::vrf::{VRFProof, VRFPublicKey, VRF};
use stacks_common::util::{get_epoch_time_secs, sleep_ms};
use wsts::curve::point::Point;

use self::signer_set::SignerCalculation;
use super::burn::db::sortdb::{
    get_ancestor_sort_id, get_ancestor_sort_id_tx, get_block_commit_by_txid, SortitionHandle,
    SortitionHandleConn, SortitionHandleTx,
};
use super::burn::operations::{DelegateStxOp, StackStxOp, TransferStxOp};
use super::stacks::boot::{
    PoxVersions, RawRewardSetEntry, RewardSet, BOOT_TEST_POX_4_AGG_KEY_CONTRACT,
    BOOT_TEST_POX_4_AGG_KEY_FNAME, SIGNERS_MAX_LIST_SIZE, SIGNERS_NAME, SIGNERS_PK_LEN,
};
use super::stacks::db::accounts::MinerReward;
use super::stacks::db::blocks::StagingUserBurnSupport;
use super::stacks::db::{
    ChainstateTx, ClarityTx, MinerPaymentSchedule, MinerPaymentTxFees, MinerRewardInfo,
    StacksBlockHeaderTypes, StacksDBTx, StacksEpochReceipt, StacksHeaderInfo,
};
use super::stacks::events::{StacksTransactionReceipt, TransactionOrigin};
use super::stacks::{
    Error as ChainstateError, StacksBlock, StacksBlockHeader, StacksMicroblock, StacksTransaction,
    TenureChangeError, TenureChangePayload, ThresholdSignature, TransactionPayload,
};
use crate::burnchains::{Burnchain, PoxConstants, Txid};
use crate::chainstate::burn::db::sortdb::SortitionDB;
use crate::chainstate::burn::operations::{LeaderBlockCommitOp, LeaderKeyRegisterOp};
use crate::chainstate::burn::{BlockSnapshot, SortitionHash};
use crate::chainstate::coordinator::{BlockEventDispatcher, Error};
use crate::chainstate::nakamoto::signer_set::NakamotoSigners;
use crate::chainstate::nakamoto::tenure::NAKAMOTO_TENURES_SCHEMA;
use crate::chainstate::stacks::address::PoxAddress;
use crate::chainstate::stacks::boot::{POX_4_NAME, SIGNERS_UPDATE_STATE};
use crate::chainstate::stacks::db::{DBConfig as ChainstateConfig, StacksChainState};
use crate::chainstate::stacks::index::marf::MarfConnection;
use crate::chainstate::stacks::{
    TenureChangeCause, MINER_BLOCK_CONSENSUS_HASH, MINER_BLOCK_HEADER_HASH,
};
use crate::clarity::vm::clarity::{ClarityConnection, TransactionConnection};
use crate::clarity_vm::clarity::{
    ClarityInstance, ClarityTransactionConnection, Error as ClarityError, PreCommitClarityBlock,
};
use crate::clarity_vm::database::SortitionDBRef;
use crate::core::BOOT_BLOCK_HASH;
use crate::net::stackerdb::StackerDBConfig;
use crate::net::Error as net_error;
use crate::util_lib::boot;
use crate::util_lib::boot::boot_code_id;
use crate::util_lib::db::{
    query_int, query_row, query_row_panic, query_rows, sqlite_open, tx_begin_immediate, u64_to_sql,
    DBConn, Error as DBError, FromRow,
};
use crate::{chainstate, monitoring};

pub mod coordinator;
pub mod miner;
pub mod signer_set;
<<<<<<< HEAD
pub mod test_signers;
=======
pub mod staging_blocks;
pub mod tenure;
>>>>>>> 4d880f51
#[cfg(test)]
pub mod tests;

pub use self::staging_blocks::{
    NakamotoStagingBlocksConn, NakamotoStagingBlocksConnRef, NakamotoStagingBlocksTx,
};

pub const NAKAMOTO_BLOCK_VERSION: u8 = 0;

define_named_enum!(HeaderTypeNames {
    Nakamoto("nakamoto"),
    Epoch2("epoch2"),
});

impl ToSql for HeaderTypeNames {
    fn to_sql(&self) -> rusqlite::Result<rusqlite::types::ToSqlOutput<'_>> {
        self.get_name_str().to_sql()
    }
}

impl FromSql for HeaderTypeNames {
    fn column_result(value: rusqlite::types::ValueRef<'_>) -> rusqlite::types::FromSqlResult<Self> {
        Self::lookup_by_name(value.as_str()?).ok_or_else(|| FromSqlError::InvalidType)
    }
}

lazy_static! {
    pub static ref FIRST_STACKS_BLOCK_ID: StacksBlockId = StacksBlockId::new(&FIRST_BURNCHAIN_CONSENSUS_HASH, &FIRST_STACKS_BLOCK_HASH);

    pub static ref NAKAMOTO_CHAINSTATE_SCHEMA_1: Vec<String> = vec![
    r#"
    -- Table for storing calculated reward sets. This must be in the Chainstate DB because calculation occurs
    --   during block processing.
    CREATE TABLE nakamoto_reward_sets (
                     index_block_hash TEXT NOT NULL,
                     reward_set TEXT NOT NULL,
                     PRIMARY KEY (index_block_hash)
    );"#.into(),
    NAKAMOTO_TENURES_SCHEMA.into(),
    r#"
      -- Table for Nakamoto block headers
      CREATE TABLE nakamoto_block_headers (
          -- The following fields all correspond to entries in the StacksHeaderInfo struct
                     block_height INTEGER NOT NULL,
                     -- root hash of the internal, not-consensus-critical MARF that allows us to track chainstate/fork metadata
                     index_root TEXT NOT NULL,
                     -- burn header hash corresponding to the consensus hash (NOT guaranteed to be unique, since we can 
                     --    have 2+ blocks per burn block if there's a PoX fork)
                     burn_header_hash TEXT NOT NULL,
                     -- height of the burnchain block header that generated this consensus hash
                     burn_header_height INT NOT NULL,
                     -- timestamp from burnchain block header that generated this consensus hash
                     burn_header_timestamp INT NOT NULL,
                     -- size of this block, in bytes.
                     -- encoded as TEXT for compatibility
                     block_size TEXT NOT NULL,
          -- The following fields all correspond to entries in the NakamotoBlockHeader struct
                     version INTEGER NOT NULL,
                     -- this field is the total number of blocks in the chain history (including this block)
                     chain_length INTEGER NOT NULL,
                     -- this field is the total amount of BTC spent in the chain history (including this block)
                     burn_spent INTEGER NOT NULL,
                     -- the consensus hash of the burnchain block that selected this block's miner's block-commit
                     consensus_hash TEXT NOT NULL,
                     -- the parent StacksBlockId
                     parent_block_id TEXT NOT NULL,
                     -- Merkle root of a Merkle tree constructed out of all the block's transactions
                     tx_merkle_root TEXT NOT NULL,
                     -- root hash of the Stacks chainstate MARF
                     state_index_root TEXT NOT NULL,
                     -- miner's signature over the block
                     miner_signature TEXT NOT NULL,
                     -- signers' signature over the block
                     signer_signature TEXT NOT NULL,
                     -- bitvec capturing stacker participation in signature
                     signer_bitvec TEXT NOT NULL,
          -- The following fields are not part of either the StacksHeaderInfo struct
          --   or its contained NakamotoBlockHeader struct, but are used for querying
                     -- what kind of header this is (nakamoto or stacks 2.x)
                     header_type TEXT NOT NULL,
                     -- hash of the block
                     block_hash TEXT NOT NULL,
                     -- index_block_hash is the hash of the block hash and consensus hash of the burn block that selected it, 
                     -- and is guaranteed to be globally unique (across all Stacks forks and across all PoX forks).
                     -- index_block_hash is the block hash fed into the MARF index.
                     index_block_hash TEXT NOT NULL,
                     -- the ExecutionCost of the block
                     cost TEXT NOT NULL,
                     -- the total cost up to and including this block in the current tenure
                     total_tenure_cost TEXT NOT NULL,
                     -- this field is true if this is the first block of a new tenure
                     tenure_changed INTEGER NOT NULL,
                     -- this field tracks the total tx fees so far in this tenure. it is a text-serialized u128
                     tenure_tx_fees TEXT NOT NULL,
                     -- nakamoto block's VRF proof, if this is a tenure-start block
                     vrf_proof TEXT,

              PRIMARY KEY(consensus_hash,block_hash)
          );
          CREATE INDEX nakamoto_block_headers_by_consensus_hash ON nakamoto_block_headers(consensus_hash);
    "#.into(),
        format!(
            r#"ALTER TABLE payments
               ADD COLUMN schedule_type TEXT NOT NULL DEFAULT "{}";
            "#,
            HeaderTypeNames::Epoch2.get_name_str()),
        r#"
        UPDATE db_config SET version = "4";
        "#.into(),
    ];
}

/// Matured miner reward schedules
#[derive(Debug, Clone)]
pub struct MaturedMinerPaymentSchedules {
    /// miners whose rewards matured
    pub latest_miners: Vec<MinerPaymentSchedule>,
    /// parent to be paid (epoch2 only)
    pub parent_miner: MinerPaymentSchedule,
}

impl MaturedMinerPaymentSchedules {
    pub fn genesis(mainnet: bool) -> Self {
        Self {
            latest_miners: vec![],
            parent_miner: MinerPaymentSchedule::genesis(mainnet),
        }
    }
}

/// Calculated matured miner rewards, from scheduled rewards
#[derive(Debug, Clone)]
pub struct MaturedMinerRewards {
    /// this block's reward recipient
    /// NOTE: in epoch2, if a PoisonMicroblock report was successful, then the recipient is the
    /// reporter, not the miner.
    pub recipient: MinerReward,
    /// the parent block's reward.
    /// this is all of the fees they accumulated during their tenure.
    pub parent_reward: MinerReward,
    /// metadata about the block miner's reward
    pub reward_info: MinerRewardInfo,
}

impl MaturedMinerRewards {
    /// Get the list of miner rewards this struct represents
    pub fn consolidate(&self) -> Vec<MinerReward> {
        let mut ret = vec![];
        ret.push(self.recipient.clone());
        ret.push(self.parent_reward.clone());
        ret
    }
}

/// Result of preparing to produce or validate a block
pub struct SetupBlockResult<'a, 'b> {
    /// Handle to the ClarityVM
    pub clarity_tx: ClarityTx<'a, 'b>,
    /// Transaction receipts from any Stacks-on-Bitcoin transactions and epoch transition events
    pub tx_receipts: Vec<StacksTransactionReceipt>,
    /// Miner rewards that can be paid now
    pub matured_miner_rewards_opt: Option<MaturedMinerRewards>,
    /// Epoch in which this block was set up
    pub evaluated_epoch: StacksEpochId,
    /// Whether or not we applied an epoch transition in this block
    pub applied_epoch_transition: bool,
    /// stack-stx Stacks-on-Bitcoin txs
    pub burn_stack_stx_ops: Vec<StackStxOp>,
    /// transfer-stx Stacks-on-Bitcoin txs
    pub burn_transfer_stx_ops: Vec<TransferStxOp>,
    /// delegate-stx Stacks-on-Bitcoin txs
    pub burn_delegate_stx_ops: Vec<DelegateStxOp>,
    /// STX auto-unlock events from PoX
    pub auto_unlock_events: Vec<StacksTransactionEvent>,
    /// Result of a signer set calculation if one occurred
    pub signer_set_calc: Option<SignerCalculation>,
}

#[derive(Debug, Clone, PartialEq, Serialize, Deserialize)]
pub struct NakamotoBlockHeader {
    pub version: u8,
    /// The total number of StacksBlock and NakamotoBlocks preceding
    /// this block in this block's history.
    pub chain_length: u64,
    /// Total amount of BTC spent producing the sortition that
    /// selected this block's miner.
    pub burn_spent: u64,
    /// The consensus hash of the burnchain block that selected this tenure.  The consensus hash
    /// uniquely identifies this tenure, including across all Bitcoin forks.
    pub consensus_hash: ConsensusHash,
    /// The index block hash of the immediate parent of this block.
    /// This is the hash of the parent block's hash and consensus hash.
    pub parent_block_id: StacksBlockId,
    /// The root of a SHA512/256 merkle tree over all this block's
    /// contained transactions
    pub tx_merkle_root: Sha512Trunc256Sum,
    /// The MARF trie root hash after this block has been processed
    pub state_index_root: TrieHash,
    /// Recoverable ECDSA signature from the tenure's miner.
    pub miner_signature: MessageSignature,
    /// Schnorr signature over the block header from the signer set active during the tenure.
    pub signer_signature: ThresholdSignature,
    /// A bitvec which represents the signers that participated in this block signature.
    /// The maximum number of entries in the bitvec is 4000.
    pub signer_bitvec: BitVec<4000>,
}

impl FromRow<NakamotoBlockHeader> for NakamotoBlockHeader {
    fn from_row(row: &rusqlite::Row) -> Result<NakamotoBlockHeader, DBError> {
        let version = row.get("version")?;
        let chain_length_i64: i64 = row.get("chain_length")?;
        let chain_length = chain_length_i64
            .try_into()
            .map_err(|_| DBError::ParseError)?;
        let burn_spent_i64: i64 = row.get("burn_spent")?;
        let burn_spent = burn_spent_i64.try_into().map_err(|_| DBError::ParseError)?;
        let consensus_hash = row.get("consensus_hash")?;
        let parent_block_id = row.get("parent_block_id")?;
        let tx_merkle_root = row.get("tx_merkle_root")?;
        let state_index_root = row.get("state_index_root")?;
        let signer_signature = row.get("signer_signature")?;
        let miner_signature = row.get("miner_signature")?;
        let signer_bitvec = row.get("signer_bitvec")?;

        Ok(NakamotoBlockHeader {
            version,
            chain_length,
            burn_spent,
            consensus_hash,
            parent_block_id,
            tx_merkle_root,
            state_index_root,
            signer_signature,
            miner_signature,
            signer_bitvec,
        })
    }
}

#[derive(Debug, Clone, PartialEq, Serialize, Deserialize)]
pub struct NakamotoBlock {
    pub header: NakamotoBlockHeader,
    pub txs: Vec<StacksTransaction>,
}

pub struct NakamotoChainState;

impl StacksMessageCodec for NakamotoBlockHeader {
    fn consensus_serialize<W: std::io::Write>(&self, fd: &mut W) -> Result<(), CodecError> {
        write_next(fd, &self.version)?;
        write_next(fd, &self.chain_length)?;
        write_next(fd, &self.burn_spent)?;
        write_next(fd, &self.consensus_hash)?;
        write_next(fd, &self.parent_block_id)?;
        write_next(fd, &self.tx_merkle_root)?;
        write_next(fd, &self.state_index_root)?;
        write_next(fd, &self.miner_signature)?;
        write_next(fd, &self.signer_signature)?;
        write_next(fd, &self.signer_bitvec)?;

        Ok(())
    }

    fn consensus_deserialize<R: std::io::Read>(fd: &mut R) -> Result<Self, CodecError> {
        Ok(NakamotoBlockHeader {
            version: read_next(fd)?,
            chain_length: read_next(fd)?,
            burn_spent: read_next(fd)?,
            consensus_hash: read_next(fd)?,
            parent_block_id: read_next(fd)?,
            tx_merkle_root: read_next(fd)?,
            state_index_root: read_next(fd)?,
            miner_signature: read_next(fd)?,
            signer_signature: read_next(fd)?,
            signer_bitvec: read_next(fd)?,
        })
    }
}

impl NakamotoBlockHeader {
    /// Calculate the message digest for miners to sign.
    /// This includes all fields _except_ the signatures.
    pub fn miner_signature_hash(&self) -> Sha512Trunc256Sum {
        self.miner_signature_hash_inner()
            .expect("BUG: failed to calculate miner signature hash")
    }

    /// Calculate the message digest for signers to sign.
    /// This includes all fields _except_ the signer signature.
    pub fn signer_signature_hash(&self) -> Sha512Trunc256Sum {
        self.signer_signature_hash_inner()
            .expect("BUG: failed to calculate signer signature hash")
    }

    /// Inner calculation of the message digest for miners to sign.
    /// This includes all fields _except_ the signatures.
    fn miner_signature_hash_inner(&self) -> Result<Sha512Trunc256Sum, CodecError> {
        let mut hasher = Sha512_256::new();
        let fd = &mut hasher;
        write_next(fd, &self.version)?;
        write_next(fd, &self.chain_length)?;
        write_next(fd, &self.burn_spent)?;
        write_next(fd, &self.consensus_hash)?;
        write_next(fd, &self.parent_block_id)?;
        write_next(fd, &self.tx_merkle_root)?;
        write_next(fd, &self.state_index_root)?;
        Ok(Sha512Trunc256Sum::from_hasher(hasher))
    }

    /// Inner calculation of the message digest for stackers to sign.
    /// This includes all fields _except_ the stacker signature.
    fn signer_signature_hash_inner(&self) -> Result<Sha512Trunc256Sum, CodecError> {
        let mut hasher = Sha512_256::new();
        let fd = &mut hasher;
        write_next(fd, &self.version)?;
        write_next(fd, &self.chain_length)?;
        write_next(fd, &self.burn_spent)?;
        write_next(fd, &self.consensus_hash)?;
        write_next(fd, &self.parent_block_id)?;
        write_next(fd, &self.tx_merkle_root)?;
        write_next(fd, &self.state_index_root)?;
        write_next(fd, &self.miner_signature)?;
        write_next(fd, &self.signer_bitvec)?;
        Ok(Sha512Trunc256Sum::from_hasher(hasher))
    }

    pub fn recover_miner_pk(&self) -> Option<StacksPublicKey> {
        let signed_hash = self.miner_signature_hash();
        let recovered_pk =
            StacksPublicKey::recover_to_pubkey(signed_hash.bits(), &self.miner_signature).ok()?;

        Some(recovered_pk)
    }

    pub fn block_hash(&self) -> BlockHeaderHash {
        BlockHeaderHash::from_serializer(self)
            .expect("BUG: failed to serialize block header hash struct")
    }

    pub fn block_id(&self) -> StacksBlockId {
        StacksBlockId::new(&self.consensus_hash, &self.block_hash())
    }

    pub fn is_first_mined(&self) -> bool {
        self.parent_block_id == StacksBlockId::first_mined()
    }

    /// Sign the block header by the miner
    pub fn sign_miner(&mut self, privk: &StacksPrivateKey) -> Result<(), ChainstateError> {
        let sighash = self.miner_signature_hash().0;
        let sig = privk
            .sign(&sighash)
            .map_err(|se| net_error::SigningError(se.to_string()))?;
        self.miner_signature = sig;
        Ok(())
    }

    /// Make an "empty" header whose block data needs to be filled in.
    /// This is used by the miner code.
    pub fn from_parent_empty(
        chain_length: u64,
        burn_spent: u64,
        consensus_hash: ConsensusHash,
        parent_block_id: StacksBlockId,
    ) -> NakamotoBlockHeader {
        NakamotoBlockHeader {
            version: NAKAMOTO_BLOCK_VERSION,
            chain_length,
            burn_spent,
            consensus_hash,
            parent_block_id,
            tx_merkle_root: Sha512Trunc256Sum([0u8; 32]),
            state_index_root: TrieHash([0u8; 32]),
            miner_signature: MessageSignature::empty(),
            signer_signature: ThresholdSignature::empty(),
            signer_bitvec: BitVec::zeros(1).expect("BUG: bitvec of length-1 failed to construct"),
        }
    }

    /// Make a completely empty header
    pub fn empty() -> NakamotoBlockHeader {
        NakamotoBlockHeader {
            version: 0,
            chain_length: 0,
            burn_spent: 0,
            consensus_hash: ConsensusHash([0u8; 20]),
            parent_block_id: StacksBlockId([0u8; 32]),
            tx_merkle_root: Sha512Trunc256Sum([0u8; 32]),
            state_index_root: TrieHash([0u8; 32]),
            miner_signature: MessageSignature::empty(),
            signer_signature: ThresholdSignature::empty(),
            signer_bitvec: BitVec::zeros(1).expect("BUG: bitvec of length-1 failed to construct"),
        }
    }

    /// Make a genesis header (testing only)
    pub fn genesis() -> NakamotoBlockHeader {
        NakamotoBlockHeader {
            version: 0,
            chain_length: 0,
            burn_spent: 0,
            consensus_hash: FIRST_BURNCHAIN_CONSENSUS_HASH.clone(),
            parent_block_id: StacksBlockId(BOOT_BLOCK_HASH.0.clone()),
            tx_merkle_root: Sha512Trunc256Sum([0u8; 32]),
            state_index_root: TrieHash([0u8; 32]),
            miner_signature: MessageSignature::empty(),
            signer_signature: ThresholdSignature::empty(),
            signer_bitvec: BitVec::zeros(1).expect("BUG: bitvec of length-1 failed to construct"),
        }
    }
}

impl NakamotoBlock {
    /// Find all positionally-valid tenure changes in this block.
    /// They must be the first transactions.
    /// Return their indexes into self.txs
    fn find_tenure_changes(&self) -> Vec<usize> {
        let mut ret = vec![];
        for (i, tx) in self.txs.iter().enumerate() {
            if let TransactionPayload::TenureChange(..) = &tx.payload {
                ret.push(i);
            } else {
                break;
            }
        }
        ret
    }

    pub fn is_first_mined(&self) -> bool {
        self.header.is_first_mined()
    }

    /// Get the tenure-change transaction in Nakamoto.
    /// If it's present, then it's the first transaction (i.e. tx 0).
    /// NOTE: this does _not_ return a tenure-extend transaction payload.
    pub fn get_tenure_change_tx_payload(&self) -> Option<&TenureChangePayload> {
        if self.is_wellformed_tenure_start_block() != Ok(true) {
            // no tenure-change, or invalid
            return None;
        }

        // if it exists, it's the first
        self.txs.get(0).and_then(|tx| {
            if let TransactionPayload::TenureChange(ref tc) = &tx.payload {
                Some(tc)
            } else {
                None
            }
        })
    }

    /// Get the tenure-extend transaction in Nakamoto.
    /// If it's present, then it's the first transaction (i.e. tx 0)
    /// NOTE: this does _not_ return a tenure-change transaction payload.
    pub fn get_tenure_extend_tx_payload(&self) -> Option<&TenureChangePayload> {
        if self.is_wellformed_tenure_extend_block() != Ok(true) {
            // no tenure-extend, or invalid
            return None;
        }

        // if it exists, it's the first
        self.txs.get(0).and_then(|tx| {
            if let TransactionPayload::TenureChange(ref tc) = &tx.payload {
                Some(tc)
            } else {
                None
            }
        })
    }

    /// Get the tenure-change or tenure-extend transaction in Nakamoto, if it exists.
    /// At most one will exist.
    pub fn get_tenure_tx_payload(&self) -> Option<&TenureChangePayload> {
        if let Some(payload) = self.get_tenure_change_tx_payload() {
            return Some(payload);
        }
        if let Some(payload) = self.get_tenure_extend_tx_payload() {
            return Some(payload);
        }
        return None;
    }

    /// Get the coinbase transaction in Nakamoto.
    /// It's the first non-TenureChange transaction (i.e. tx 1)
    pub fn get_coinbase_tx(&self) -> Option<&StacksTransaction> {
        if self.is_wellformed_tenure_start_block() != Ok(true) {
            // not a tenure-change block, or invalid
            return None;
        }

        // there is one coinbase.
        // go find it.
        self.txs
            .iter()
            .find(|tx| matches!(tx.payload, TransactionPayload::Coinbase(..)))
    }

    /// Get the VRF proof from this block.
    /// It's Some(..) only if there's a coinbase
    pub fn get_vrf_proof(&self) -> Option<&VRFProof> {
        self.get_coinbase_tx()
            .map(|coinbase_tx| {
                if let TransactionPayload::Coinbase(_, _, vrf_proof) = &coinbase_tx.payload {
                    vrf_proof.as_ref()
                } else {
                    // actually unreachable
                    None
                }
            })
            .flatten()
    }

    /// Try to get the first transaction in the block as a tenure-change
    /// Return Some(tenure-change-payload) if it's a tenure change
    /// Return None if not
    fn try_get_tenure_change_payload(&self) -> Option<&TenureChangePayload> {
        if self.txs.len() == 0 {
            return None;
        }
        if let TransactionPayload::TenureChange(ref tc) = &self.txs[0].payload {
            Some(tc)
        } else {
            None
        }
    }

    /// Determine if this is a well-formed tenure-extend block.
    /// * It has exactly one TenureChange, and it does _not_ require a sortiton (it's `cause` is
    /// `Extended`)
    /// * Its consensus hash and previous consensus hash values point to this block.
    /// * There is no coinbase
    /// * There are no other TenureChange transactions
    ///
    /// Returns Ok(true) if the above are true
    /// Returns Ok(false) if it is not a tenure-extend block
    /// Returns Err(()) if this block cannot be a valid block
    pub fn is_wellformed_tenure_extend_block(&self) -> Result<bool, ()> {
        // find coinbases
        let has_coinbase = self
            .txs
            .iter()
            .find(|tx| matches!(&tx.payload, TransactionPayload::Coinbase(..)))
            .is_some();

        if has_coinbase {
            // can't be
            return Ok(false);
        }

        // find all tenure changes, even if they're not sortition-induced
        let tenure_change_positions = self
            .txs
            .iter()
            .enumerate()
            .filter_map(|(i, tx)| {
                if let TransactionPayload::TenureChange(..) = &tx.payload {
                    Some(i)
                } else {
                    None
                }
            })
            .collect::<Vec<_>>();

        if tenure_change_positions.len() == 0 {
            return Ok(false);
        }

        if tenure_change_positions.len() > 1 {
            // invalid
            warn!(
                "Invalid block -- {} tenure txs",
                tenure_change_positions.len()
            );
            return Err(());
        }

        let Some(tc_payload) = self.try_get_tenure_change_payload() else {
            warn!("Invalid block -- tx at index 0 is not a tenure tx",);
            return Err(());
        };
        if tc_payload.cause != TenureChangeCause::Extended {
            // not a tenure-extend, and can't be valid since all other tenure-change types require
            // a coinbase (which is not present)
            warn!("Invalid block -- tenure tx cause is not an extension");
            return Err(());
        }

        if tc_payload.previous_tenure_end != self.header.parent_block_id {
            // discontinuous
            warn!(
                "Invalid block -- discontiguous";
                "previosu_tenure_end" => %tc_payload.previous_tenure_end,
                "parent_block_id" => %self.header.parent_block_id
            );
            return Err(());
        }

        if tc_payload.tenure_consensus_hash != self.header.consensus_hash
            || tc_payload.prev_tenure_consensus_hash != self.header.consensus_hash
        {
            // tenure-extends don't change the current miner
            warn!(
                "Invalid block -- tenure extend tx must have the same consensus hash and previous consensus hash as the block header";
                "tenure_consensus_hash" => %tc_payload.tenure_consensus_hash,
                "prev_tenure_consensus_hash" => %tc_payload.prev_tenure_consensus_hash,
                "consensus_hash" => %self.header.consensus_hash,
            );
            return Err(());
        }

        Ok(true)
    }

    /// Determine if this is a well-formed first block in a tenure.
    /// * It has exactly one TenureChange, and it requires a sortition and points to the parent of
    /// this block (this checks `cause` and `previous_tenure_end`)
    /// * It then has a Nakamoto coinbase
    /// * Coinbases and TenureChanges do not occur anywhere else
    ///
    /// Returns Ok(true) if the above are true
    /// Returns Ok(false) if this is not a tenure-start block
    /// Returns Err(()) if this block cannot be a valid block
    pub fn is_wellformed_tenure_start_block(&self) -> Result<bool, ()> {
        // sanity check -- this may contain no coinbases or tenure-changes
        let coinbase_positions = self
            .txs
            .iter()
            .enumerate()
            .filter_map(|(i, tx)| {
                if let TransactionPayload::Coinbase(..) = &tx.payload {
                    Some(i)
                } else {
                    None
                }
            })
            .collect::<Vec<_>>();

        // find all tenure changes, even if they're not sortition-induced
        let tenure_change_positions = self
            .txs
            .iter()
            .enumerate()
            .filter_map(|(i, tx)| {
                if let TransactionPayload::TenureChange(..) = &tx.payload {
                    Some(i)
                } else {
                    None
                }
            })
            .collect::<Vec<_>>();

        if coinbase_positions.len() == 0 && tenure_change_positions.len() == 0 {
            // can't be a first block in a tenure
            return Ok(false);
        }

        if coinbase_positions.len() > 1 || tenure_change_positions.len() > 1 {
            // never valid to have more than one of each
            warn!(
                "Invalid block -- have {} coinbases and {} tenure txs",
                coinbase_positions.len(),
                tenure_change_positions.len()
            );
            return Err(());
        }

        if coinbase_positions.len() == 1 && tenure_change_positions.len() == 0 {
            // coinbase unaccompanied by a tenure change
            warn!("Invalid block -- have coinbase without tenure change");
            return Err(());
        }

        if coinbase_positions.len() == 0 && tenure_change_positions.len() == 1 {
            // this is possibly a block with a tenure-extend transaction.
            // It must be the first tx
            if tenure_change_positions[0] != 0 {
                // wrong position
                warn!(
                    "Invalid block -- tenure change positions = {:?}, expected [0]",
                    &tenure_change_positions,
                );
                return Err(());
            }

            // must be a non-sortition-triggered tenure change
            let TransactionPayload::TenureChange(tc_payload) = &self.txs[0].payload else {
                // this transaction is not a tenure change
                // (should be unreachable)
                warn!("Invalid block -- first transaction is not a tenure change");
                return Err(());
            };

            if tc_payload.cause.expects_sortition() {
                // not valid
                warn!("Invalid block -- no coinbase, but tenure change expects sortition");
                return Err(());
            }

            // not a tenure-start block, but syntactically valid w.r.t. tenure changes
            return Ok(false);
        }

        // have both a coinbase and a tenure-change
        let coinbase_idx = 1;
        let tc_idx = 0;
        if coinbase_positions[0] != coinbase_idx && tenure_change_positions[0] != tc_idx {
            // invalid -- expect exactly one sortition-induced tenure change and exactly one coinbase expected,
            // and the tenure change must be the first transaction and the coinbase must be the second transaction
            warn!("Invalid block -- coinbase and/or tenure change txs are in the wrong position -- ({:?}, {:?}) != [{}], [{}]", &coinbase_positions, &tenure_change_positions, coinbase_idx, tc_idx);
            return Err(());
        }
        let Some(tc_payload) = self.try_get_tenure_change_payload() else {
            warn!("Invalid block -- tx at index 0 is not a tenure tx",);
            return Err(());
        };
        if !tc_payload.cause.expects_sortition() {
            // the only tenure change allowed in a block with a coinbase is a sortition-triggered
            // tenure change
            warn!("Invalid block -- tenure change does not expect a sortition");
            return Err(());
        }
        if tc_payload.previous_tenure_end != self.header.parent_block_id {
            // discontinuous
            warn!(
                "Invalid block -- discontiguous -- {} != {}",
                &tc_payload.previous_tenure_end, &self.header.parent_block_id
            );
            return Err(());
        }

        // must be a Nakamoto coinbase
        let TransactionPayload::Coinbase(_, _, vrf_proof_opt) = &self.txs[coinbase_idx].payload
        else {
            // this transaction is not a coinbase (but this should be unreachable)
            warn!(
                "Invalid block -- tx index {} is not a coinbase",
                coinbase_idx
            );
            return Err(());
        };
        if vrf_proof_opt.is_none() {
            // not a Nakamoto coinbase
            warn!("Invalid block -- no VRF proof in coinbase");
            return Err(());
        }

        return Ok(true);
    }

    /// Verify that the VRF seed of this block's block-commit is the hash of the parent tenure's
    /// VRF seed.
    pub fn validate_vrf_seed(
        &self,
        sortdb_conn: &Connection,
        chainstate_conn: &Connection,
        block_commit: &LeaderBlockCommitOp,
    ) -> Result<(), ChainstateError> {
        // the block-commit from the miner who created this coinbase must have a VRF seed that
        // is the hash of the parent tenure's VRF proof.
        let parent_vrf_proof = NakamotoChainState::get_parent_vrf_proof(
            chainstate_conn,
            sortdb_conn,
            &self.header.consensus_hash,
            &block_commit.txid,
        )?;
        if !block_commit.new_seed.is_from_proof(&parent_vrf_proof) {
            warn!("Invalid Nakamoto block-commit: seed does not match parent VRF proof";
                  "block_id" => %self.block_id(),
                  "commit_seed" => %block_commit.new_seed,
                  "proof_seed" => %VRFSeed::from_proof(&parent_vrf_proof),
                  "parent_vrf_proof" => %parent_vrf_proof.to_hex(),
                  "block_commit" => format!("{:?}", &block_commit)
            );
            return Err(ChainstateError::InvalidStacksBlock(
                "Invalid Nakamoto block: bad VRF proof".into(),
            ));
        }
        Ok(())
    }

    pub fn block_id(&self) -> StacksBlockId {
        self.header.block_id()
    }

    /// Get the miner's public key hash160 from this signature
    pub(crate) fn recover_miner_pubkh(&self) -> Result<Hash160, ChainstateError> {
        let recovered_miner_pubk = self.header.recover_miner_pk().ok_or_else(|| {
            warn!(
                "Nakamoto Stacks block downloaded with unrecoverable miner public key";
                "block_hash" => %self.header.block_hash(),
                "block_id" => %self.header.block_id(),
            );
            return ChainstateError::InvalidStacksBlock("Unrecoverable miner public key".into());
        })?;

        let recovered_miner_hash160 = Hash160::from_node_public_key(&recovered_miner_pubk);
        Ok(recovered_miner_hash160)
    }

    /// Verify the miner signature over this block.
    pub(crate) fn check_miner_signature(
        &self,
        miner_pubkey_hash160: &Hash160,
    ) -> Result<(), ChainstateError> {
        let recovered_miner_hash160 = self.recover_miner_pubkh()?;
        if &recovered_miner_hash160 != miner_pubkey_hash160 {
            warn!(
                "Nakamoto Stacks block signature mismatch: {recovered_miner_hash160} != {miner_pubkey_hash160} from leader-key";
                "block_hash" => %self.header.block_hash(),
                "block_id" => %self.header.block_id(),
            );
            return Err(ChainstateError::InvalidStacksBlock(
                "Invalid miner signature".into(),
            ));
        }

        Ok(())
    }

    /// Verify that if this block has a tenure-change, that it is consistent with our header's
    /// consensus_hash and miner_signature.  If there is no tenure change tx in this block, then
    /// this is a no-op.
    ///
    /// This check applies to both tenure-changes and tenure-extends
    pub(crate) fn check_tenure_tx(&self) -> Result<(), ChainstateError> {
        // If this block has a tenure-change, then verify that the miner public key is the same as
        // the leader key.  This is required for all tenure-change causes.
        let Some(tc_payload) = self.get_tenure_tx_payload() else {
            return Ok(());
        };

        // in all cases, the miner public key must match that of the tenure change
        let recovered_miner_hash160 = self.recover_miner_pubkh()?;
        if tc_payload.pubkey_hash != recovered_miner_hash160 {
            warn!(
                "Invalid tenure-change transaction -- bad miner pubkey hash160";
                "block_hash" => %self.header.block_hash(),
                "block_id" => %self.header.block_id(),
                "pubkey_hash" => %tc_payload.pubkey_hash,
                "recovered_miner_hash160" => %recovered_miner_hash160
            );
            return Err(ChainstateError::InvalidStacksBlock(
                "Invalid tenure change -- bad miner pubkey hash160".into(),
            ));
        }

        // in all cases, the tenure change's consensus hash must match the block's consensus
        // hash
        if tc_payload.tenure_consensus_hash != self.header.consensus_hash {
            warn!(
                "Invalid tenure-change transaction -- bad consensus hash";
                "block_hash" => %self.header.block_hash(),
                "block_id" => %self.header.block_id(),
                "consensus_hash" => %self.header.consensus_hash,
                "tc_payload.tenure_consensus_hash" => %tc_payload.tenure_consensus_hash
            );
            return Err(ChainstateError::InvalidStacksBlock(
                "Invalid tenure change -- bad consensus hash".into(),
            ));
        }

        Ok(())
    }

    /// Verify that if this block has a coinbase, that its VRF proof is consistent with the leader
    /// public key's VRF key. If there is no coinbase tx, then this is a no-op.
    pub(crate) fn check_coinbase_tx(
        &self,
        leader_vrf_key: &VRFPublicKey,
        sortition_hash: &SortitionHash,
    ) -> Result<(), ChainstateError> {
        // If this block has a coinbase, then verify that its VRF proof was generated by this
        // block's miner.  We'll verify that the seed of this block-commit was generated from the
        // parnet tenure's VRF proof via the `validate_vrf_seed()` method, which requires that we
        // already have the parent block.
        if let Some(coinbase_tx) = self.get_coinbase_tx() {
            let (_, _, vrf_proof_opt) = coinbase_tx
                .try_as_coinbase()
                .expect("FATAL: `get_coinbase_tx()` did not return a coinbase");
            let vrf_proof = vrf_proof_opt.ok_or(ChainstateError::InvalidStacksBlock(
                "Nakamoto coinbase must have a VRF proof".into(),
            ))?;

            // this block's VRF proof must have ben generated from the last sortition's sortition
            // hash (which includes the last commit's VRF seed)
            let valid = match VRF::verify(leader_vrf_key, vrf_proof, sortition_hash.as_bytes()) {
                Ok(v) => v,
                Err(e) => {
                    warn!(
                        "Invalid Stacks block header {}: failed to verify VRF proof: {}",
                        self.header.block_hash(),
                        e
                    );
                    false
                }
            };

            if !valid {
                warn!("Invalid Nakamoto block: leader VRF key did not produce a valid proof";
                      "block_id" => %self.block_id(),
                      "leader_public_key" => %leader_vrf_key.to_hex(),
                      "sortition_hash" => %sortition_hash
                );
                return Err(ChainstateError::InvalidStacksBlock(
                    "Invalid Nakamoto block: leader VRF key did not produce a valid proof".into(),
                ));
            }
        }
        Ok(())
    }

    /// Validate this Nakamoto block header against burnchain state.
    /// Used to determine whether or not we'll keep a block around (even if we don't yet have its parent).
    ///
    /// Arguments
    /// -- `tenure_burn_chain_tip` is the BlockSnapshot containing the block-commit for this block's
    /// tenure.  It is not always the tip of the burnchain.
    /// -- `expected_burn` is the total number of burnchain tokens spent
    /// -- `leader_key` is the miner's leader key registration transaction
    ///
    /// Verifies the following:
    /// -- (self.header.consensus_hash) that this block falls into this block-commit's tenure
    /// -- (self.header.burn_spent) that this block's burn total matches `burn_tip`'s total burn
    /// -- (self.header.miner_signature) that this miner signed this block
    /// -- if this block has a tenure change, then it's consistent with the miner's public key and
    /// self.header.consensus_hash
    /// -- if this block has a coinbase, then that it's VRF proof was generated by this miner
    pub fn validate_against_burnchain(
        &self,
        tenure_burn_chain_tip: &BlockSnapshot,
        expected_burn: u64,
        leader_key: &LeaderKeyRegisterOp,
    ) -> Result<(), ChainstateError> {
        // this block's consensus hash must match the sortition that selected it
        if tenure_burn_chain_tip.consensus_hash != self.header.consensus_hash {
            warn!("Invalid Nakamoto block: consensus hash does not match sortition";
                  "consensus_hash" => %self.header.consensus_hash,
                  "sortition.consensus_hash" => %tenure_burn_chain_tip.consensus_hash
            );
            return Err(ChainstateError::InvalidStacksBlock(
                "Invalid Nakamoto block: invalid consensus hash".into(),
            ));
        }

        // this block must commit to all of the work seen so far
        if self.header.burn_spent != expected_burn {
            warn!("Invalid Nakamoto block header: invalid total burns";
                  "header.burn_spent" => self.header.burn_spent,
                  "expected_burn" => expected_burn,
            );
            return Err(ChainstateError::InvalidStacksBlock(
                "Invalid Nakamoto block: invalid total burns".into(),
            ));
        }

        // miner must have signed this block
        let miner_pubkey_hash160 = leader_key
            .interpret_nakamoto_signing_key()
            .ok_or(ChainstateError::NoSuchBlockError)
            .map_err(|e| {
                warn!(
                    "Leader key did not contain a hash160 of the miner signing public key";
                    "leader_key" => ?leader_key,
                );
                e
            })?;

        self.check_miner_signature(&miner_pubkey_hash160)?;
        self.check_tenure_tx()?;
        self.check_coinbase_tx(
            &leader_key.public_key,
            &tenure_burn_chain_tip.sortition_hash,
        )?;

        // not verified by this method:
        // * chain_length       (need parent block header)
        // * parent_block_id    (need parent block header)
        // * block-commit seed  (need parent block)
        // * tx_merkle_root     (already verified; validated on deserialization)
        // * state_index_root   (validated on process_block())
        // * stacker signature  (validated on accept_block())
        Ok(())
    }

    /// Static sanity checks on transactions.
    /// Verifies:
    /// * the block is non-empty
    /// * that all txs are unique
    /// * that all txs use the given network
    /// * that all txs use the given chain ID
    /// * if this is a tenure-start tx, that:
    ///    * it has a well-formed coinbase
    ///    * it has a sortition-induced tenure change transaction
    /// * that only epoch-permitted transactions are present
    pub fn validate_transactions_static(
        &self,
        mainnet: bool,
        chain_id: u32,
        epoch_id: StacksEpochId,
    ) -> bool {
        if self.txs.is_empty() {
            return false;
        }
        if !StacksBlock::validate_transactions_unique(&self.txs) {
            return false;
        }
        if !StacksBlock::validate_transactions_network(&self.txs, mainnet) {
            return false;
        }
        if !StacksBlock::validate_transactions_chain_id(&self.txs, chain_id) {
            return false;
        }
        let valid_tenure_start = self.is_wellformed_tenure_start_block();
        if valid_tenure_start == Ok(true) {
            if self.get_coinbase_tx().is_none() {
                return false;
            }
            if self.get_tenure_change_tx_payload().is_none() {
                return false;
            }
        } else if valid_tenure_start.is_err() {
            // bad tenure change
            warn!("Not a well-formed tenure-start block");
            return false;
        }
        let valid_tenure_extend = self.is_wellformed_tenure_extend_block();
        if valid_tenure_extend == Ok(true) {
            if self.get_tenure_extend_tx_payload().is_none() {
                return false;
            }
        } else if valid_tenure_extend.is_err() {
            // bad tenure extend
            warn!("Not a well-formed tenure-extend block");
            return false;
        }
        if !StacksBlock::validate_transactions_static_epoch(&self.txs, epoch_id) {
            return false;
        }
        return true;
    }
}

impl NakamotoChainState {
    /// Infallibly set a block as processed.
    /// Does not return until it succeeds.
    fn infallible_set_block_processed(
        stacks_chain_state: &mut StacksChainState,
        block_id: &StacksBlockId,
    ) {
        loop {
            let Ok(staging_block_tx) = stacks_chain_state.staging_db_tx_begin().map_err(|e| {
                warn!("Failed to begin staging DB tx: {:?}", &e);
                e
            }) else {
                sleep_ms(1000);
                continue;
            };

            let Ok(_) = staging_block_tx.set_block_processed(block_id).map_err(|e| {
                warn!("Failed to mark {} as processed: {:?}", block_id, &e);
                e
            }) else {
                sleep_ms(1000);
                continue;
            };

            let Ok(_) = staging_block_tx.commit().map_err(|e| {
                warn!(
                    "Failed to commit staging block tx for {}: {:?}",
                    block_id, &e
                );
                e
            }) else {
                sleep_ms(1000);
                continue;
            };

            break;
        }
    }

    /// Infallibly set a block as orphaned.
    /// Does not return until it succeeds.
    fn infallible_set_block_orphaned(
        stacks_chain_state: &mut StacksChainState,
        block_id: &StacksBlockId,
    ) {
        loop {
            let Ok(staging_block_tx) = stacks_chain_state.staging_db_tx_begin().map_err(|e| {
                warn!("Failed to begin staging DB tx: {:?}", &e);
                e
            }) else {
                sleep_ms(1000);
                continue;
            };

            let Ok(_) = staging_block_tx.set_block_orphaned(&block_id).map_err(|e| {
                warn!("Failed to mark {} as orphaned: {:?}", &block_id, &e);
                e
            }) else {
                sleep_ms(1000);
                continue;
            };

            let Ok(_) = staging_block_tx.commit().map_err(|e| {
                warn!(
                    "Failed to commit staging block tx for {}: {:?}",
                    &block_id, &e
                );
                e
            }) else {
                sleep_ms(1000);
                continue;
            };

            break;
        }
    }

    /// Process the next ready block.
    /// If there exists a ready Nakamoto block, then this method returns Ok(Some(..)) with the
    /// receipt.  Otherwise, it returns Ok(None).
    ///
    /// It returns Err(..) on DB error, or if the child block does not connect to the parent.
    /// The caller should keep calling this until it gets Ok(None)
    pub fn process_next_nakamoto_block<'a, T: BlockEventDispatcher>(
        stacks_chain_state: &mut StacksChainState,
        sort_tx: &mut SortitionHandleTx,
        dispatcher_opt: Option<&'a T>,
    ) -> Result<Option<StacksEpochReceipt>, ChainstateError> {
        let nakamoto_blocks_db = stacks_chain_state.nakamoto_blocks_db();
        let Some((next_ready_block, block_size)) =
            nakamoto_blocks_db.next_ready_nakamoto_block(stacks_chain_state.db(), sort_tx)?
        else {
            // no more blocks
            return Ok(None);
        };

        let block_id = next_ready_block.block_id();

        // find corresponding snapshot
        let next_ready_block_snapshot = SortitionDB::get_block_snapshot_consensus(
            sort_tx,
            &next_ready_block.header.consensus_hash,
        )?
        .expect(&format!(
            "CORRUPTION: staging Nakamoto block {}/{} does not correspond to a burn block",
            &next_ready_block.header.consensus_hash,
            &next_ready_block.header.block_hash()
        ));

        debug!("Process staging Nakamoto block";
               "consensus_hash" => %next_ready_block.header.consensus_hash,
               "block_hash" => %next_ready_block.header.block_hash(),
               "burn_block_hash" => %next_ready_block_snapshot.burn_header_hash
        );

        let (mut chainstate_tx, clarity_instance) = stacks_chain_state.chainstate_tx_begin()?;

        // find parent header
        let Some(parent_header_info) =
            Self::get_block_header(&chainstate_tx.tx, &next_ready_block.header.parent_block_id)?
        else {
            // no parent; cannot process yet
            debug!("Cannot process Nakamoto block: missing parent header";
                   "consensus_hash" => %next_ready_block.header.consensus_hash,
                   "block_hash" => %next_ready_block.header.block_hash(),
                   "parent_block_id" => %next_ready_block.header.parent_block_id
            );
            return Ok(None);
        };

        // sanity check -- must attach to parent
        let parent_block_id = StacksBlockId::new(
            &parent_header_info.consensus_hash,
            &parent_header_info.anchored_header.block_hash(),
        );
        if parent_block_id != next_ready_block.header.parent_block_id {
            drop(chainstate_tx);

            let msg = "Discontinuous Nakamoto Stacks block";
            warn!("{}", &msg;
                  "child parent_block_id" => %next_ready_block.header.parent_block_id,
                  "expected parent_block_id" => %parent_block_id
            );
            let staging_block_tx = stacks_chain_state.staging_db_tx_begin()?;
            staging_block_tx.set_block_orphaned(&block_id)?;
            staging_block_tx.commit()?;
            return Err(ChainstateError::InvalidStacksBlock(msg.into()));
        }

        // find commit and sortition burns if this is a tenure-start block
        let Ok(new_tenure) = next_ready_block.is_wellformed_tenure_start_block() else {
            return Err(ChainstateError::InvalidStacksBlock(
                "Invalid Nakamoto block: invalid tenure change tx(s)".into(),
            ));
        };

        let (commit_burn, sortition_burn) = if new_tenure {
            // find block-commit to get commit-burn
            let block_commit = sort_tx
                .get_block_commit(
                    &next_ready_block_snapshot.winning_block_txid,
                    &next_ready_block_snapshot.sortition_id,
                )?
                .expect("FATAL: no block-commit for tenure-start block");

            let sort_burn = SortitionDB::get_block_burn_amount(
                sort_tx.deref().deref(),
                &next_ready_block_snapshot,
            )?;
            (block_commit.burn_fee, sort_burn)
        } else {
            (0, 0)
        };

        // attach the block to the chain state and calculate the next chain tip.
        let pox_constants = sort_tx.context.pox_constants.clone();

        // NOTE: because block status is updated in a separate transaction, we need `chainstate_tx`
        // and `clarity_instance` to go out of scope before we can issue the it (since we need a
        // mutable reference to `stacks_chain_state` to start it).  This means ensuring that, in the
        // `Ok(..)` case, the `clarity_commit` gets dropped beforehand.  In order to do this, we first
        // run `::append_block()` here, and capture both the Ok(..) and Err(..) results as
        // Option<..>'s.  Then, if we errored, we can explicitly drop the `Ok(..)` option (even
        // though it will always be None), which gets the borrow-checker to believe that it's safe
        // to access `stacks_chain_state` again.  In the `Ok(..)` case, it's instead sufficient so
        // simply commit the block before beginning the second transaction to mark it processed.
        let (ok_opt, err_opt) = match NakamotoChainState::append_block(
            &mut chainstate_tx,
            clarity_instance,
            sort_tx,
            &pox_constants,
            &parent_header_info,
            &next_ready_block_snapshot.burn_header_hash,
            next_ready_block_snapshot
                .block_height
                .try_into()
                .expect("Failed to downcast u64 to u32"),
            next_ready_block_snapshot.burn_header_timestamp,
            &next_ready_block,
            block_size,
            commit_burn,
            sortition_burn,
        ) {
            Ok(next_chain_tip_info) => (Some(next_chain_tip_info), None),
            Err(e) => (None, Some(e)),
        };

        if let Some(e) = err_opt {
            // force rollback
            drop(ok_opt);
            drop(chainstate_tx);

            warn!(
                "Failed to append {}/{}: {:?}",
                &next_ready_block.header.consensus_hash,
                &next_ready_block.header.block_hash(),
                &e
            );

            // as a separate transaction, mark this block as processed and orphaned.
            // This is done separately so that the staging blocks DB, which receives writes
            // from the network to store blocks, will be available for writes while a block is
            // being processed. Therefore, it's *very important* that block-processing happens
            // within the same, single thread.  Also, it's *very important* that this update
            // succeeds, since *we have already processed* the block.
            Self::infallible_set_block_orphaned(stacks_chain_state, &block_id);
            return Err(e);
        };

        let (receipt, clarity_commit) = ok_opt.expect("FATAL: unreachable");

        assert_eq!(
            receipt.header.anchored_header.block_hash(),
            next_ready_block.header.block_hash()
        );
        assert_eq!(
            receipt.header.consensus_hash,
            next_ready_block.header.consensus_hash
        );

        // set stacks block accepted
        sort_tx.set_stacks_block_accepted(
            &next_ready_block.header.consensus_hash,
            &next_ready_block.header.block_hash(),
            next_ready_block.header.chain_length,
        )?;

        // this will panic if the Clarity commit fails.
        clarity_commit.commit();
        chainstate_tx.commit()
            .unwrap_or_else(|e| {
                error!("Failed to commit chainstate transaction after committing Clarity block. The chainstate database is now corrupted.";
                       "error" => ?e);
                panic!()
            });

        // as a separate transaction, mark this block as processed.
        // This is done separately so that the staging blocks DB, which receives writes
        // from the network to store blocks, will be available for writes while a block is
        // being processed. Therefore, it's *very important* that block-processing happens
        // within the same, single thread.  Also, it's *very important* that this update
        // succeeds, since *we have already processed* the block.
        Self::infallible_set_block_processed(stacks_chain_state, &block_id);

        // announce the block, if we're connected to an event dispatcher
        if let Some(dispatcher) = dispatcher_opt {
            let block_event = (
                next_ready_block,
                parent_header_info.anchored_header.block_hash(),
            )
                .into();
            dispatcher.announce_block(
                &block_event,
                &receipt.header.clone(),
                &receipt.tx_receipts,
                &parent_block_id,
                next_ready_block_snapshot.winning_block_txid,
                &receipt.matured_rewards,
                receipt.matured_rewards_info.as_ref(),
                receipt.parent_burn_block_hash,
                receipt.parent_burn_block_height,
                receipt.parent_burn_block_timestamp,
                &receipt.anchored_block_cost,
                &receipt.parent_microblocks_cost,
                &pox_constants,
            );
        }

        Ok(Some(receipt))
    }

    /// Get the expected total burnchain tokens spent so far for a given block.
    /// * if the block has a tenure-change tx, then this is the tx's sortition consensus hash's
    /// snapshot's burn total (since the miner will have produced this tenure-change tx in reaction
    /// to the arrival of this new sortition)
    /// * otherwise, it's the highest processed tenure's sortition consensus hash's snapshot's burn
    /// total.
    ///
    /// TODO: unit test
    pub(crate) fn get_expected_burns<SH: SortitionHandle>(
        sort_handle: &mut SH,
        chainstate_conn: &Connection,
        block: &NakamotoBlock,
    ) -> Result<u64, ChainstateError> {
        let burn_view_ch = if let Some(tenure_payload) = block.get_tenure_tx_payload() {
            tenure_payload.burn_view_consensus_hash
        } else {
            // if there's no new tenure for this block, the burn total should be the same as its parent
            let parent = Self::get_block_header(chainstate_conn, &block.header.parent_block_id)?
                .ok_or_else(|| {
                    warn!("Could not load expected burns -- no parent block";
                          "block_id" => %block.block_id(),
                          "parent_block_id" => %block.header.parent_block_id
                    );
                    ChainstateError::NoSuchBlockError
                })?;

            return Ok(parent.anchored_header.total_burns());
        };
        let burn_view_sn =
            SortitionDB::get_block_snapshot_consensus(sort_handle.sqlite(), &burn_view_ch)?
                .ok_or_else(|| {
                    warn!("Could not load expected burns -- no such burn view";
                          "burn_view_consensus_hash" => %burn_view_ch
                    );
                    ChainstateError::NoSuchBlockError
                })?;
        Ok(burn_view_sn.total_burn)
    }

    /// Validate that a Nakamoto block attaches to the burn chain state.
    /// Called before inserting the block into the staging DB.
    /// Wraps `NakamotoBlock::validate_against_burnchain()`, and
    /// verifies that all transactions in the block are allowed in this epoch.
    pub fn validate_nakamoto_block_burnchain(
        db_handle: &SortitionHandleConn,
        expected_burn: u64,
        block: &NakamotoBlock,
        mainnet: bool,
        chain_id: u32,
    ) -> Result<(), ChainstateError> {
        // find the sortition-winning block commit for this block, as well as the block snapshot
        // containing the parent block-commit.  This is the snapshot that corresponds to when the
        // miner begain its tenure; it may not be the burnchain tip.
        let block_hash = block.header.block_hash();
        let consensus_hash = &block.header.consensus_hash;

        let sort_tip = SortitionDB::get_canonical_burn_chain_tip(db_handle)?;

        // burn chain tip that selected this commit's block (the tenure sortition)
        let Some(tenure_burn_chain_tip) =
            SortitionDB::get_block_snapshot_consensus(db_handle, consensus_hash)?
        else {
            warn!("No sortition for {}", &consensus_hash);
            return Err(ChainstateError::InvalidStacksBlock(
                "No sortition for block's consensus hash".into(),
            ));
        };

        // tenure sortition is canonical
        let Some(ancestor_sort_id) = get_ancestor_sort_id(
            db_handle,
            tenure_burn_chain_tip.block_height,
            &sort_tip.sortition_id,
        )?
        else {
            // not canonical
            warn!("Invalid consensus hash: snapshot is not canonical"; "consensus_hash" => %consensus_hash);
            return Err(ChainstateError::InvalidStacksBlock(
                "No sortition for block's consensus hash -- not canonical".into(),
            ));
        };
        if ancestor_sort_id != tenure_burn_chain_tip.sortition_id {
            // not canonical
            warn!("Invalid consensus hash: snapshot is not canonical"; "consensus_hash" => %consensus_hash);
            return Err(ChainstateError::InvalidStacksBlock(
                "No sortition for block's consensus hash -- not canonical".into(),
            ));
        };

        // the block-commit itself
        let Some(block_commit) = db_handle.get_block_commit_by_txid(
            &tenure_burn_chain_tip.sortition_id,
            &tenure_burn_chain_tip.winning_block_txid,
        )?
        else {
            warn!(
                "No block commit for {} in sortition for {}",
                &tenure_burn_chain_tip.winning_block_txid, &consensus_hash
            );
            return Err(ChainstateError::InvalidStacksBlock(
                "No block-commit in sortition for block's consensus hash".into(),
            ));
        };

        // key register of the winning miner
        let leader_key = db_handle
            .get_leader_key_at(
                u64::from(block_commit.key_block_ptr),
                u32::from(block_commit.key_vtxindex),
            )?
            .expect("FATAL: have block commit but no leader key");

        // attaches to burn chain
        if let Err(e) =
            block.validate_against_burnchain(&tenure_burn_chain_tip, expected_burn, &leader_key)
        {
            warn!(
                "Invalid Nakamoto block, could not validate on burnchain";
                "consensus_hash" => %consensus_hash,
                "block_hash" => %block_hash,
                "error" => ?e
            );

            return Err(e);
        }

        // check the _next_ block's tenure, since when Nakamoto's miner activates, the current chain tip
        // will be in epoch 2.5 (the next block will be epoch 3.0)
        let cur_epoch = SortitionDB::get_stacks_epoch(
            db_handle.deref(),
            tenure_burn_chain_tip.block_height + 1,
        )?
        .expect("FATAL: no epoch defined for current Stacks block");

        // static checks on transactions all pass
        let valid = block.validate_transactions_static(mainnet, chain_id, cur_epoch.epoch_id);
        if !valid {
            warn!(
                "Invalid Nakamoto block, transactions failed static checks: {}/{} (epoch {})",
                consensus_hash, block_hash, cur_epoch.epoch_id
            );
            return Err(ChainstateError::InvalidStacksBlock(
                "Invalid Nakamoto block: failed static transaction checks".into(),
            ));
        }

        Ok(())
    }

    /// Insert a Nakamoto block into the staging blocks DB
    pub(crate) fn store_block(
        staging_db_tx: &NakamotoStagingBlocksTx,
        block: NakamotoBlock,
        burn_attachable: bool,
    ) -> Result<(), ChainstateError> {
        let block_id = block.block_id();
        staging_db_tx.execute(
            "INSERT INTO nakamoto_staging_blocks (
                     block_hash,
                     consensus_hash,
                     parent_block_id,
                     burn_attachable,
                     orphaned,
                     processed,

                     height,
                     index_block_hash,
                     download_time,
                     arrival_time,
                     processed_time,
                     data
            ) VALUES (?1, ?2, ?3, ?4, ?5, ?6, ?7, ?8, ?9, ?10, ?11, ?12)",
            params![
                &block.header.block_hash(),
                &block.header.consensus_hash,
                &block.header.parent_block_id,
                if burn_attachable { 1 } else { 0 },
                0,
                0,
                u64_to_sql(block.header.chain_length)?,
                &block_id,
                0,
                0,
                0,
                block.serialize_to_vec(),
            ],
        )?;
        if burn_attachable {
            staging_db_tx.set_burn_block_processed(&block.header.consensus_hash)?;
        }
        Ok(())
    }

    /// Accept a Nakamoto block into the staging blocks DB.
    /// Fails if:
    /// * the public key cannot be recovered from the miner's signature
    /// * the stackers during the tenure didn't sign it
    /// * a DB error occurs
    /// Does nothing if:
    /// * we already have the block
    /// Returns true if we stored the block; false if not.
    pub fn accept_block(
        config: &ChainstateConfig,
        block: NakamotoBlock,
        db_handle: &mut SortitionHandleConn,
        staging_db_tx: &NakamotoStagingBlocksTx,
        headers_conn: &Connection,
        aggregate_public_key: &Point,
    ) -> Result<bool, ChainstateError> {
        test_debug!("Consider Nakamoto block {}", &block.block_id());
        // do nothing if we already have this block
        if let Some(_) = Self::get_block_header(headers_conn, &block.header.block_id())? {
            debug!("Already have block {}", &block.header.block_id());
            return Ok(false);
        }

        // if this is the first tenure block, then make sure it's well-formed
        block.is_wellformed_tenure_start_block().map_err(|_| {
            warn!(
                "Block {} is not a well-formed first tenure block",
                &block.block_id()
            );
            ChainstateError::InvalidStacksBlock("Not a well-formed first-tenure block".into())
        })?;

        // if this is a tenure-extend block, then make sure it's well-formed
        block.is_wellformed_tenure_extend_block().map_err(|_| {
            warn!(
                "Block {} is not a well-formed tenure-extend block",
                &block.block_id()
            );
            ChainstateError::InvalidStacksBlock("Not a well-formed tenure-extend block".into())
        })?;

        let Ok(expected_burn) = Self::get_expected_burns(db_handle, headers_conn, &block) else {
            warn!("Unacceptable Nakamoto block: unable to find its paired sortition";
                  "block_id" => %block.block_id(),
            );
            return Ok(false);
        };

        // this block must be consistent with its miner's leader-key and block-commit, and must
        // contain only transactions that are valid in this epoch.
        if let Err(e) = Self::validate_nakamoto_block_burnchain(
            db_handle,
            expected_burn,
            &block,
            config.mainnet,
            config.chain_id,
        ) {
            warn!("Unacceptable Nakamoto block; will not store";
                  "block_id" => %block.block_id(),
                  "error" => ?e
            );
            return Ok(false);
        };

        let schnorr_signature = &block.header.signer_signature.0;
        if !db_handle.expects_signer_signature(
            &block.header.consensus_hash,
            schnorr_signature,
            &block.header.signer_signature_hash().0,
            aggregate_public_key,
        )? {
            let msg = format!("Received block, but the stacker signature does not match the active stacking cycle");
            warn!("{}", msg);
            return Err(ChainstateError::InvalidStacksBlock(msg));
        }

        // if the burnchain block of this Stacks block's tenure has been processed, then it
        // is ready to be processed from the perspective of the burnchain
        let burn_attachable =
            SortitionDB::has_block_snapshot_consensus(&db_handle, &block.header.consensus_hash)?;

        let _block_id = block.block_id();
        Self::store_block(staging_db_tx, block, burn_attachable)?;
        test_debug!("Stored Nakamoto block {}", &_block_id);
        Ok(true)
    }

    /// Get the aggregate public key for the given block from the signers-voting contract
    fn load_aggregate_public_key<SH: SortitionHandle>(
        sortdb: &SortitionDB,
        sort_handle: &SH,
        chainstate: &mut StacksChainState,
        for_burn_block_height: u64,
        at_block_id: &StacksBlockId,
    ) -> Result<Point, ChainstateError> {
        // Get the current reward cycle
        let Some(rc) = sort_handle.pox_constants().block_height_to_reward_cycle(
            sort_handle.first_burn_block_height(),
            for_burn_block_height,
        ) else {
            // This should be unreachable, but we'll return an error just in case.
            let msg = format!(
                "BUG: Failed to determine reward cycle of burn block height: {}.",
                for_burn_block_height
            );
            warn!("{msg}");
            return Err(ChainstateError::InvalidStacksBlock(msg));
        };

        debug!(
            "get-approved-aggregate-key at block {}, cycle {}",
            at_block_id, rc
        );
        match chainstate.get_aggregate_public_key_pox_4(sortdb, at_block_id, rc)? {
            Some(key) => Ok(key),
            None => {
                warn!(
                    "Failed to get aggregate public key";
                    "block_id" => %at_block_id,
                    "reward_cycle" => rc,
                );
                Err(ChainstateError::InvalidStacksBlock(
                    "Failed to get aggregate public key".into(),
                ))
            }
        }
    }

    /// Get the aggregate public key for a block.
    /// TODO: The block at which the aggregate public key is queried needs to be better defined.
    /// See https://github.com/stacks-network/stacks-core/issues/4109
    pub fn get_aggregate_public_key<SH: SortitionHandle>(
        chainstate: &mut StacksChainState,
        sortdb: &SortitionDB,
        sort_handle: &SH,
        block: &NakamotoBlock,
    ) -> Result<Point, ChainstateError> {
        let block_sn =
            SortitionDB::get_block_snapshot_consensus(sortdb.conn(), &block.header.consensus_hash)?
                .ok_or(ChainstateError::DBError(DBError::NotFoundError))?;
        let aggregate_key_block_header =
            Self::get_canonical_block_header(chainstate.db(), sortdb)?.unwrap();

        let aggregate_public_key = Self::load_aggregate_public_key(
            sortdb,
            sort_handle,
            chainstate,
            block_sn.block_height,
            &aggregate_key_block_header.index_block_hash(),
        )?;
        Ok(aggregate_public_key)
    }

    /// Return the total ExecutionCost consumed during the tenure up to and including
    ///  `block`
    pub fn get_total_tenure_cost_at(
        chainstate_conn: &Connection,
        block: &StacksBlockId,
    ) -> Result<Option<ExecutionCost>, ChainstateError> {
        let qry = "SELECT total_tenure_cost FROM nakamoto_block_headers WHERE index_block_hash = ?";
        chainstate_conn
            .query_row(qry, &[block], |row| row.get(0))
            .optional()
            .map_err(ChainstateError::from)
    }

    /// Return the total transactions fees during the tenure up to and including
    ///  `block`
    pub fn get_total_tenure_tx_fees_at(
        chainstate_conn: &Connection,
        block: &StacksBlockId,
    ) -> Result<Option<u128>, ChainstateError> {
        let qry = "SELECT tenure_tx_fees FROM nakamoto_block_headers WHERE index_block_hash = ?";
        let tx_fees_str: Option<String> = chainstate_conn
            .query_row(qry, &[block], |row| row.get(0))
            .optional()?;
        tx_fees_str
            .map(|x| x.parse())
            .transpose()
            .map_err(|_| ChainstateError::DBError(DBError::ParseError))
    }

    /// Return a Nakamoto StacksHeaderInfo at a given coinbase height in the fork identified by `tip_index_hash`.
    /// * For Stacks 2.x, this is the Stacks block's header
    /// * For Stacks 3.x (Nakamoto), this is the first block in the miner's tenure.
    pub fn get_header_by_coinbase_height(
        tx: &mut StacksDBTx,
        tip_index_hash: &StacksBlockId,
        coinbase_height: u64,
    ) -> Result<Option<StacksHeaderInfo>, ChainstateError> {
        // query for block header info at the tenure-height, then check if in fork
        let qry = "SELECT DISTINCT tenure_id_consensus_hash AS consensus_hash FROM nakamoto_tenures WHERE coinbase_height = ?1";

        let candidate_chs: Vec<ConsensusHash> =
            query_rows(tx.tx(), qry, &[u64_to_sql(coinbase_height)?])?;

        if candidate_chs.len() == 0 {
            // no nakamoto_tenures at that tenure height, check if there's a stack block header where
            //   block_height = coinbase_height
            let Some(ancestor_at_height) = tx
                .get_ancestor_block_hash(coinbase_height, tip_index_hash)?
                .map(|ancestor| Self::get_block_header(tx.tx(), &ancestor))
                .transpose()?
                .flatten()
            else {
                warn!("No such epoch2 ancestor";
                      "coinbase_height" => coinbase_height,
                      "tip_index_hash" => %tip_index_hash,
                );
                return Ok(None);
            };
            // only return if it is an epoch-2 block, because that's
            // the only case where block_height can be interpreted as
            // tenure height.
            if ancestor_at_height.is_epoch_2_block() {
                return Ok(Some(ancestor_at_height));
            } else {
                return Ok(None);
            }
        }

        for candidate_ch in candidate_chs.into_iter() {
            let Some(candidate) = Self::get_block_header_by_consensus_hash(tx, &candidate_ch)?
            else {
                continue;
            };
            let Ok(Some(ancestor_at_height)) =
                tx.get_ancestor_block_hash(candidate.stacks_block_height, tip_index_hash)
            else {
                // if there's an error or no result, this candidate doesn't match, so try next candidate
                continue;
            };
            if ancestor_at_height == candidate.index_block_hash() {
                return Ok(Some(candidate));
            }
        }
        Ok(None)
    }

    /// Load an epoch2 header
    pub fn get_block_header_epoch2(
        chainstate_conn: &Connection,
        index_block_hash: &StacksBlockId,
    ) -> Result<Option<StacksHeaderInfo>, ChainstateError> {
        let sql = "SELECT * FROM block_headers WHERE index_block_hash = ?1";
        let result = query_row_panic(chainstate_conn, sql, &[&index_block_hash], || {
            "FATAL: multiple rows for the same block hash".to_string()
        })?;

        Ok(result)
    }

    /// Load block header (either Epoch-2 rules or Nakamoto) by `index_block_hash`
    pub fn get_block_header(
        chainstate_conn: &Connection,
        index_block_hash: &StacksBlockId,
    ) -> Result<Option<StacksHeaderInfo>, ChainstateError> {
        let sql = "SELECT * FROM nakamoto_block_headers WHERE index_block_hash = ?1";
        let result = query_row_panic(chainstate_conn, sql, &[&index_block_hash], || {
            "FATAL: multiple rows for the same block hash".to_string()
        })?;
        if result.is_some() {
            return Ok(result);
        }

        Self::get_block_header_epoch2(chainstate_conn, index_block_hash)
    }

    /// Does a block header exist?
    /// Works for both Nakamoto and epoch2 blocks, as long as check_epoch2 is true
    pub fn has_block_header(
        chainstate_conn: &Connection,
        index_block_hash: &StacksBlockId,
        check_epoch2: bool,
    ) -> Result<bool, ChainstateError> {
        let sql = "SELECT 1 FROM nakamoto_block_headers WHERE index_block_hash = ?1";
        let result: Option<i64> =
            query_row_panic(chainstate_conn, sql, &[&index_block_hash], || {
                "FATAL: multiple rows for the same block hash".to_string()
            })?;
        if result.is_some() {
            return Ok(true);
        }

        if !check_epoch2 {
            return Ok(false);
        }

        // check epoch 2
        let sql = "SELECT 1 FROM block_headers WHERE index_block_hash = ?1";
        let result: Option<i64> =
            query_row_panic(chainstate_conn, sql, &[&index_block_hash], || {
                "FATAL: multiple rows for the same block hash".to_string()
            })?;

        Ok(result.is_some())
    }

    /// Load the canonical Stacks block header (either epoch-2 rules or Nakamoto)
    pub fn get_canonical_block_header(
        chainstate_conn: &Connection,
        sortdb: &SortitionDB,
    ) -> Result<Option<StacksHeaderInfo>, ChainstateError> {
        let (consensus_hash, block_hash) =
            SortitionDB::get_canonical_stacks_chain_tip_hash(sortdb.conn())?;
        Self::get_block_header(
            chainstate_conn,
            &StacksBlockId::new(&consensus_hash, &block_hash),
        )
    }

    /// Get the tenure-start block header of a given consensus hash.
    /// It might be an epoch 2.x block header
    pub fn get_block_header_by_consensus_hash(
        chainstate_conn: &Connection,
        consensus_hash: &ConsensusHash,
    ) -> Result<Option<StacksHeaderInfo>, ChainstateError> {
        let nakamoto_header_info =
            Self::get_nakamoto_tenure_start_block_header(chainstate_conn, consensus_hash)?;
        if nakamoto_header_info.is_some() {
            return Ok(nakamoto_header_info);
        }

        // parent might be epoch 2
        let epoch2_header_info = StacksChainState::get_stacks_block_header_info_by_consensus_hash(
            chainstate_conn,
            consensus_hash,
        )?;
        Ok(epoch2_header_info)
    }

    /// Get the VRF proof for a Stacks block.
    /// This works for either Nakamoto or epoch 2.x
    pub fn get_block_vrf_proof(
        chainstate_conn: &Connection,
        consensus_hash: &ConsensusHash,
    ) -> Result<Option<VRFProof>, ChainstateError> {
        let Some(start_header) = NakamotoChainState::get_block_header_by_consensus_hash(
            chainstate_conn,
            consensus_hash,
        )?
        else {
            return Ok(None);
        };

        let vrf_proof = match start_header.anchored_header {
            StacksBlockHeaderTypes::Epoch2(epoch2_header) => Some(epoch2_header.proof),
            StacksBlockHeaderTypes::Nakamoto(..) => {
                NakamotoChainState::get_nakamoto_tenure_vrf_proof(chainstate_conn, consensus_hash)?
            }
        };

        Ok(vrf_proof)
    }

    /// Get the VRF proof of the parent tenure (either Nakamoto or epoch 2.x) of the block
    /// identified by the given consensus hash.
    /// The parent must already have been processed.
    ///
    /// `consensus_hash` identifies the child block.
    /// `block_commit_txid` identifies the child block's tenure's block-commit tx
    ///
    /// Returns the proof of this block's parent tenure on success.
    ///
    /// Returns InvalidStacksBlock if the sortition for `consensus_hash` does not exist, or if its
    /// parent sortition doesn't exist (i.e. the sortition DB is missing something)
    ///
    /// Returns NoSuchBlockError if the block header for `consensus_hash` does not exist, or if the
    /// parent block header info does not exist (i.e. the chainstate DB is missing something)
    pub fn get_parent_vrf_proof(
        chainstate_conn: &Connection,
        sortdb_conn: &Connection,
        consensus_hash: &ConsensusHash,
        block_commit_txid: &Txid,
    ) -> Result<VRFProof, ChainstateError> {
        let sn = SortitionDB::get_block_snapshot_consensus(sortdb_conn, consensus_hash)?.ok_or(
            ChainstateError::InvalidStacksBlock("No sortition for consensus hash".into()),
        )?;

        let parent_sortition_id = SortitionDB::get_block_commit_parent_sortition_id(
            sortdb_conn,
            &block_commit_txid,
            &sn.sortition_id,
        )?
        .ok_or(ChainstateError::InvalidStacksBlock(
            "Parent block-commit is not in this block's sortition history".into(),
        ))?;

        let parent_sn = SortitionDB::get_block_snapshot(sortdb_conn, &parent_sortition_id)?.ok_or(
            ChainstateError::InvalidStacksBlock(
                "Parent block-commit does not have a sortition".into(),
            ),
        )?;

        let parent_vrf_proof =
            Self::get_block_vrf_proof(chainstate_conn, &parent_sn.consensus_hash)?
                .ok_or(ChainstateError::NoSuchBlockError)
                .map_err(|e| {
                    warn!("Nakamoto block has no parent";
                      "block consensus_hash" => %consensus_hash);
                    e
                })?;

        Ok(parent_vrf_proof)
    }

    /// Get the status of a Nakamoto block.
    /// Returns Some(accepted?, orphaned?) on success
    /// Returns None if there's no such block
    /// Returns Err on DBError
    pub fn get_nakamoto_block_status(
        staging_blocks_conn: NakamotoStagingBlocksConnRef,
        headers_conn: &Connection,
        consensus_hash: &ConsensusHash,
        block_hash: &BlockHeaderHash,
    ) -> Result<Option<(bool, bool)>, ChainstateError> {
        let sql = "SELECT processed, orphaned FROM nakamoto_staging_blocks WHERE consensus_hash = ?1 AND block_hash = ?2";
        let args: &[&dyn ToSql] = &[consensus_hash, block_hash];
        let Some((processed, orphaned)) = query_row_panic(&staging_blocks_conn, sql, args, || {
            "FATAL: multiple rows for the same consensus hash and block hash".to_string()
        })
        .map_err(ChainstateError::DBError)?
        .map(|(processed, orphaned): (u32, u32)| (processed != 0, orphaned != 0)) else {
            // not present
            return Ok(None);
        };

        if processed || orphaned {
            return Ok(Some((processed, orphaned)));
        }

        // this can report a false negative since we set the `processed` and `orphaned` flags in a
        // separate transaction after processing a block, so handle that here
        // look for the block
        if Self::has_block_header(
            headers_conn,
            &StacksBlockId::new(consensus_hash, block_hash),
            false,
        )? {
            // was processed, but the staging DB has not yet been updated.
            return Ok(Some((true, false)));
        } else {
            // not processed yet, so return whatever was in the staging DB
            return Ok(Some((processed, orphaned)));
        }
    }

    /// Get the VRF proof for a Nakamoto block, if it exists.
    /// Returns None if the Nakamoto block's VRF proof is not found (e.g. because there is no
    /// Nakamoto block)
    pub fn get_nakamoto_tenure_vrf_proof(
        chainstate_conn: &Connection,
        consensus_hash: &ConsensusHash,
    ) -> Result<Option<VRFProof>, ChainstateError> {
        let sql = "SELECT vrf_proof FROM nakamoto_block_headers WHERE consensus_hash = ?1 AND tenure_changed = 1";
        let args: &[&dyn ToSql] = &[consensus_hash];
        let proof_bytes: Option<String> = query_row(chainstate_conn, sql, args)?;
        if let Some(bytes) = proof_bytes {
            let proof = VRFProof::from_hex(&bytes)
                .ok_or(DBError::Corruption)
                .map_err(|e| {
                    warn!("Failed to load VRF proof: could not decode";
                          "vrf_proof" => %bytes,
                          "consensus_hash" => %consensus_hash
                    );
                    e
                })?;
            Ok(Some(proof))
        } else {
            Ok(None)
        }
    }

    /// Verify that a nakamoto block's block-commit's VRF seed is consistent with the VRF proof
    fn check_block_commit_vrf_seed(
        chainstate_conn: &Connection,
        sortdb_conn: &Connection,
        block: &NakamotoBlock,
    ) -> Result<(), ChainstateError> {
        // get the block-commit for this block
        let sn =
            SortitionDB::get_block_snapshot_consensus(sortdb_conn, &block.header.consensus_hash)?
                .ok_or(ChainstateError::NoSuchBlockError)
                .map_err(|e| {
                    warn!("No block-commit for block"; "block_id" => %block.block_id());
                    e
                })?;

        let block_commit =
            get_block_commit_by_txid(sortdb_conn, &sn.sortition_id, &sn.winning_block_txid)?
                .ok_or(ChainstateError::NoSuchBlockError)
                .map_err(|e| {
                    warn!("No block-commit for block"; "block_id" => %block.block_id());
                    e
                })?;

        block.validate_vrf_seed(sortdb_conn, chainstate_conn, &block_commit)
    }

    /// Insert a nakamoto block header that is paired with an
    /// already-existing block commit and snapshot
    ///
    /// `header` should be a pointer to the header in `tip_info`.
    pub(crate) fn insert_stacks_block_header(
        chainstate_tx: &Connection,
        tip_info: &StacksHeaderInfo,
        header: &NakamotoBlockHeader,
        vrf_proof: Option<&VRFProof>,
        block_cost: &ExecutionCost,
        total_tenure_cost: &ExecutionCost,
        tenure_changed: bool,
        tenure_tx_fees: u128,
    ) -> Result<(), ChainstateError> {
        assert_eq!(tip_info.stacks_block_height, header.chain_length,);
        assert!(tip_info.burn_header_timestamp < u64::try_from(i64::MAX).unwrap());

        let StacksHeaderInfo {
            index_root,
            consensus_hash,
            burn_header_hash,
            stacks_block_height,
            burn_header_height,
            burn_header_timestamp,
            ..
        } = tip_info;

        let block_size_str = format!("{}", tip_info.anchored_block_size);

        let block_hash = header.block_hash();

        let index_block_hash = StacksBlockId::new(&consensus_hash, &block_hash);

        assert!(*stacks_block_height < u64::try_from(i64::MAX).unwrap());

        let vrf_proof_bytes = vrf_proof.map(|proof| proof.to_hex());

        let args: &[&dyn ToSql] = &[
            &u64_to_sql(*stacks_block_height)?,
            &index_root,
            &consensus_hash,
            &burn_header_hash,
            &burn_header_height,
            &u64_to_sql(*burn_header_timestamp)?,
            &block_size_str,
            &HeaderTypeNames::Nakamoto,
            &header.version,
            &u64_to_sql(header.chain_length)?,
            &u64_to_sql(header.burn_spent)?,
            &header.miner_signature,
            &header.signer_signature,
            &header.tx_merkle_root,
            &header.state_index_root,
            &block_hash,
            &index_block_hash,
            block_cost,
            total_tenure_cost,
            &tenure_tx_fees.to_string(),
            &header.parent_block_id,
            if tenure_changed { &1i64 } else { &0i64 },
            &vrf_proof_bytes.as_ref(),
            &header.signer_bitvec,
        ];

        chainstate_tx.execute(
            "INSERT INTO nakamoto_block_headers
                    (block_height,  index_root, consensus_hash,
                     burn_header_hash, burn_header_height,
                     burn_header_timestamp, block_size,

                     header_type,
                     version, chain_length, burn_spent,
                     miner_signature, signer_signature, tx_merkle_root, state_index_root,

                     block_hash,
                     index_block_hash,
                     cost,
                     total_tenure_cost,
                     tenure_tx_fees,
                     parent_block_id,
                     tenure_changed,
                     vrf_proof,
                     signer_bitvec
                    )
                    VALUES (?1, ?2, ?3, ?4, ?5, ?6, ?7, ?8, ?9, ?10, ?11, ?12, ?13, ?14, ?15, ?16, ?17, ?18, ?19, ?20, ?21, ?22, ?23, ?24)",
            args
        )?;

        Ok(())
    }

    /// Append a Stacks block to an existing Stacks block, and grant the miner the block reward.
    /// Return the new Stacks header info.
    fn advance_tip(
        headers_tx: &mut StacksDBTx,
        parent_tip: &StacksBlockHeaderTypes,
        parent_consensus_hash: &ConsensusHash,
        new_tip: &NakamotoBlockHeader,
        new_vrf_proof: Option<&VRFProof>,
        new_burn_header_hash: &BurnchainHeaderHash,
        new_burnchain_height: u32,
        new_burnchain_timestamp: u64,
        block_reward: Option<&MinerPaymentSchedule>,
        mature_miner_payouts_opt: Option<MaturedMinerRewards>,
        anchor_block_cost: &ExecutionCost,
        total_tenure_cost: &ExecutionCost,
        block_size: u64,
        applied_epoch_transition: bool,
        burn_stack_stx_ops: Vec<StackStxOp>,
        burn_transfer_stx_ops: Vec<TransferStxOp>,
        burn_delegate_stx_ops: Vec<DelegateStxOp>,
        new_tenure: bool,
        block_fees: u128,
    ) -> Result<StacksHeaderInfo, ChainstateError> {
        if new_tip.parent_block_id
            != StacksBlockId::new(&FIRST_BURNCHAIN_CONSENSUS_HASH, &FIRST_STACKS_BLOCK_HASH)
        {
            // not the first-ever block, so linkage must occur
            match parent_tip {
                StacksBlockHeaderTypes::Epoch2(..) => {
                    assert_eq!(
                        new_tip.parent_block_id,
                        StacksBlockId::new(&parent_consensus_hash, &parent_tip.block_hash())
                    );
                }
                StacksBlockHeaderTypes::Nakamoto(nakamoto_header) => {
                    // nakamoto blocks link to their parent via index block hashes
                    assert_eq!(new_tip.parent_block_id, nakamoto_header.block_id());
                }
            }
        }

        assert_eq!(
            parent_tip
                .height()
                .checked_add(1)
                .expect("Block height overflow"),
            new_tip.chain_length
        );

        let parent_hash = new_tip.parent_block_id.clone();
        let new_block_hash = new_tip.block_hash();
        let index_block_hash = new_tip.block_id();

        // store each indexed field
        test_debug!("Headers index_put_begin {parent_hash}-{index_block_hash}");
        let root_hash =
            headers_tx.put_indexed_all(&parent_hash, &index_block_hash, &vec![], &vec![])?;
        test_debug!("Headers index_indexed_all finished {parent_hash}-{index_block_hash}");

        let new_tip_info = StacksHeaderInfo {
            anchored_header: new_tip.clone().into(),
            microblock_tail: None,
            index_root: root_hash,
            stacks_block_height: new_tip.chain_length,
            consensus_hash: new_tip.consensus_hash.clone(),
            burn_header_hash: new_burn_header_hash.clone(),
            burn_header_height: new_burnchain_height,
            burn_header_timestamp: new_burnchain_timestamp,
            anchored_block_size: block_size,
        };

        let tenure_fees = block_fees
            + if new_tenure {
                0
            } else {
                Self::get_total_tenure_tx_fees_at(&headers_tx, &parent_hash)?.ok_or_else(|| {
                    warn!(
                        "Failed to fetch parent block's total tx fees";
                        "parent_block_id" => %parent_hash,
                        "block_id" => %index_block_hash,
                    );
                    ChainstateError::NoSuchBlockError
                })?
            };

        Self::insert_stacks_block_header(
            headers_tx.deref_mut(),
            &new_tip_info,
            &new_tip,
            new_vrf_proof,
            anchor_block_cost,
            total_tenure_cost,
            new_tenure,
            tenure_fees,
        )?;
        if let Some(block_reward) = block_reward {
            StacksChainState::insert_miner_payment_schedule(
                headers_tx.deref_mut(),
                block_reward,
                &[],
            )?;
        }
        StacksChainState::store_burnchain_txids(
            headers_tx.deref(),
            &index_block_hash,
            burn_stack_stx_ops,
            burn_transfer_stx_ops,
            burn_delegate_stx_ops,
        )?;

        if let Some(matured_miner_payouts) = mature_miner_payouts_opt {
            let rewarded_miner_block_id = StacksBlockId::new(
                &matured_miner_payouts.reward_info.from_block_consensus_hash,
                &matured_miner_payouts.reward_info.from_stacks_block_hash,
            );
            let rewarded_parent_miner_block_id = StacksBlockId::new(
                &matured_miner_payouts
                    .reward_info
                    .from_parent_block_consensus_hash,
                &matured_miner_payouts
                    .reward_info
                    .from_parent_stacks_block_hash,
            );

            StacksChainState::insert_matured_child_miner_reward(
                headers_tx.deref_mut(),
                &rewarded_parent_miner_block_id,
                &rewarded_miner_block_id,
                &matured_miner_payouts.recipient,
            )?;
            StacksChainState::insert_matured_parent_miner_reward(
                headers_tx.deref_mut(),
                &rewarded_parent_miner_block_id,
                &rewarded_miner_block_id,
                &matured_miner_payouts.parent_reward,
            )?;
        }

        if applied_epoch_transition {
            debug!("Block {} applied an epoch transition", &index_block_hash);
            let sql = "INSERT INTO epoch_transitions (block_id) VALUES (?)";
            let args: &[&dyn ToSql] = &[&index_block_hash];
            headers_tx.deref_mut().execute(sql, args)?;
        }

        debug!(
            "Advanced to new tip! {}/{}",
            &new_tip.consensus_hash, new_block_hash,
        );
        Ok(new_tip_info)
    }

    pub fn write_reward_set(
        tx: &mut ChainstateTx,
        block_id: &StacksBlockId,
        reward_set: &RewardSet,
    ) -> Result<(), ChainstateError> {
        let sql = "INSERT INTO nakamoto_reward_sets (index_block_hash, reward_set) VALUES (?, ?)";
        let args = rusqlite::params![block_id, &reward_set.metadata_serialize(),];
        tx.execute(sql, args)?;
        Ok(())
    }

    pub fn get_reward_set(
        chainstate_db: &Connection,
        block_id: &StacksBlockId,
    ) -> Result<Option<RewardSet>, ChainstateError> {
        let sql = "SELECT reward_set FROM nakamoto_reward_sets WHERE index_block_hash = ?";
        chainstate_db
            .query_row(sql, &[block_id], |row| {
                let reward_set: String = row.get(0)?;
                let reward_set = RewardSet::metadata_deserialize(&reward_set)
                    .map_err(|s| FromSqlError::Other(s.into()))?;
                Ok(reward_set)
            })
            .optional()
            .map_err(ChainstateError::from)
    }

    /// Begin block-processing and return all of the pre-processed state within a
    /// `SetupBlockResult`.
    ///
    /// * Find the matured miner rewards that must be applied in this block
    /// * Begin the Clarity transaction
    /// * Load up the tenure's execution cost thus far
    /// * Apply an epoch transition, if necessary
    /// * Handle auto-unlock for PoX
    /// * Process any new Stacks-on-Bitcoin transactions
    ///
    /// Called in both follower and miner block assembly paths.
    /// Arguments:
    /// * chainstate_tx: transaction against the chainstate MARF
    /// * clarity_instance: connection to the chainstate Clarity instance
    /// * sortition_dbconn: connection to the sortition DB MARF
    /// * pox_constants: PoX parameters
    /// * parent_consensus_hash, parent_header_hash, parent_stacks_height, parent_burn_height:
    /// pointer to the already-processed parent Stacks block
    /// * burn_header_hash, burn_header_height: pointer to the Bitcoin block that identifies the
    /// tenure of this block to be processed
    /// * new_tenure: whether or not this block is the start of a new tenure
    /// * coinbase_height: the number of tenures that this block confirms (including epoch2 blocks)
    ///   (this is equivalent to the number of coinbases)
    /// * tenure_extend: whether or not to reset the tenure's ongoing execution cost
    ///
    /// Returns clarity_tx, list of receipts, microblock execution cost,
    /// microblock fees, microblock burns, list of microblock tx receipts,
    /// miner rewards tuples, the stacks epoch id, and a boolean that
    /// represents whether the epoch transition has been applied.
    pub fn setup_block<'a, 'b>(
        chainstate_tx: &'b mut ChainstateTx,
        clarity_instance: &'a mut ClarityInstance,
        sortition_dbconn: &'b dyn SortitionDBRef,
        first_block_height: u64,
        pox_constants: &PoxConstants,
        parent_consensus_hash: ConsensusHash,
        parent_header_hash: BlockHeaderHash,
        _parent_stacks_height: u64,
        parent_burn_height: u32,
        burn_header_hash: BurnchainHeaderHash,
        burn_header_height: u32,
        new_tenure: bool,
        coinbase_height: u64,
        tenure_extend: bool,
    ) -> Result<SetupBlockResult<'a, 'b>, ChainstateError> {
        let parent_index_hash = StacksBlockId::new(&parent_consensus_hash, &parent_header_hash);
        let parent_sortition_id = sortition_dbconn
            .get_sortition_id_from_consensus_hash(&parent_consensus_hash)
            .expect("Failed to get parent SortitionID from ConsensusHash");
        let tip_index_hash = StacksBlockId::new(&parent_consensus_hash, &parent_header_hash);

        // find matured miner rewards, so we can grant them within the Clarity DB tx.
        let matured_rewards_schedule_opt = if new_tenure {
            Self::get_matured_miner_reward_schedules(
                chainstate_tx,
                &tip_index_hash,
                coinbase_height,
            )?
        } else {
            // no rewards if mid-tenure
            None
        };

        // TODO: only need to do this if this is a tenure-start block
        let (stacking_burn_ops, transfer_burn_ops, delegate_burn_ops) =
            StacksChainState::get_stacking_and_transfer_and_delegate_burn_ops(
                chainstate_tx,
                &parent_index_hash,
                sortition_dbconn.sqlite_conn(),
                &burn_header_hash,
                burn_header_height.into(),
            )?;

        let mut clarity_tx = StacksChainState::chainstate_block_begin(
            chainstate_tx,
            clarity_instance,
            sortition_dbconn.as_burn_state_db(),
            &parent_consensus_hash,
            &parent_header_hash,
            &MINER_BLOCK_CONSENSUS_HASH,
            &MINER_BLOCK_HEADER_HASH,
        );

        // now that we have access to the ClarityVM, we can account for reward deductions from
        // PoisonMicroblocks if we have new rewards scheduled
        let matured_rewards_opt = matured_rewards_schedule_opt
            .map(|matured_rewards_schedule| {
                Self::calculate_matured_miner_rewards(
                    &mut clarity_tx,
                    sortition_dbconn.sqlite_conn(),
                    // coinbase_height + 1,
                    coinbase_height,
                    matured_rewards_schedule,
                )
            })
            .transpose()?
            .flatten();

        // Nakamoto must load block cost from parent if this block isn't a tenure change.
        // If this is a tenure-extend, then the execution cost is reset.
        let initial_cost = if new_tenure || tenure_extend {
            ExecutionCost::zero()
        } else {
            let parent_cost_total =
                Self::get_total_tenure_cost_at(&chainstate_tx.deref().deref(), &parent_index_hash)?
                    .ok_or_else(|| {
                        ChainstateError::InvalidStacksBlock(format!(
                    "Failed to load total tenure cost from parent. parent_stacks_block_id = {}",
                    &parent_index_hash
                ))
                    })?;
            parent_cost_total
        };

        clarity_tx.reset_cost(initial_cost);

        // is this stacks block the first of a new epoch?
        let (applied_epoch_transition, mut tx_receipts) =
            StacksChainState::process_epoch_transition(&mut clarity_tx, burn_header_height)?;

        debug!(
            "Setup block: Processed epoch transition";
            "parent_consensus_hash" => %parent_consensus_hash,
            "parent_header_hash" => %parent_header_hash,
        );

        let evaluated_epoch = clarity_tx.get_epoch();

        let auto_unlock_events = if evaluated_epoch >= StacksEpochId::Epoch21 {
            let unlock_events = StacksChainState::check_and_handle_reward_start(
                burn_header_height.into(),
                sortition_dbconn.as_burn_state_db(),
                sortition_dbconn,
                &mut clarity_tx,
                parent_burn_height,
                &parent_sortition_id,
            )?;
            debug!(
                "Setup block: Processed unlock events";
                "parent_consensus_hash" => %parent_consensus_hash,
                "parent_header_hash" => %parent_header_hash,
            );
            unlock_events
        } else {
            vec![]
        };

        let active_pox_contract = pox_constants.active_pox_contract(burn_header_height.into());

        // process stacking & transfer operations from burnchain ops
        tx_receipts.extend(StacksChainState::process_stacking_ops(
            &mut clarity_tx,
            stacking_burn_ops.clone(),
            active_pox_contract,
        ));
        tx_receipts.extend(StacksChainState::process_transfer_ops(
            &mut clarity_tx,
            transfer_burn_ops.clone(),
        ));
        debug!(
            "Setup block: Processed burnchain stacking and transfer ops";
            "parent_consensus_hash" => %parent_consensus_hash,
            "parent_header_hash" => %parent_header_hash,
        );

        // DelegateStx ops are allowed from epoch 2.1 onward.
        // The query for the delegate ops only returns anything in and after Epoch 2.1,
        // but we do a second check here just to be safe.
        if evaluated_epoch >= StacksEpochId::Epoch21 {
            tx_receipts.extend(StacksChainState::process_delegate_ops(
                &mut clarity_tx,
                delegate_burn_ops.clone(),
                active_pox_contract,
            ));
            debug!(
                "Setup block: Processed burnchain delegate ops";
                "parent_consensus_hash" => %parent_consensus_hash,
                "parent_header_hash" => %parent_header_hash,
            );
        }

        // Handle signer stackerdb updates
        let signer_set_calc;
        if evaluated_epoch >= StacksEpochId::Epoch25 {
            signer_set_calc = NakamotoSigners::check_and_handle_prepare_phase_start(
                &mut clarity_tx,
                first_block_height,
                &pox_constants,
                burn_header_height.into(),
                coinbase_height,
            )?;
        } else {
            signer_set_calc = None;
        }

        debug!(
            "Setup block: completed setup";
            "parent_consensus_hash" => %parent_consensus_hash,
            "parent_header_hash" => %parent_header_hash,
        );

        Ok(SetupBlockResult {
            clarity_tx,
            tx_receipts,
            matured_miner_rewards_opt: matured_rewards_opt,
            evaluated_epoch,
            applied_epoch_transition,
            burn_stack_stx_ops: stacking_burn_ops,
            burn_transfer_stx_ops: transfer_burn_ops,
            auto_unlock_events,
            burn_delegate_stx_ops: delegate_burn_ops,
            signer_set_calc,
        })
    }

    /// This function is called in both `append_block` in blocks.rs (follower) and
    /// `mine_anchored_block` in miner.rs.
    /// Processes matured miner rewards, alters liquid supply of ustx, processes
    /// stx lock events, and marks the microblock public key as used
    /// Returns stx lockup events.
    pub fn finish_block(
        clarity_tx: &mut ClarityTx,
        miner_payouts: Option<&MaturedMinerRewards>,
    ) -> Result<Vec<StacksTransactionEvent>, ChainstateError> {
        // add miner payments
        if let Some(ref rewards) = miner_payouts {
            // grant in order by miner, then users
            let matured_ustx = StacksChainState::process_matured_miner_rewards(
                clarity_tx,
                &rewards.recipient,
                &[],
                &rewards.parent_reward,
            )?;

            clarity_tx.increment_ustx_liquid_supply(matured_ustx);
        }

        // process unlocks
        let (new_unlocked_ustx, lockup_events) = StacksChainState::process_stx_unlocks(clarity_tx)?;

        clarity_tx.increment_ustx_liquid_supply(new_unlocked_ustx);

        Ok(lockup_events)
    }

    /// Append a Nakamoto Stacks block to the Stacks chain state.
    /// NOTE: This does _not_ set the block as processed!  The caller must do this.
    fn append_block<'a>(
        chainstate_tx: &mut ChainstateTx,
        clarity_instance: &'a mut ClarityInstance,
        burn_dbconn: &mut SortitionHandleTx,
        pox_constants: &PoxConstants,
        parent_chain_tip: &StacksHeaderInfo,
        chain_tip_burn_header_hash: &BurnchainHeaderHash,
        chain_tip_burn_header_height: u32,
        chain_tip_burn_header_timestamp: u64,
        block: &NakamotoBlock,
        block_size: u64,
        burnchain_commit_burn: u64,
        burnchain_sortition_burn: u64,
    ) -> Result<(StacksEpochReceipt, PreCommitClarityBlock<'a>), ChainstateError> {
        debug!(
            "Process block {:?} with {} transactions",
            &block.header.block_hash().to_hex(),
            block.txs.len()
        );

        let ast_rules = ASTRules::PrecheckSize;
        let next_block_height = block.header.chain_length;
        let first_block_height = burn_dbconn.context.first_block_height;

        // check that this block attaches to the `parent_chain_tip`
        let (parent_ch, parent_block_hash) = if block.is_first_mined() {
            (
                FIRST_BURNCHAIN_CONSENSUS_HASH.clone(),
                FIRST_STACKS_BLOCK_HASH.clone(),
            )
        } else {
            (
                parent_chain_tip.consensus_hash.clone(),
                parent_chain_tip.anchored_header.block_hash(),
            )
        };

        let parent_block_id = StacksBlockId::new(&parent_ch, &parent_block_hash);
        if parent_block_id != block.header.parent_block_id {
            warn!("Error processing nakamoto block: Parent consensus hash does not match db view";
                  "db.parent_block_id" => %parent_block_id,
                  "header.parent_block_id" => %block.header.parent_block_id);
            return Err(ChainstateError::InvalidStacksBlock(
                "Parent block does not match".into(),
            ));
        }

        // look up this block's sortition's burnchain block hash and height.
        // It must exist in the same Bitcoin fork as our `burn_dbconn`.
        let (burn_header_hash, burn_header_height) =
            Self::check_sortition_exists(burn_dbconn, &block.header.consensus_hash)?;
        let block_hash = block.header.block_hash();

        let new_tenure = match block.is_wellformed_tenure_start_block() {
            Ok(true) => true,
            Ok(false) => {
                // this block is mined in the ongoing tenure.
                if !Self::check_tenure_continuity(
                    chainstate_tx,
                    burn_dbconn.sqlite(),
                    &parent_ch,
                    &block.header,
                )? {
                    // this block is not part of the ongoing tenure; it's invalid
                    return Err(ChainstateError::ExpectedTenureChange);
                }
                false
            }
            Err(_) => {
                return Err(ChainstateError::InvalidStacksBlock(
                    "Invalid tenure changes in nakamoto block".into(),
                ));
            }
        };

        let tenure_extend = match block.is_wellformed_tenure_extend_block() {
            Ok(true) => {
                if new_tenure {
                    return Err(ChainstateError::InvalidStacksBlock(
                        "Both started and extended tenure".into(),
                    ));
                }
                true
            }
            Ok(false) => false,
            Err(_) => {
                return Err(ChainstateError::InvalidStacksBlock(
                    "Invalid tenure extend in nakamoto block".into(),
                ));
            }
        };

        let parent_coinbase_height = if block.is_first_mined() {
            0
        } else {
            Self::get_coinbase_height(chainstate_tx.deref(), &parent_block_id)?.ok_or_else(
                || {
                    warn!(
                        "Parent of Nakamoto block in block headers DB yet";
                        "block_hash" => %block.header.block_hash(),
                        "parent_block_hash" => %parent_block_hash,
                        "parent_block_id" => %parent_block_id
                    );
                    ChainstateError::NoSuchBlockError
                },
            )?
        };

        // verify VRF proof, if present
        // only need to do this once per tenure
        // get the resulting vrf proof bytes
        let vrf_proof_opt = if new_tenure {
            Self::check_block_commit_vrf_seed(chainstate_tx.deref(), burn_dbconn, block)?;
            Some(
                block
                    .get_vrf_proof()
                    .ok_or(ChainstateError::InvalidStacksBlock(
                        "Invalid Nakamoto block: has coinbase but no VRF proof".into(),
                    ))?,
            )
        } else {
            None
        };

        // process the tenure-change if it happened, so that when block-processing begins, it happens in whatever the
        // current tenure is
        let coinbase_height = Self::advance_nakamoto_tenure(
            chainstate_tx,
            burn_dbconn,
            block,
            parent_coinbase_height,
        )?;
        if new_tenure {
            // tenure height must have advanced
            if coinbase_height
                != parent_coinbase_height
                    .checked_add(1)
                    .expect("Too many tenures")
            {
                // this should be unreachable
                return Err(ChainstateError::InvalidStacksBlock(
                    "Could not advance tenure, even though tenure changed".into(),
                ));
            }
        } else {
            if coinbase_height != parent_coinbase_height {
                // this should be unreachable
                return Err(ChainstateError::InvalidStacksBlock(
                    "Advanced tenure even though a new tenure did not happen".into(),
                ));
            }
        }

        // begin processing this block
        let SetupBlockResult {
            mut clarity_tx,
            mut tx_receipts,
            matured_miner_rewards_opt,
            evaluated_epoch,
            applied_epoch_transition,
            burn_stack_stx_ops,
            burn_transfer_stx_ops,
            burn_delegate_stx_ops,
            mut auto_unlock_events,
            signer_set_calc,
        } = Self::setup_block(
            chainstate_tx,
            clarity_instance,
            burn_dbconn,
            first_block_height,
            pox_constants,
            parent_ch,
            parent_block_hash,
            parent_chain_tip.stacks_block_height,
            parent_chain_tip.burn_header_height,
            burn_header_hash,
            burn_header_height.try_into().map_err(|_| {
                ChainstateError::InvalidStacksBlock("Burn block height exceeded u32".into())
            })?,
            new_tenure,
            coinbase_height,
            tenure_extend,
        )?;

        let starting_cost = clarity_tx.cost_so_far();

        debug!(
            "Append nakamoto block";
            "block" => format!("{}/{block_hash}", block.header.consensus_hash),
            "parent_block" => %block.header.parent_block_id,
            "stacks_height" => next_block_height,
            "total_burns" => block.header.burn_spent,
            "evaluated_epoch" => %evaluated_epoch
        );

        // process anchored block
        let (block_fees, txs_receipts) = match StacksChainState::process_block_transactions(
            &mut clarity_tx,
            &block.txs,
            0,
            ast_rules,
        ) {
            Err(e) => {
                let msg = format!("Invalid Stacks block {}: {:?}", &block_hash, &e);
                warn!("{}", &msg);

                clarity_tx.rollback_block();
                return Err(ChainstateError::InvalidStacksBlock(msg));
            }
            Ok((block_fees, _block_burns, txs_receipts)) => (block_fees, txs_receipts),
        };

        tx_receipts.extend(txs_receipts.into_iter());

        let total_tenure_cost = clarity_tx.cost_so_far();
        let mut block_execution_cost = total_tenure_cost.clone();
        block_execution_cost.sub(&starting_cost).map_err(|_e| {
            ChainstateError::InvalidStacksBlock("Block execution cost was negative".into())
        })?;

        // obtain reward info for receipt -- consolidate miner, user, and parent rewards into a
        // single list, but keep the miner/user/parent/info tuple for advancing the chain tip
        let matured_rewards = matured_miner_rewards_opt
            .as_ref()
            .map(|matured_miner_rewards| matured_miner_rewards.consolidate())
            .unwrap_or(vec![]);

        let mut lockup_events =
            match Self::finish_block(&mut clarity_tx, matured_miner_rewards_opt.as_ref()) {
                Err(ChainstateError::InvalidStacksBlock(e)) => {
                    clarity_tx.rollback_block();
                    return Err(ChainstateError::InvalidStacksBlock(e));
                }
                Err(e) => return Err(e),
                Ok(lockup_events) => lockup_events,
            };

        // if any, append lockups events to the coinbase receipt
        if lockup_events.len() > 0 {
            // Receipts are appended in order, so the first receipt should be
            // the one of the coinbase transaction
            if let Some(receipt) = tx_receipts.get_mut(0) {
                if receipt.is_coinbase_tx() {
                    receipt.events.append(&mut lockup_events);
                }
            } else {
                warn!("Unable to attach lockups events, block's first transaction is not a coinbase transaction")
            }
        }
        // if any, append auto unlock events to the coinbase receipt
        if auto_unlock_events.len() > 0 {
            // Receipts are appended in order, so the first receipt should be
            // the one of the coinbase transaction
            if let Some(receipt) = tx_receipts.get_mut(0) {
                if receipt.is_coinbase_tx() {
                    receipt.events.append(&mut auto_unlock_events);
                }
            } else {
                warn!("Unable to attach auto unlock events, block's first transaction is not a coinbase transaction")
            }
        }

        // verify that the resulting chainstate matches the block's state root
        let root_hash = clarity_tx.seal();
        if root_hash != block.header.state_index_root {
            let msg = format!(
                "Block {} state root mismatch: expected {}, got {}",
                &block_hash, block.header.state_index_root, root_hash,
            );
            warn!("{}", &msg);

            clarity_tx.rollback_block();
            return Err(ChainstateError::InvalidStacksBlock(msg));
        }

        debug!("Reached state root {}", root_hash;
               "block_cost" => %block_execution_cost);

        // good to go!
        let block_limit = clarity_tx
            .block_limit()
            .ok_or_else(|| ChainstateError::InvalidChainstateDB)?;
        let clarity_commit =
            clarity_tx.precommit_to_block(&block.header.consensus_hash, &block_hash);

        // calculate the reward for this tenure
        let scheduled_miner_reward = if new_tenure {
            Some(Self::calculate_scheduled_tenure_reward(
                chainstate_tx,
                burn_dbconn,
                block,
                evaluated_epoch,
                parent_coinbase_height,
                chain_tip_burn_header_height.into(),
                burnchain_commit_burn,
                burnchain_sortition_burn,
            )?)
        } else {
            None
        };

        // extract matured rewards info -- we'll need it for the receipt
        let matured_rewards_info_opt = matured_miner_rewards_opt
            .as_ref()
            .map(|rewards| rewards.reward_info.clone());

        let new_tip = Self::advance_tip(
            &mut chainstate_tx.tx,
            &parent_chain_tip.anchored_header,
            &parent_chain_tip.consensus_hash,
            &block.header,
            vrf_proof_opt,
            chain_tip_burn_header_hash,
            chain_tip_burn_header_height,
            chain_tip_burn_header_timestamp,
            scheduled_miner_reward.as_ref(),
            matured_miner_rewards_opt,
            &block_execution_cost,
            &total_tenure_cost,
            block_size,
            applied_epoch_transition,
            burn_stack_stx_ops,
            burn_transfer_stx_ops,
            burn_delegate_stx_ops,
            new_tenure,
            block_fees,
        )
        .expect("FATAL: failed to advance chain tip");

        let new_block_id = new_tip.index_block_hash();
        chainstate_tx.log_transactions_processed(&new_block_id, &tx_receipts);

        // store the reward set calculated during this block if it happened
        // NOTE: miner and proposal evaluation should not invoke this because
        //  it depends on knowing the StacksBlockId.
        let signers_updated = signer_set_calc.is_some();
        if let Some(signer_calculation) = signer_set_calc {
            Self::write_reward_set(chainstate_tx, &new_block_id, &signer_calculation.reward_set)?
        }

        monitoring::set_last_block_transaction_count(u64::try_from(block.txs.len()).unwrap());
        monitoring::set_last_execution_cost_observed(&block_execution_cost, &block_limit);

        // get burn block stats, for the transaction receipt
        let (parent_burn_block_hash, parent_burn_block_height, parent_burn_block_timestamp) =
            if block.is_first_mined() {
                (BurnchainHeaderHash([0; 32]), 0, 0)
            } else {
                let sn = SortitionDB::get_block_snapshot_consensus(burn_dbconn, &parent_ch)?
                    .ok_or_else(|| {
                        // shouldn't happen
                        warn!(
                            "CORRUPTION: {} does not correspond to a burn block",
                            &parent_ch
                        );
                        ChainstateError::InvalidStacksBlock("No parent consensus hash".into())
                    })?;
                (
                    sn.burn_header_hash,
                    sn.block_height,
                    sn.burn_header_timestamp,
                )
            };

        let epoch_receipt = StacksEpochReceipt {
            header: new_tip,
            tx_receipts,
            matured_rewards,
            matured_rewards_info: matured_rewards_info_opt,
            parent_microblocks_cost: ExecutionCost::zero(),
            anchored_block_cost: block_execution_cost,
            parent_burn_block_hash,
            parent_burn_block_height: u32::try_from(parent_burn_block_height).unwrap_or(0), // shouldn't be fatal
            parent_burn_block_timestamp,
            evaluated_epoch,
            epoch_transition: applied_epoch_transition,
            signers_updated,
        };

        Ok((epoch_receipt, clarity_commit))
    }

    /// Create a StackerDB config for the .miners contract.
    /// It has two slots -- one for the past two sortition winners.
    pub fn make_miners_stackerdb_config(
        sortdb: &SortitionDB,
        tip: &BlockSnapshot,
    ) -> Result<StackerDBConfig, ChainstateError> {
        let ih = sortdb.index_handle(&tip.sortition_id);
        let last_winner_snapshot = ih.get_last_snapshot_with_sortition(tip.block_height)?;
        let parent_winner_snapshot = ih.get_last_snapshot_with_sortition(
            last_winner_snapshot.block_height.saturating_sub(1),
        )?;

        let mut miner_key_hash160s = vec![];

        // go get their corresponding leader keys, but preserve the miner's relative position in
        // the stackerdb signer list -- if a miner was in slot 0, then it should stay in slot 0
        // after a sortition (and vice versa for 1)
        let sns = if last_winner_snapshot.num_sortitions % 2 == 0 {
            [last_winner_snapshot, parent_winner_snapshot]
        } else {
            [parent_winner_snapshot, last_winner_snapshot]
        };

        for sn in sns {
            // find the commit
            let Some(block_commit) =
                ih.get_block_commit_by_txid(&sn.sortition_id, &sn.winning_block_txid)?
            else {
                warn!(
                    "No block commit for {} in sortition for {}",
                    &sn.winning_block_txid, &sn.consensus_hash
                );
                return Err(ChainstateError::InvalidStacksBlock(
                    "No block-commit in sortition for block's consensus hash".into(),
                ));
            };

            // key register of the winning miner
            let leader_key = ih
                .get_leader_key_at(
                    u64::from(block_commit.key_block_ptr),
                    u32::from(block_commit.key_vtxindex),
                )?
                .expect("FATAL: have block commit but no leader key");

            // the leader key should always be valid (i.e. the unwrap_or() should be unreachable),
            // but be defensive and just use the "null" address
            miner_key_hash160s.push(
                leader_key
                    .interpret_nakamoto_signing_key()
                    .unwrap_or(Hash160([0x00; 20])),
            );
        }

        let signers = miner_key_hash160s
            .into_iter()
            .map(|hash160|
                // each miner gets one slot
                (
                    StacksAddress {
                        version: 1, // NOTE: the version is ignored in stackerdb; we only care about the hashbytes
                        bytes: hash160
                    },
                    1
                ))
            .collect();

        Ok(StackerDBConfig {
            chunk_size: MAX_PAYLOAD_LEN.into(),
            signers,
            write_freq: 5,
            max_writes: u32::MAX,  // no limit on number of writes
            max_neighbors: 200, // TODO: const -- just has to be equal to or greater than the number of signers
            hint_replicas: vec![], // TODO: is there a way to get the IP addresses of stackers' preferred nodes?
        })
    }

    /// Get the slot number for the given miner's public key.
    /// Returns Some(u32) if the miner is in the StackerDB config.
    /// Returns None if the miner is not in the StackerDB config.
    /// Returns an error if the miner is in the StackerDB config but the slot number is invalid.
    pub fn get_miner_slot(
        sortdb: &SortitionDB,
        tip: &BlockSnapshot,
        miner_pubkey: &StacksPublicKey,
    ) -> Result<Option<u32>, ChainstateError> {
        let miner_hash160 = Hash160::from_node_public_key(&miner_pubkey);
        let stackerdb_config = Self::make_miners_stackerdb_config(sortdb, &tip)?;

        // find out which slot we're in
        let Some(slot_id_res) =
            stackerdb_config
                .signers
                .iter()
                .enumerate()
                .find_map(|(i, (addr, _))| {
                    if addr.bytes == miner_hash160 {
                        Some(u32::try_from(i).map_err(|_| {
                            CodecError::OverflowError(
                                "stackerdb config slot ID cannot fit into u32".into(),
                            )
                        }))
                    } else {
                        None
                    }
                })
        else {
            // miner key does not match any slot
            warn!("Miner is not in the miners StackerDB config";
                  "miner" => %miner_hash160,
                  "stackerdb_slots" => format!("{:?}", &stackerdb_config.signers));

            return Ok(None);
        };
        Ok(Some(slot_id_res?))
    }

    /// Boot code instantiation for the aggregate public key.
    /// TODO: This should be removed once it's possible for stackers to vote on the aggregate
    /// public key
    /// DO NOT USE IN MAINNET
    pub fn aggregate_public_key_bootcode(clarity_tx: &mut ClarityTx, apk: &Point) {
        let agg_pub_key = to_hex(&apk.compress().data);
        let contract_content = format!(
            "(define-read-only ({}) 0x{})",
            BOOT_TEST_POX_4_AGG_KEY_FNAME, agg_pub_key
        );
        // NOTE: this defaults to a testnet address to prevent it from ever working on
        // mainnet
        let contract_id = boot_code_id(BOOT_TEST_POX_4_AGG_KEY_CONTRACT, false);
        clarity_tx.connection().as_transaction(|clarity| {
            let (ast, analysis) = clarity
                .analyze_smart_contract(
                    &contract_id,
                    ClarityVersion::Clarity2,
                    &contract_content,
                    ASTRules::PrecheckSize,
                )
                .unwrap();
            clarity
                .initialize_smart_contract(
                    &contract_id,
                    ClarityVersion::Clarity2,
                    &ast,
                    &contract_content,
                    None,
                    |_, _| false,
                )
                .unwrap();
            clarity.save_analysis(&contract_id, &analysis).unwrap();
        })
    }
}

impl StacksMessageCodec for NakamotoBlock {
    fn consensus_serialize<W: std::io::Write>(&self, fd: &mut W) -> Result<(), CodecError> {
        write_next(fd, &self.header)?;
        write_next(fd, &self.txs)
    }

    fn consensus_deserialize<R: std::io::Read>(fd: &mut R) -> Result<Self, CodecError> {
        let (header, txs) = {
            let mut bound_read = BoundReader::from_reader(fd, u64::from(MAX_MESSAGE_LEN));
            let header: NakamotoBlockHeader = read_next(&mut bound_read)?;
            let txs: Vec<_> = read_next(&mut bound_read)?;
            (header, txs)
        };

        // all transactions are unique
        if !StacksBlock::validate_transactions_unique(&txs) {
            warn!("Invalid block: Found duplicate transaction"; "block_hash" => header.block_hash());
            return Err(CodecError::DeserializeError(
                "Invalid block: found duplicate transaction".to_string(),
            ));
        }

        // header and transactions must be consistent
        let txid_vecs = txs.iter().map(|tx| tx.txid().as_bytes().to_vec()).collect();

        let merkle_tree = MerkleTree::new(&txid_vecs);
        let tx_merkle_root: Sha512Trunc256Sum = merkle_tree.root();

        if tx_merkle_root != header.tx_merkle_root {
            warn!("Invalid block: Tx Merkle root mismatch"; "block_hash" => header.block_hash());
            return Err(CodecError::DeserializeError(
                "Invalid block: tx Merkle root mismatch".to_string(),
            ));
        }

        Ok(NakamotoBlock { header, txs })
    }
}<|MERGE_RESOLUTION|>--- conflicted
+++ resolved
@@ -103,12 +103,9 @@
 pub mod coordinator;
 pub mod miner;
 pub mod signer_set;
-<<<<<<< HEAD
 pub mod test_signers;
-=======
 pub mod staging_blocks;
 pub mod tenure;
->>>>>>> 4d880f51
 #[cfg(test)]
 pub mod tests;
 
