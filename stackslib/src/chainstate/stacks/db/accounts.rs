--- conflicted
+++ resolved
@@ -33,11 +33,6 @@
 use crate::core::StacksEpochId;
 use crate::util_lib::db::Error as db_error;
 use crate::util_lib::db::*;
-<<<<<<< HEAD
-=======
-
-use stacks_common::types::chainstate::{StacksAddress, StacksBlockId};
->>>>>>> 3e0ba615
 
 /// A record of a coin reward for a miner.  There will be at most two of these for a miner: one for
 /// the coinbase + block-txs + confirmed-mblock-txs, and one for the produced-mblock-txs.  The
@@ -920,7 +915,10 @@
                 // parent gets its produced tx fees regardless of punishment.
 
                 match participant.tx_fees {
-                    MinerPaymentTxFees::Epoch2 { anchored, streamed } => {
+                    MinerPaymentTxFees::Epoch2 {
+                        anchored,
+                        streamed: _,
+                    } => {
                         // if the payment type is Epoch2, then reward fees according to old Epoch2 rules
                         let anchored_fees = if !punished { anchored } else { 0 };
                         let parent_streamed_fees = if parent_block_epoch < StacksEpochId::Epoch21 {
@@ -1086,10 +1084,7 @@
 mod test {
     use clarity::vm::costs::ExecutionCost;
     use clarity::vm::types::StacksAddressExtensions;
-<<<<<<< HEAD
     use stacks_common::types::chainstate::BurnchainHeaderHash;
-=======
->>>>>>> 3e0ba615
     use stacks_common::util::hash::*;
 
     use super::*;
@@ -1100,14 +1095,6 @@
     use crate::chainstate::stacks::Error;
     use crate::chainstate::stacks::*;
     use crate::core::StacksEpochId;
-<<<<<<< HEAD
-=======
-    use stacks_common::util::hash::*;
-
-    use stacks_common::types::chainstate::BurnchainHeaderHash;
-
-    use super::*;
->>>>>>> 3e0ba615
 
     fn make_dummy_miner_payment_schedule(
         addr: &StacksAddress,
