// Copyright (C) 2013-2020 Blockstack PBC, a public benefit corporation
// Copyright (C) 2020 Stacks Open Internet Foundation
//
// This program is free software: you can redistribute it and/or modify
// it under the terms of the GNU General Public License as published by
// the Free Software Foundation, either version 3 of the License, or
// (at your option) any later version.
//
// This program is distributed in the hope that it will be useful,
// but WITHOUT ANY WARRANTY; without even the implied warranty of
// MERCHANTABILITY or FITNESS FOR A PARTICULAR PURPOSE.  See the
// GNU General Public License for more details.
//
// You should have received a copy of the GNU General Public License
// along with this program.  If not, see <http://www.gnu.org/licenses/>.

use std::collections::{HashMap, HashSet};
use std::sync::atomic::{AtomicBool, Ordering};
#[cfg(any(test, feature = "testing"))]
use std::sync::LazyLock;
use std::sync::{Arc, Mutex};
use std::thread::ThreadId;
use std::time::Instant;
use std::{cmp, fs, mem};

use clarity::vm::analysis::{CheckError, CheckErrors};
use clarity::vm::ast::errors::ParseErrors;
use clarity::vm::ast::ASTRules;
use clarity::vm::clarity::TransactionConnection;
use clarity::vm::database::BurnStateDB;
use clarity::vm::errors::Error as InterpreterError;
use clarity::vm::types::TypeSignature;
use serde::Deserialize;
use stacks_common::codec::{read_next, write_next, StacksMessageCodec};
use stacks_common::types::chainstate::{
    BlockHeaderHash, BurnchainHeaderHash, StacksAddress, StacksBlockId, StacksWorkScore, TrieHash,
};
use stacks_common::types::StacksPublicKeyBuffer;
use stacks_common::util::get_epoch_time_ms;
use stacks_common::util::hash::{MerkleTree, Sha512Trunc256Sum};
use stacks_common::util::secp256k1::{MessageSignature, Secp256k1PrivateKey};
#[cfg(any(test, feature = "testing"))]
use stacks_common::util::tests::TestFlag;
use stacks_common::util::vrf::*;

use crate::burnchains::{Burnchain, PrivateKey, PublicKey};
use crate::chainstate::burn::db::sortdb::{
    SortitionDB, SortitionDBConn, SortitionHandleConn, SortitionHandleTx,
};
use crate::chainstate::burn::operations::*;
use crate::chainstate::burn::*;
use crate::chainstate::stacks::address::StacksAddressExtensions;
use crate::chainstate::stacks::db::blocks::{MemPoolRejection, SetupBlockResult};
use crate::chainstate::stacks::db::transactions::{
    handle_clarity_runtime_error, ClarityRuntimeTxError,
};
use crate::chainstate::stacks::db::unconfirmed::UnconfirmedState;
use crate::chainstate::stacks::db::{
    ChainstateTx, ClarityTx, MinerRewardInfo, StacksChainState, MINER_REWARD_MATURITY,
};
use crate::chainstate::stacks::events::{StacksTransactionEvent, StacksTransactionReceipt};
use crate::chainstate::stacks::{Error, StacksBlockHeader, StacksMicroblockHeader, *};
use crate::clarity_vm::clarity::{ClarityConnection, ClarityInstance, Error as clarity_error};
use crate::core::mempool::*;
use crate::core::*;
use crate::cost_estimates::metrics::CostMetric;
use crate::cost_estimates::CostEstimator;
use crate::monitoring::{
    set_last_mined_block_transaction_count, set_last_mined_execution_cost_observed,
};
use crate::net::relay::Relayer;
use crate::net::Error as net_error;

#[cfg(any(test, feature = "testing"))]
/// Test flag to stall transaction execution
pub static TEST_TX_STALL: LazyLock<TestFlag<bool>> = LazyLock::new(TestFlag::default);

/// Stall transaction processing for testing
#[cfg(any(test, feature = "testing"))]
fn fault_injection_stall_tx() {
    if TEST_TX_STALL.get() {
        // Do an extra check just so we don't log EVERY time.
        warn!("Tx is stalled due to testing directive");
        while TEST_TX_STALL.get() {
            std::thread::sleep(std::time::Duration::from_millis(10));
        }
        warn!("Tx is no longer stalled due to testing directive. Continuing...");
    }
}

#[cfg(not(any(test, feature = "testing")))]
fn fault_injection_stall_tx() {}

/// Fully-assembled Stacks anchored, block as well as some extra metadata pertaining to how it was
/// linked to the burnchain and what view(s) the miner had of the burnchain before and after
/// completing the block.
#[derive(Debug, Clone, Serialize, Deserialize)]
pub struct AssembledAnchorBlock {
    /// Consensus hash of the parent Stacks block
    pub parent_consensus_hash: ConsensusHash,
    /// Consensus hash this Stacks block
    pub consensus_hash: ConsensusHash,
    /// Burnchain tip's block hash when we finished mining
    pub burn_hash: BurnchainHeaderHash,
    /// Burnchain tip's block height when we finished mining
    pub burn_block_height: u64,
    /// Burnchain tip's block hash when we started mining (could be different)
    pub orig_burn_hash: BurnchainHeaderHash,
    /// The block we produced
    pub anchored_block: StacksBlock,
    /// The attempt count of this block (multiple blocks will be attempted per burnchain block)
    pub attempt: u64,
    /// Epoch timestamp in milliseconds when we started producing the block.
    pub tenure_begin: u128,
}
impl_file_io_serde_json!(AssembledAnchorBlock);

/// System status for mining.
/// The miner can be Ready, in which case a miner is allowed to run
/// The miner can be Blocked, in which case the miner *should not start* and/or *should terminate*
/// if running.
/// The inner u64 is a per-thread ID that lets threads querying the miner status identify whether
/// or not they or another thread were the last to modify the state.
#[derive(Debug, Clone, PartialEq)]
pub struct MinerStatus {
    blockers: HashSet<ThreadId>,
    spend_amount: u64,
}

impl MinerStatus {
    pub fn make_ready(spend_amount: u64) -> MinerStatus {
        MinerStatus {
            blockers: HashSet::new(),
            spend_amount,
        }
    }

    pub fn add_blocked(&mut self) {
        self.blockers.insert(std::thread::current().id());
    }

    pub fn remove_blocked(&mut self) {
        self.blockers.remove(&std::thread::current().id());
    }

    pub fn is_blocked(&self) -> bool {
        if !self.blockers.is_empty() {
            debug!("Miner: blocked by {:?}", &self.blockers);
            true
        } else {
            false
        }
    }

    pub fn get_spend_amount(&self) -> u64 {
        return self.spend_amount;
    }

    pub fn set_spend_amount(&mut self, amt: u64) {
        self.spend_amount = amt;
    }
}

impl std::fmt::Display for MinerStatus {
    fn fmt(&self, f: &mut std::fmt::Formatter<'_>) -> std::fmt::Result {
        write!(f, "{:?}", &self)
    }
}

/// halt mining
pub fn signal_mining_blocked(miner_status: Arc<Mutex<MinerStatus>>) {
    debug!("Signaling miner to block"; "thread_id" => ?std::thread::current().id());
    match miner_status.lock() {
        Ok(mut status) => {
            status.add_blocked();
        }
        Err(_e) => {
            panic!("FATAL: mutex poisoned");
        }
    }
}

/// resume mining if we blocked it earlier
pub fn signal_mining_ready(miner_status: Arc<Mutex<MinerStatus>>) {
    debug!("Signaling miner to resume"; "thread_id" => ?std::thread::current().id());
    match miner_status.lock() {
        Ok(mut status) => {
            status.remove_blocked();
        }
        Err(_e) => {
            panic!("FATAL: mutex poisoned");
        }
    }
}

/// get the mining amount
pub fn get_mining_spend_amount(miner_status: Arc<Mutex<MinerStatus>>) -> u64 {
    match miner_status.lock() {
        Ok(status) => status.get_spend_amount(),
        Err(_e) => {
            panic!("FATAL: mutex poisoned");
        }
    }
}

/// set the mining amount
pub fn set_mining_spend_amount(miner_status: Arc<Mutex<MinerStatus>>, amt: u64) {
    miner_status
        .lock()
        .expect("FATAL: mutex poisoned")
        .set_spend_amount(amt);
}

/// Policy settings for how mining will proceed
#[derive(Debug, Clone)]
pub struct BlockBuilderSettings {
    pub max_miner_time_ms: u64,
    pub mempool_settings: MemPoolWalkSettings,
    pub miner_status: Arc<Mutex<MinerStatus>>,
    /// Should the builder attempt to confirm any parent microblocks
    pub confirm_microblocks: bool,
    pub max_execution_time: Option<std::time::Duration>,
}

impl BlockBuilderSettings {
    // TODO: add tests from mutation testing results #4873
    #[cfg_attr(test, mutants::skip)]
    pub fn limited() -> BlockBuilderSettings {
        BlockBuilderSettings {
            max_miner_time_ms: u64::MAX,
            mempool_settings: MemPoolWalkSettings::default(),
            miner_status: Arc::new(Mutex::new(MinerStatus::make_ready(0))),
            confirm_microblocks: true,
            max_execution_time: None,
        }
    }

    // TODO: add tests from mutation testing results #4873
    #[cfg_attr(test, mutants::skip)]
    pub fn max_value() -> BlockBuilderSettings {
        BlockBuilderSettings {
            max_miner_time_ms: u64::MAX,
            mempool_settings: MemPoolWalkSettings::zero(),
            miner_status: Arc::new(Mutex::new(MinerStatus::make_ready(0))),
            confirm_microblocks: true,
            max_execution_time: None,
        }
    }
}

#[derive(Clone)]
struct MicroblockMinerRuntime {
    bytes_so_far: u64,
    pub prev_microblock_header: Option<StacksMicroblockHeader>,
    considered: Option<HashSet<Txid>>,
    num_mined: u64,
    tip: StacksBlockId,

    // fault injection, inherited from unconfirmed
    disable_bytes_check: bool,
    disable_cost_check: bool,
}

/// The value of `BlockLimitFunction` holds the state of the size of the block being built.
/// As the value increases, the less we can add to blocks.
#[derive(PartialEq)]
pub enum BlockLimitFunction {
    /// The block size limit has not been hit, and there are no restrictions on what can be added to
    /// a block.
    NO_LIMIT_HIT,
    /// We have got a pretty full block, and so will not allow any more contract call or
    /// contract publish transactions to be added to this block.
    CONTRACT_LIMIT_HIT,
    /// We have a completely full block. No new transactions can be added to the block.
    LIMIT_REACHED,
}

pub struct MinerEpochInfo<'a> {
    pub chainstate_tx: ChainstateTx<'a>,
    pub clarity_instance: &'a mut ClarityInstance,
    pub burn_tip: BurnchainHeaderHash,
    /// This is the expected burn tip height (i.e., the current burnchain tip + 1)
    ///  of the mined block
    pub burn_tip_height: u32,
    pub parent_microblocks: Vec<StacksMicroblock>,
    pub mainnet: bool,
    pub ast_rules: ASTRules,
}

impl From<&UnconfirmedState> for MicroblockMinerRuntime {
    fn from(unconfirmed: &UnconfirmedState) -> MicroblockMinerRuntime {
        let considered = unconfirmed.mined_txs.keys().cloned().collect();
        MicroblockMinerRuntime {
            bytes_so_far: unconfirmed.bytes_so_far,
            prev_microblock_header: unconfirmed.last_mblock.clone(),
            considered: Some(considered),
            num_mined: 0,
            tip: unconfirmed.confirmed_chain_tip.clone(),

            disable_bytes_check: unconfirmed.disable_bytes_check,
            disable_cost_check: unconfirmed.disable_cost_check,
        }
    }
}

/// Represents a successful transaction. This transaction should be added to the block.
#[derive(Debug, Clone, PartialEq)]
pub struct TransactionSuccess {
    pub tx: StacksTransaction,
    /// The fee that was charged to the user for doing this transaction.
    pub fee: u64,
    pub receipt: StacksTransactionReceipt,
    /// Whether the soft limit was reached after this transaction was processed.
    pub soft_limit_reached: bool,
}

/// Represents a failed transaction. Something went wrong when processing this transaction.
#[derive(Debug)]
pub struct TransactionError {
    pub tx: StacksTransaction,
    pub error: Error,
}

/// Represents a transaction that was skipped, but might succeed later.
#[derive(Debug)]
pub struct TransactionSkipped {
    pub tx: StacksTransaction,
    /// This error is the reason the transaction was skipped (ex: BlockTooBigError)
    pub error: Error,
}

/// Represents a transaction that is problematic and should be dropped.
#[derive(Debug)]
pub struct TransactionProblematic {
    pub tx: StacksTransaction,
    pub error: Error,
}

/// Represents an event for a successful transaction. This transaction should be added to the block.
#[derive(Debug, Clone, PartialEq, Serialize, Deserialize)]
pub struct TransactionSuccessEvent {
    #[serde(deserialize_with = "hex_deserialize", serialize_with = "hex_serialize")]
    pub txid: Txid,
    pub fee: u64,
    pub execution_cost: ExecutionCost,
    pub result: Value,
    pub soft_limit_reached: bool,
}

/// Represents an event for a failed transaction. Something went wrong when processing this transaction.
#[derive(Debug, Clone, Serialize, Deserialize, PartialEq)]
pub struct TransactionErrorEvent {
    #[serde(deserialize_with = "hex_deserialize", serialize_with = "hex_serialize")]
    pub txid: Txid,
    pub error: String,
}

/// Represents an event for a transaction that was skipped, but might succeed later.
#[derive(Debug, Clone, PartialEq, Serialize, Deserialize)]
pub struct TransactionSkippedEvent {
    #[serde(deserialize_with = "hex_deserialize", serialize_with = "hex_serialize")]
    pub txid: Txid,
    pub error: String,
}

/// Represents an event for a transaction that needs to be dropped from the mempool for some reason
#[derive(Debug, Clone, PartialEq, Serialize, Deserialize)]
pub struct TransactionProblematicEvent {
    #[serde(deserialize_with = "hex_deserialize", serialize_with = "hex_serialize")]
    pub txid: Txid,
    pub error: String,
}

fn hex_serialize<S: serde::Serializer>(txid: &Txid, s: S) -> Result<S::Ok, S::Error> {
    let inst = txid.to_hex();
    s.serialize_str(inst.as_str())
}

fn hex_deserialize<'de, D: serde::Deserializer<'de>>(d: D) -> Result<Txid, D::Error> {
    let inst_str = String::deserialize(d)?;
    Txid::from_hex(&inst_str).map_err(serde::de::Error::custom)
}

/// `TransactionResult` represents the outcome of transaction processing.
/// We use this enum to involve the compiler in forcing us to always clearly
/// indicate the outcome of a transaction.
///
/// There are currently three outcomes for a transaction:
/// 1) succeed
/// 2) fail, may be tried again later
/// 3) be skipped for now, to be tried again later
#[derive(Debug)]
pub enum TransactionResult {
    /// Transaction has already succeeded.
    Success(TransactionSuccess),
    /// Transaction failed when processed.
    ProcessingError(TransactionError),
    /// Transaction wasn't ready to be processed, but might succeed later.
    Skipped(TransactionSkipped),
    /// Transaction is problematic (e.g. a DDoS vector) and should be dropped.
    /// This error variant is a placeholder for fixing Clarity VM quirks in the next network
    /// upgrade.
    Problematic(TransactionProblematic),
}

/// This struct is used to transmit data about transaction results through either the `mined_block`
/// or `mined_microblock` event.
#[derive(Debug, Clone, Serialize, Deserialize, PartialEq)]
pub enum TransactionEvent {
    /// Transaction has already succeeded.
    Success(TransactionSuccessEvent),
    /// Transaction failed. It may succeed later depending on the error.
    ProcessingError(TransactionErrorEvent),
    /// Transaction wasn't ready to be processed, but might succeed later.
    /// The bool represents whether mempool propagation should halt or continue
    Skipped(TransactionSkippedEvent),
    /// Transaction is problematic and will be dropped
    Problematic(TransactionProblematicEvent),
}

impl TransactionResult {
    /// Logs a queryable message for the case where `txid` has succeeded.
    pub fn log_transaction_success(tx: &StacksTransaction) {
        info!("Tx successfully processed";
            "event_name" => %"transaction_result",
            "tx_id" => %tx.txid(),
            "event_type" => %"success",
            "fee" => tx.get_tx_fee()
        );
    }

    /// Logs a queryable message for the case where `txid` has failed
    /// with error `err`.
    pub fn log_transaction_error(tx: &StacksTransaction, err: &Error) {
        info!("Tx processing failed with error";
            "event_name" => "transaction_result",
            "reason" => %err,
            "tx_id" => %tx.txid(),
            "event_type" => "error",
        );
    }

    /// Logs a queryable message for the case where `tx` has been skipped
    /// for error `err`.
    pub fn log_transaction_skipped(tx: &StacksTransaction, err: &Error) {
        info!(
            "Tx processing skipped";
            "event_name" => "transaction_result",
            "tx_id" => %tx.txid(),
            "event_type" => "skip",
            "reason" => %err,
            "fee" => tx.get_tx_fee()
        );
    }

    /// Logs a queryable message for the case where `tx` is problematic and needs to be dropped.
    pub fn log_transaction_problematic(tx: &StacksTransaction, err: &Error) {
        info!(
            "Tx processing problematic";
            "event_name" => "transaction_result",
            "tx_id" => %tx.txid(),
            "event_type" => "problematic",
            "reason" => %err,
        )
    }

    /// Creates a `TransactionResult` backed by `TransactionSuccess`.
    /// This method logs "transaction success" as a side effect.
    pub fn success(
        transaction: &StacksTransaction,
        receipt: StacksTransactionReceipt,
    ) -> TransactionResult {
        Self::log_transaction_success(transaction);
        Self::Success(TransactionSuccess {
            tx: transaction.clone(),
            fee: transaction.get_tx_fee(),
            receipt,
            soft_limit_reached: false,
        })
    }

    /// Creates a `TransactionResult` backed by `TransactionSuccess` with a soft limit reached.
    /// This method logs "transaction success" as a side effect.
    pub fn success_with_soft_limit(
        transaction: &StacksTransaction,
        receipt: StacksTransactionReceipt,
        soft_limit_reached: bool,
    ) -> TransactionResult {
        Self::log_transaction_success(transaction);
        Self::Success(TransactionSuccess {
            tx: transaction.clone(),
            fee: transaction.get_tx_fee(),
            receipt,
            soft_limit_reached,
        })
    }

    /// Creates a `TransactionResult` backed by `TransactionError`.
    /// This method logs "transaction error" as a side effect.
    pub fn error(transaction: &StacksTransaction, error: Error) -> TransactionResult {
        Self::log_transaction_error(transaction, &error);
        TransactionResult::ProcessingError(TransactionError {
            tx: transaction.clone(),
            error,
        })
    }

    /// Creates a `TransactionResult` backed by `TransactionSkipped`.
    /// This method logs "transaction skipped" as a side effect.
    /// Takes in a reason (String) and uses the default error type for
    /// skipped transactions, `StacksTransactionSkipped` for the associated error.
    pub fn skipped(transaction: &StacksTransaction, reason: String) -> TransactionResult {
        let error = Error::StacksTransactionSkipped(reason);
        Self::log_transaction_skipped(transaction, &error);
        TransactionResult::Skipped(TransactionSkipped {
            tx: transaction.clone(),
            error,
        })
    }

    /// Creates a `TransactionResult` backed by `TransactionSkipped`.
    /// This method logs "transaction skipped" as a side effect.
    pub fn skipped_due_to_error(
        transaction: &StacksTransaction,
        error: Error,
    ) -> TransactionResult {
        Self::log_transaction_skipped(transaction, &error);
        TransactionResult::Skipped(TransactionSkipped {
            tx: transaction.clone(),
            error,
        })
    }

    /// Creates a `TransactionResult` backed by `TransactionProblematic`.
    /// This method logs "transaction problematic" as a side effect.
    pub fn problematic(transaction: &StacksTransaction, error: Error) -> TransactionResult {
        Self::log_transaction_problematic(transaction, &error);
        TransactionResult::Problematic(TransactionProblematic {
            tx: transaction.clone(),
            error,
        })
    }

    pub fn convert_to_event(&self) -> TransactionEvent {
        match &self {
            TransactionResult::Success(TransactionSuccess {
                tx,
                fee,
                receipt,
                soft_limit_reached,
            }) => TransactionEvent::Success(TransactionSuccessEvent {
                txid: tx.txid(),
                fee: *fee,
                execution_cost: receipt.execution_cost.clone(),
                result: receipt.result.clone(),
                soft_limit_reached: *soft_limit_reached,
            }),
            TransactionResult::ProcessingError(TransactionError { tx, error }) => {
                TransactionEvent::ProcessingError(TransactionErrorEvent {
                    txid: tx.txid(),
                    error: error.to_string(),
                })
            }
            TransactionResult::Skipped(TransactionSkipped { tx, error }) => {
                TransactionEvent::Skipped(TransactionSkippedEvent {
                    txid: tx.txid(),
                    error: error.to_string(),
                })
            }
            TransactionResult::Problematic(TransactionProblematic { tx, error }) => {
                TransactionEvent::Problematic(TransactionProblematicEvent {
                    txid: tx.txid(),
                    error: error.to_string(),
                })
            }
        }
    }

    /// Returns true iff this enum is backed by `TransactionSuccess`.
    pub fn is_ok(&self) -> bool {
        matches!(self, TransactionResult::Success(_))
    }

    /// Returns a TransactionSuccess result as a pair of 1) fee and 2) receipt.
    /// Otherwise crashes.
    pub fn unwrap(self) -> (u64, StacksTransactionReceipt) {
        match self {
            TransactionResult::Success(TransactionSuccess { fee, receipt, .. }) => (fee, receipt),
            _ => panic!("Tried to `unwrap` a non-success result."),
        }
    }

    /// Returns true iff this enum is backed by `Error`.
    pub fn is_err(&self) -> bool {
        matches!(self, TransactionResult::ProcessingError(_))
    }

    /// Returns an Error result as an Error.
    /// Otherwise crashes.
    pub fn unwrap_err(self) -> Error {
        match self {
            TransactionResult::ProcessingError(TransactionError { tx: _, error }) => error,
            _ => panic!("Tried to `unwrap_error` a non-error result."),
        }
    }

    /// Is a given transaction-processing error evidence of a problematic transaction?
    /// We can't clone() the error, nor use a reference, so we have to return it.
    /// Returns (true, error) if so
    /// Returns (false, error) if none
    pub fn is_problematic(
        tx: &StacksTransaction,
        error: Error,
        epoch_id: StacksEpochId,
    ) -> (bool, Error) {
        let error = match error {
            Error::ClarityError(e) => match handle_clarity_runtime_error(e) {
                ClarityRuntimeTxError::Rejectable(e) => {
                    // this transaction would invalidate the whole block, so don't re-consider it
                    info!("Problematic transaction would invalidate the block, so dropping from mempool"; "txid" => %tx.txid(), "error" => %e);
                    return (true, Error::ClarityError(e));
                }
                // recover original ClarityError
                ClarityRuntimeTxError::Acceptable { error, .. } => {
                    if let clarity_error::Parse(ref parse_err) = error {
                        info!("Parse error: {}", parse_err; "txid" => %tx.txid());
                        match &parse_err.err {
                            ParseErrors::ExpressionStackDepthTooDeep
                            | ParseErrors::VaryExpressionStackDepthTooDeep => {
                                info!("Problematic transaction failed AST depth check"; "txid" => %tx.txid());
                                return (true, Error::ClarityError(error));
                            }
                            _ => {}
                        }
                    }
                    Error::ClarityError(error)
                }
                ClarityRuntimeTxError::CostError(cost, budget) => {
                    Error::ClarityError(clarity_error::CostError(cost, budget))
                }
                ClarityRuntimeTxError::AnalysisError(e) => {
                    let clarity_err = Error::ClarityError(clarity_error::Interpreter(
                        InterpreterError::Unchecked(e),
                    ));
                    if epoch_id < StacksEpochId::Epoch21 {
                        // this would invalidate the block, so it's problematic
                        return (true, clarity_err);
                    } else {
                        // in 2.1 and later, this can be mined
                        clarity_err
                    }
                }
                ClarityRuntimeTxError::AbortedByCallback(val, assets, events) => {
                    Error::ClarityError(clarity_error::AbortedByCallback(val, assets, events))
                }
            },
            Error::InvalidFee => {
                // The transaction didn't have enough STX left over after it was run.
                // While such a transaction *could* be mineable in the future, e.g. depending on
                // which code paths were hit, the user should really have attached an appropriate
                // tx fee in the first place.  In Stacks 2.1, the code will debit the fee first, so
                // this will no longer be an issue.
                info!("Problematic transaction caused InvalidFee";
                      "txid" => %tx.txid(),
                      "origin" => %tx.get_origin().get_address(false),
                      "payload" => ?tx.payload,
                );
                return (true, Error::InvalidFee);
            }
            e => e,
        };
        (false, error)
    }
}

/// Trait that defines what it means to be a block builder
pub trait BlockBuilder {
    fn try_mine_tx_with_len(
        &mut self,
        clarity_tx: &mut ClarityTx,
        tx: &StacksTransaction,
        tx_len: u64,
        limit_behavior: &BlockLimitFunction,
        ast_rules: ASTRules,
        max_execution_time: Option<std::time::Duration>,
    ) -> TransactionResult;

    /// Append a transaction if doing so won't exceed the epoch data size.
    /// Errors out if we fail to mine the tx (exceed budget, or the transaction is invalid).
    fn try_mine_tx(
        &mut self,
        clarity_tx: &mut ClarityTx,
        tx: &StacksTransaction,
        ast_rules: ASTRules,
        max_execution_time: Option<std::time::Duration>,
    ) -> Result<TransactionResult, Error> {
        let tx_len = tx.tx_len();
        match self.try_mine_tx_with_len(
            clarity_tx,
            tx,
            tx_len,
            &BlockLimitFunction::NO_LIMIT_HIT,
            ast_rules,
            max_execution_time,
        ) {
            TransactionResult::Success(s) => Ok(TransactionResult::Success(s)),
            TransactionResult::Skipped(TransactionSkipped { error, .. })
            | TransactionResult::ProcessingError(TransactionError { error, .. }) => Err(error),
            TransactionResult::Problematic(TransactionProblematic { tx, .. }) => {
                Err(Error::ProblematicTransaction(tx.txid()))
            }
        }
    }
}

///
///    Independent structure for building microblocks:
///       StacksBlockBuilder cannot be used, since microblocks should only be broadcasted
///       once the anchored block is mined, won sortition, and a StacksBlockBuilder will
///       not survive that long.
///
///     StacksMicroblockBuilder holds a mutable reference to the provided chainstate in the
///       new function. This is required for the `clarity_tx` -- basically, to append transactions
///       as new microblocks, the builder _needs_ to be able to keep the current clarity_tx "open"
pub struct StacksMicroblockBuilder<'a> {
    anchor_block: BlockHeaderHash,
    anchor_block_consensus_hash: ConsensusHash,
    anchor_block_height: u64,
    header_reader: StacksChainState,
    clarity_tx: Option<ClarityTx<'a, 'a>>,
    unconfirmed: bool,
    runtime: MicroblockMinerRuntime,
    settings: BlockBuilderSettings,
    ast_rules: ASTRules,
}

impl<'a> StacksMicroblockBuilder<'a> {
    pub fn new(
        anchor_block: BlockHeaderHash,
        anchor_block_consensus_hash: ConsensusHash,
        chainstate: &'a mut StacksChainState,
        burn_dbconn: &'a dyn BurnStateDB,
        settings: BlockBuilderSettings,
    ) -> Result<StacksMicroblockBuilder<'a>, Error> {
        let runtime = if let Some(unconfirmed_state) = chainstate.unconfirmed_state.as_ref() {
            MicroblockMinerRuntime::from(unconfirmed_state)
        } else {
            warn!("No unconfirmed state instantiated; cannot mine microblocks");
            return Err(Error::NoSuchBlockError);
        };

        let (header_reader, _) = chainstate.reopen()?;
        let anchor_block_header = StacksChainState::get_anchored_block_header_info(
            header_reader.db(),
            &anchor_block_consensus_hash,
            &anchor_block,
        )?
        .ok_or_else(|| {
            warn!(
                "No such block: {}/{}",
                &anchor_block_consensus_hash, &anchor_block
            );
            Error::NoSuchBlockError
        })?;
        let anchor_block_height = anchor_block_header.stacks_block_height;
        let burn_height = anchor_block_header.burn_header_height;
        let ast_rules = burn_dbconn.get_ast_rules(burn_height);

        // when we drop the miner, the underlying clarity instance will be rolled back
        chainstate.set_unconfirmed_dirty(true);

        // find parent block's execution cost
        let parent_index_hash =
            StacksBlockHeader::make_index_block_hash(&anchor_block_consensus_hash, &anchor_block);
        let cost_so_far =
            StacksChainState::get_stacks_block_anchored_cost(chainstate.db(), &parent_index_hash)?
                .ok_or(Error::NoSuchBlockError)?;

        // We need to open the chainstate _after_ any possible errors could occur, otherwise, we'd have opened
        //  the chainstate, but will lose the reference to the clarity_tx before the Drop handler for StacksMicroblockBuilder
        //  could take over.
        let mut clarity_tx = chainstate.block_begin(
            burn_dbconn,
            &anchor_block_consensus_hash,
            &anchor_block,
            &MINER_BLOCK_CONSENSUS_HASH,
            &MINER_BLOCK_HEADER_HASH,
        );

        debug!(
            "Begin microblock mining from {} from unconfirmed state with cost {:?}",
            &StacksBlockHeader::make_index_block_hash(&anchor_block_consensus_hash, &anchor_block),
            &cost_so_far
        );
        clarity_tx.reset_cost(cost_so_far);

        Ok(StacksMicroblockBuilder {
            anchor_block,
            anchor_block_consensus_hash,
            anchor_block_height,
            runtime,
            clarity_tx: Some(clarity_tx),
            header_reader,
            unconfirmed: false,
            settings,
            ast_rules,
        })
    }

    /// Create a microblock miner off of the _unconfirmed_ chaintip, i.e., resuming construction of
    /// a microblock stream.
    pub fn resume_unconfirmed(
        chainstate: &'a mut StacksChainState,
        burn_dbconn: &'a dyn BurnStateDB,
        cost_so_far: &ExecutionCost,
        settings: BlockBuilderSettings,
    ) -> Result<StacksMicroblockBuilder<'a>, Error> {
        let runtime = if let Some(unconfirmed_state) = chainstate.unconfirmed_state.as_ref() {
            MicroblockMinerRuntime::from(unconfirmed_state)
        } else {
            warn!("No unconfirmed state instantiated; cannot mine microblocks");
            return Err(Error::NoSuchBlockError);
        };

        let (header_reader, _) = chainstate.reopen()?;
        let (
            anchored_consensus_hash,
            anchored_block_hash,
            anchored_block_height,
            anchored_burn_height,
        ) = if let Some(unconfirmed) = chainstate.unconfirmed_state.as_ref() {
            let header_info = StacksChainState::get_stacks_block_header_info_by_index_block_hash(
                chainstate.db(),
                &unconfirmed.confirmed_chain_tip,
            )?
            .ok_or_else(|| {
                warn!(
                    "No such confirmed block {}",
                    &unconfirmed.confirmed_chain_tip
                );
                Error::NoSuchBlockError
            })?;
            (
                header_info.consensus_hash,
                header_info.anchored_header.block_hash(),
                header_info.stacks_block_height,
                header_info.burn_header_height,
            )
        } else {
            // unconfirmed state needs to be initialized
            debug!("Unconfirmed chainstate not initialized");
            return Err(Error::NoSuchBlockError)?;
        };

        let ast_rules = burn_dbconn.get_ast_rules(anchored_burn_height);

        let mut clarity_tx = chainstate.begin_unconfirmed(burn_dbconn).ok_or_else(|| {
            warn!(
                "Failed to begin-unconfirmed on {}/{}",
                &anchored_consensus_hash, &anchored_block_hash
            );
            Error::NoSuchBlockError
        })?;

        debug!(
            "Resume microblock mining from {} from unconfirmed state with cost {:?}",
            &StacksBlockHeader::make_index_block_hash(
                &anchored_consensus_hash,
                &anchored_block_hash
            ),
            cost_so_far
        );
        clarity_tx.reset_cost(cost_so_far.clone());

        Ok(StacksMicroblockBuilder {
            anchor_block: anchored_block_hash,
            anchor_block_consensus_hash: anchored_consensus_hash,
            anchor_block_height: anchored_block_height,
            runtime,
            clarity_tx: Some(clarity_tx),
            header_reader,
            unconfirmed: true,
            settings,
            ast_rules,
        })
    }

    /// Produce a microblock, given its parent.
    /// No accounting state will be updated.
    pub fn make_next_microblock_from_txs(
        txs: Vec<StacksTransaction>,
        miner_key: &Secp256k1PrivateKey,
        parent_anchor_block_hash: &BlockHeaderHash,
        prev_microblock_header: Option<&StacksMicroblockHeader>,
        ast_rules: ASTRules,
    ) -> Result<StacksMicroblock, Error> {
        let miner_pubkey_hash =
            Hash160::from_node_public_key(&StacksPublicKey::from_private(miner_key));
        if txs.is_empty() {
            return Err(Error::NoTransactionsToMine);
        }

        let txid_vecs: Vec<_> = txs.iter().map(|tx| tx.txid().as_bytes().to_vec()).collect();

        let merkle_tree = MerkleTree::<Sha512Trunc256Sum>::new(&txid_vecs);
        let tx_merkle_root = merkle_tree.root();
        let mut next_microblock_header = if let Some(prev_microblock) = prev_microblock_header {
            StacksMicroblockHeader::from_parent_unsigned(prev_microblock, &tx_merkle_root)
                .ok_or(Error::MicroblockStreamTooLongError)?
        } else {
            // .prev_block is the hash of the parent anchored block
            StacksMicroblockHeader::first_unsigned(parent_anchor_block_hash, &tx_merkle_root)
        };

        if ast_rules != ASTRules::Typical {
            next_microblock_header.version = cmp::max(
                STACKS_BLOCK_VERSION_AST_PRECHECK_SIZE,
                next_microblock_header.version,
            );
        }

        next_microblock_header.sign(miner_key).unwrap();
        next_microblock_header.verify(&miner_pubkey_hash).unwrap();
        Ok(StacksMicroblock {
            header: next_microblock_header,
            txs,
        })
    }

    /// Produce the next microblock in the stream, unconditionally, from the given txs.
    /// Inner accouting state, like runtime and space, will be updated.
    /// Otherwise, no validity checking will be done.
    pub fn make_next_microblock(
        &mut self,
        txs: Vec<StacksTransaction>,
        miner_key: &Secp256k1PrivateKey,
        tx_events: Vec<TransactionEvent>,
        event_dispatcher: Option<&dyn MemPoolEventDispatcher>,
    ) -> Result<StacksMicroblock, Error> {
        let microblock = StacksMicroblockBuilder::make_next_microblock_from_txs(
            txs,
            miner_key,
            &self.anchor_block,
            self.runtime.prev_microblock_header.as_ref(),
            self.ast_rules,
        )?;
        self.runtime.prev_microblock_header = Some(microblock.header.clone());

        if let Some(dispatcher) = event_dispatcher {
            dispatcher.mined_microblock_event(
                &microblock,
                tx_events,
                self.anchor_block_consensus_hash,
                self.anchor_block,
            )
        }

        info!(
            "Miner: Created microblock block {} (seq={}) off of {}/{}: {} transaction(s)",
            microblock.block_hash(),
            microblock.header.sequence,
            self.anchor_block_consensus_hash,
            self.anchor_block,
            microblock.txs.len()
        );
        Ok(microblock)
    }

    /// Mine the next transaction into a microblock.
    /// Returns Ok(TransactionResult::Success) if the transaction was mined into this microblock.
    /// Returns Ok(TransactionResult::Skipped) if the transaction was not mined, but can be mined later.
    /// Returns Ok(TransactionResult::Error) if the transaction was not mined due to an error.
    /// Returns Ok(TransactionResult::Problematic) if the transaction should be dropped from the mempool.
    /// Returns Err(e) if an error occurs during the function.
    ///
    /// This calls `StacksChainState::process_transaction` and also checks certain pre-conditions
    /// and handles errors.
    ///
    /// # Pre-Checks
    /// - skip if the `anchor_mode` rules out micro-blocks
    /// - skip if 'tx.txid()` is already in `considered`
    /// - skip if adding the block would result in a block size bigger than `MAX_EPOCH_SIZE`
    ///
    /// # Error Handling
    /// - If the error when processing a tx is `CostOverflowError`, reset the cost of the block.
    fn mine_next_transaction(
        clarity_tx: &mut ClarityTx,
        tx: StacksTransaction,
        tx_len: u64,
        bytes_so_far: u64,
        limit_behavior: &BlockLimitFunction,
        ast_rules: ASTRules,
    ) -> Result<TransactionResult, Error> {
        if tx.anchor_mode != TransactionAnchorMode::OffChainOnly
            && tx.anchor_mode != TransactionAnchorMode::Any
        {
            return Ok(TransactionResult::skipped_due_to_error(
                &tx,
                Error::InvalidStacksTransaction(
                    "Invalid transaction anchor mode for streamed data".to_string(),
                    false,
                ),
            ));
        }

        if bytes_so_far + tx_len >= MAX_EPOCH_SIZE.into() {
            info!(
                "Adding microblock tx {} would exceed epoch data size",
                &tx.txid()
            );
            return Ok(TransactionResult::skipped_due_to_error(
                &tx,
                Error::BlockTooBigError,
            ));
        }
        match limit_behavior {
            BlockLimitFunction::CONTRACT_LIMIT_HIT => {
                match &tx.payload {
                    TransactionPayload::ContractCall(cc) => {
                        // once we've hit the runtime limit once, allow boot code contract calls, but do not try to eval
                        //   other contract calls
                        if !cc.address.is_boot_code_addr() {
                            return Ok(TransactionResult::skipped(
                                &tx,
                                "BlockLimitFunction::CONTRACT_LIMIT_HIT".to_string(),
                            ));
                        }
                    }
                    TransactionPayload::SmartContract(..) => {
                        return Ok(TransactionResult::skipped(
                            &tx,
                            "BlockLimitFunction::CONTRACT_LIMIT_HIT".to_string(),
                        ));
                    }
                    _ => {}
                }
            }
            BlockLimitFunction::LIMIT_REACHED => {
                return Ok(TransactionResult::skipped(
                    &tx,
                    "BlockLimitFunction::LIMIT_REACHED".to_string(),
                ))
            }
            BlockLimitFunction::NO_LIMIT_HIT => {}
        };

        // preemptively skip problematic transactions
        if let Err(e) = Relayer::static_check_problematic_relayed_tx(
            clarity_tx.config.mainnet,
            clarity_tx.get_epoch(),
            &tx,
            ast_rules,
        ) {
            info!(
                "Detected problematic tx {} while mining; dropping from mempool",
                tx.txid()
            );
            return Ok(TransactionResult::problematic(&tx, Error::NetError(e)));
        }

        let quiet = !cfg!(test);
<<<<<<< HEAD
        match StacksChainState::process_transaction(clarity_tx, &tx, quiet, ast_rules, None) {
            Ok((fee, receipt)) => Ok(TransactionResult::success(&tx, fee, receipt)),
=======
        match StacksChainState::process_transaction(clarity_tx, &tx, quiet, ast_rules) {
            Ok((_fee, receipt)) => Ok(TransactionResult::success(&tx, receipt)),
>>>>>>> 1b875daa
            Err(e) => {
                let (is_problematic, e) =
                    TransactionResult::is_problematic(&tx, e, clarity_tx.get_epoch());
                if is_problematic {
                    Ok(TransactionResult::problematic(&tx, e))
                } else {
                    match &e {
                        Error::CostOverflowError(cost_before, cost_after, total_budget) => {
                            // note: this path _does_ not perform the tx block budget % heuristic,
                            //  because this code path is not directly called with a mempool handle.
                            clarity_tx.reset_cost(cost_before.clone());
                            if total_budget.proportion_largest_dimension(cost_before)
                                < TX_BLOCK_LIMIT_PROPORTION_HEURISTIC
                            {
                                warn!(
                                    "Transaction {} consumed over {}% of block budget, marking as invalid; budget was {}",
                                    tx.txid(),
                                    100 - TX_BLOCK_LIMIT_PROPORTION_HEURISTIC,
                                    &total_budget
                                );
                                let mut measured_cost = cost_after.clone();
                                let measured_cost = if measured_cost.sub(cost_before).is_ok() {
                                    Some(measured_cost)
                                } else {
                                    warn!(
                                        "Failed to compute measured cost of a too big transaction"
                                    );
                                    None
                                };
                                return Ok(TransactionResult::error(
                                    &tx,
                                    Error::TransactionTooBigError(measured_cost),
                                ));
                            } else {
                                warn!(
                                    "Transaction {} reached block cost {}; budget was {}",
                                    tx.txid(),
                                    &cost_after,
                                    &total_budget
                                );
                                return Ok(TransactionResult::skipped_due_to_error(
                                    &tx,
                                    Error::BlockTooBigError,
                                ));
                            }
                        }
                        _ => Ok(TransactionResult::error(&tx, e)),
                    }
                }
            }
        }
    }

    /// NOTE: this is only used in integration tests.
    #[cfg(any(test, feature = "testing"))]
    pub fn mine_next_microblock_from_txs(
        &mut self,
        txs_and_lens: Vec<(StacksTransaction, u64)>,
        miner_key: &Secp256k1PrivateKey,
    ) -> Result<StacksMicroblock, Error> {
        let mut txs_included = vec![];

        let mut clarity_tx = self
            .clarity_tx
            .take()
            .expect("Microblock already open and processing");

        let mut considered = self
            .runtime
            .considered
            .take()
            .expect("Microblock already open and processing");

        let mut bytes_so_far = self.runtime.bytes_so_far;
        let mut num_txs = self.runtime.num_mined;
        let mut tx_events = Vec::new();
        let mut block_limit_hit = BlockLimitFunction::NO_LIMIT_HIT;

        let mut result = Ok(());
        for (tx, tx_len) in txs_and_lens.into_iter() {
            if considered.contains(&tx.txid()) {
                continue;
            } else {
                considered.insert(tx.txid());
            }

            match StacksMicroblockBuilder::mine_next_transaction(
                &mut clarity_tx,
                tx.clone(),
                tx_len,
                bytes_so_far,
                &block_limit_hit,
                self.ast_rules,
            ) {
                Ok(tx_result) => {
                    tx_events.push(tx_result.convert_to_event());
                    match tx_result {
                        TransactionResult::Success(..) => {
                            test_debug!("Include tx {} in microblock", tx.txid());
                            bytes_so_far += tx_len;
                            num_txs += 1;
                            txs_included.push(tx);
                        }
                        TransactionResult::Skipped(TransactionSkipped { error, .. })
                        | TransactionResult::ProcessingError(TransactionError { error, .. }) => {
                            test_debug!("Exclude tx {} from microblock", tx.txid());
                            if let Error::BlockTooBigError = &error {
                                // done mining -- our execution budget is exceeded.
                                // Make the block from the transactions we did manage to get
                                test_debug!("Block budget exceeded on tx {}", &tx.txid());
                                if block_limit_hit == BlockLimitFunction::NO_LIMIT_HIT {
                                    test_debug!("Switch to mining stx-transfers only");
                                    block_limit_hit = BlockLimitFunction::CONTRACT_LIMIT_HIT;
                                } else if block_limit_hit == BlockLimitFunction::CONTRACT_LIMIT_HIT
                                {
                                    test_debug!(
                                        "Stop mining microblock block due to limit exceeded"
                                    );
                                    break;
                                }
                            }
                            continue;
                        }
                        TransactionResult::Problematic(TransactionProblematic {
                            tx: _tx, ..
                        }) => {
                            test_debug!("Exclude problematic tx {} from microblock", _tx.txid());
                            continue;
                        }
                    }
                }
                Err(e) => {
                    result = Err(e);
                    break;
                }
            }
        }

        // do fault injection
        if self.runtime.disable_bytes_check {
            warn!("Fault injection: disabling miner limit on microblock stream size");
            bytes_so_far = 0;
        }
        if self.runtime.disable_cost_check {
            warn!("Fault injection: disabling miner limit on microblock runtime cost");
            clarity_tx.reset_cost(ExecutionCost::ZERO);
        }

        self.runtime.bytes_so_far = bytes_so_far;
        self.clarity_tx.replace(clarity_tx);
        self.runtime.considered.replace(considered);
        self.runtime.num_mined = num_txs;

        if let Err(e) = result {
            warn!("Error producing microblock: {}", e);
            return Err(e);
        }

        return self.make_next_microblock(txs_included, miner_key, tx_events, None);
    }

    pub fn mine_next_microblock(
        &mut self,
        mem_pool: &mut MemPoolDB,
        miner_key: &Secp256k1PrivateKey,
        event_dispatcher: &dyn MemPoolEventDispatcher,
    ) -> Result<StacksMicroblock, Error> {
        let mut txs_included = vec![];
        let mempool_settings = self.settings.mempool_settings.clone();

        let mut clarity_tx = self
            .clarity_tx
            .take()
            .expect("Microblock already open and processing");

        let mut considered = self
            .runtime
            .considered
            .take()
            .expect("Microblock already open and processing");

        let mut invalidated_txs = vec![];
        let mut to_drop_and_blacklist = vec![];

        let mut bytes_so_far = self.runtime.bytes_so_far;
        let mut num_txs = self.runtime.num_mined;
        let mut num_selected = 0;
        let mut tx_events = Vec::new();
        let deadline = get_epoch_time_ms() + u128::from(self.settings.max_miner_time_ms);
        let mut block_limit_hit = BlockLimitFunction::NO_LIMIT_HIT;

        mem_pool.reset_nonce_cache()?;
        let stacks_epoch_id = clarity_tx.get_epoch();
        let block_limit = clarity_tx
            .block_limit()
            .expect("No block limit found for clarity_tx.");
        mem_pool.estimate_tx_rates(100, &block_limit, &stacks_epoch_id)?;

        debug!(
            "Microblock transaction selection begins (child of {}), bytes so far: {}",
            &self.anchor_block, bytes_so_far
        );
        let mut blocked = false;

        let result = {
            let mut intermediate_result;
            loop {
                let mut num_added = 0;
                intermediate_result = mem_pool.iterate_candidates(
                    &mut clarity_tx,
                    &mut tx_events,
                    mempool_settings.clone(),
                    |clarity_tx, to_consider, estimator| {
                        let mempool_tx = &to_consider.tx;
                        let update_estimator = to_consider.update_estimate;

                        if get_epoch_time_ms() >= deadline {
                            debug!(
                                "Microblock miner deadline exceeded ({} ms)",
                                self.settings.max_miner_time_ms
                            );
                            return Ok(None);
                        }

                        blocked = (*self.settings.miner_status.lock().expect("FATAL: mutex poisoned")).is_blocked();
                        if blocked {
                            debug!("Microblock miner stopping due to preemption");
                            return Ok(None);
                        }

                        if considered.contains(&mempool_tx.tx.txid()) {
                            return Ok(Some(TransactionResult::skipped(
                                &mempool_tx.tx, "Transaction already considered.".to_string()).convert_to_event()));
                        } else {
                            considered.insert(mempool_tx.tx.txid());
                        }

                        match StacksMicroblockBuilder::mine_next_transaction(
                            clarity_tx,
                            mempool_tx.tx.clone(),
                            mempool_tx.metadata.len,
                            bytes_so_far,
                            &block_limit_hit,
                            self.ast_rules.clone(),
                        ) {
                            Ok(tx_result) => {
                                let result_event = tx_result.convert_to_event();
                                match tx_result {
                                    TransactionResult::Success(TransactionSuccess {
                                        receipt,
                                        ..
                                    }) => {
                                        bytes_so_far += mempool_tx.metadata.len;

                                        if update_estimator {
                                            if let Err(e) = estimator.notify_event(
                                                &mempool_tx.tx.payload,
                                                &receipt.execution_cost,
                                                &block_limit,
                                                &stacks_epoch_id,
                                            ) {
                                                warn!("Error updating estimator";
                                              "txid" => %mempool_tx.metadata.txid,
                                              "error" => ?e);
                                            }
                                        }

                                        debug!(
                                            "Include tx {} ({}) in microblock",
                                            mempool_tx.tx.txid(),
                                            mempool_tx.tx.payload.name()
                                        );
                                        txs_included.push(mempool_tx.tx.clone());
                                        num_txs += 1;
                                        num_added += 1;
                                        num_selected += 1;
                                        Ok(Some(result_event))
                                    }
                                    TransactionResult::Skipped(TransactionSkipped {
                                        error,
                                        ..
                                    })
                                    | TransactionResult::ProcessingError(TransactionError {
                                        error,
                                        ..
                                    }) => {
                                        match &error {
                                            Error::BlockTooBigError => {
                                                // done mining -- our execution budget is exceeded.
                                                // Make the block from the transactions we did manage to get
                                                debug!("Block budget exceeded on tx {}", &mempool_tx.tx.txid());
                                                if block_limit_hit == BlockLimitFunction::NO_LIMIT_HIT {
                                                    debug!("Block budget exceeded while mining microblock";
                                                        "tx" => %mempool_tx.tx.txid(), "next_behavior" => "Switch to mining stx-transfers only");
                                                    block_limit_hit =
                                                        BlockLimitFunction::CONTRACT_LIMIT_HIT;
                                                } else if block_limit_hit
                                                    == BlockLimitFunction::CONTRACT_LIMIT_HIT
                                                {
                                                    debug!("Block budget exceeded while mining microblock";
                                                        "tx" => %mempool_tx.tx.txid(), "next_behavior" => "Stop mining microblock");
                                                    block_limit_hit = BlockLimitFunction::LIMIT_REACHED;
                                                    return Ok(None);
                                                }
                                            }
                                            Error::TransactionTooBigError(measured_cost) => {
                                                if update_estimator {
                                                    if let Some(measured_cost) = measured_cost {
                                                        if let Err(e) = estimator.notify_event(
                                                            &mempool_tx.tx.payload,
                                                            measured_cost,
                                                            &block_limit,
                                                            &stacks_epoch_id,
                                                        ) {
                                                            warn!("Error updating estimator";
                                                                  "txid" => %mempool_tx.metadata.txid,
                                                                  "error" => ?e);
                                                        }
                                                    }
                                                }

                                                invalidated_txs.push(mempool_tx.metadata.txid);
                                            }
                                            _ => {}
                                        }
                                        return Ok(Some(result_event))
                                    }
                                    TransactionResult::Problematic(TransactionProblematic { tx, .. }) => {
                                        debug!("Drop problematic transaction {}", &tx.txid());
                                        to_drop_and_blacklist.push(tx.txid());
                                        Ok(Some(result_event))
                                    }
                                }
                            }
                            Err(e) => Err(e),
                        }
                    },
                );

                if !to_drop_and_blacklist.is_empty() {
                    debug!(
                        "Dropping and blacklisting {} problematic transaction(s)",
                        &to_drop_and_blacklist.len()
                    );
                    let _ = mem_pool.drop_and_blacklist_txs(&to_drop_and_blacklist);
                }

                if intermediate_result.is_err() {
                    break;
                }

                if num_added == 0 {
                    break;
                }
            }
            intermediate_result
        };

        debug!(
            "Miner: Microblock transaction selection finished (child of {}); {} transactions selected",
            &self.anchor_block, num_selected
        );

        // do fault injection
        if self.runtime.disable_bytes_check {
            warn!("Fault injection: disabling miner limit on microblock stream size");
            bytes_so_far = 0;
        }
        if self.runtime.disable_cost_check {
            warn!("Fault injection: disabling miner limit on microblock runtime cost");
            clarity_tx.reset_cost(ExecutionCost::ZERO);
        }

        self.runtime.bytes_so_far = bytes_so_far;
        self.clarity_tx.replace(clarity_tx);
        self.runtime.considered.replace(considered);
        self.runtime.num_mined = num_txs;

        mem_pool.drop_txs(&invalidated_txs)?;
        event_dispatcher.mempool_txs_dropped(
            invalidated_txs,
            None,
            MemPoolDropReason::TOO_EXPENSIVE,
        );
        event_dispatcher.mempool_txs_dropped(
            to_drop_and_blacklist,
            None,
            MemPoolDropReason::PROBLEMATIC,
        );

        if blocked {
            debug!(
                "Miner: Microblock transaction selection aborted (child of {}); {} transactions selected",
                &self.anchor_block, num_selected
            );
            return Err(Error::MinerAborted);
        }

        match result {
            Ok(_) => {}
            Err(e) => {
                warn!("Failure building microblock: {}", e);
                return Err(e);
            }
        }

        return self.make_next_microblock(
            txs_included,
            miner_key,
            tx_events,
            Some(event_dispatcher),
        );
    }

    pub fn get_bytes_so_far(&self) -> u64 {
        self.runtime.bytes_so_far
    }

    pub fn get_cost_so_far(&self) -> Option<ExecutionCost> {
        self.clarity_tx.as_ref().map(|tx| tx.cost_so_far())
    }
}

impl Drop for StacksMicroblockBuilder<'_> {
    fn drop(&mut self) {
        debug!(
            "Drop StacksMicroblockBuilder";
            "chain tip" => %&self.runtime.tip,
            "txs mined off tip" => &self.runtime.considered.as_ref().map(|x| x.len()).unwrap_or(0),
            "txs added" => self.runtime.num_mined,
            "bytes so far" => self.runtime.bytes_so_far,
            "cost so far" => &format!("{:?}", &self.get_cost_so_far())
        );
        self.clarity_tx
            .take()
            .expect("Attempted to reclose closed microblock builder")
            .rollback_block()
    }
}

impl StacksBlockBuilder {
    fn from_parent_pubkey_hash(
        miner_id: usize,
        parent_chain_tip: &StacksHeaderInfo,
        total_work: &StacksWorkScore,
        proof: &VRFProof,
        pubkh: Hash160,
    ) -> StacksBlockBuilder {
        let header = StacksBlockHeader::from_parent_empty(
            &parent_chain_tip.anchored_header,
            parent_chain_tip.microblock_tail.as_ref(),
            total_work,
            proof,
            &pubkh,
        );

        let mut header_bytes = vec![];
        header
            .consensus_serialize(&mut header_bytes)
            .expect("FATAL: failed to serialize to vec");
        let bytes_so_far = u64::try_from(header_bytes.len()).expect("header bytes exceeds 2^64");

        StacksBlockBuilder {
            chain_tip: parent_chain_tip.clone(),
            txs: vec![],
            micro_txs: vec![],
            total_anchored_fees: 0,
            total_confirmed_streamed_fees: 0,
            total_streamed_fees: 0,
            bytes_so_far,
            anchored_done: false,
            parent_consensus_hash: parent_chain_tip.consensus_hash.clone(),
            parent_header_hash: header.parent_block.clone(),
            header,
            parent_microblock_hash: parent_chain_tip
                .microblock_tail
                .as_ref()
                .map(|hdr| hdr.block_hash()),
            prev_microblock_header: StacksMicroblockHeader::first_unsigned(
                &EMPTY_MICROBLOCK_PARENT_HASH,
                &Sha512Trunc256Sum([0u8; 32]),
            ), // will be updated
            miner_privkey: StacksPrivateKey::random(), // caller should overwrite this, or refrain from mining microblocks
            miner_payouts: None,
            miner_id,
        }
    }

    pub fn from_parent(
        miner_id: usize,
        parent_chain_tip: &StacksHeaderInfo,
        total_work: &StacksWorkScore,
        proof: &VRFProof,
        microblock_privkey: &StacksPrivateKey,
    ) -> StacksBlockBuilder {
        let mut pubk = StacksPublicKey::from_private(microblock_privkey);
        pubk.set_compressed(true);
        let pubkh = Hash160::from_node_public_key(&pubk);

        let mut builder = StacksBlockBuilder::from_parent_pubkey_hash(
            miner_id,
            parent_chain_tip,
            total_work,
            proof,
            pubkh,
        );
        builder.miner_privkey = microblock_privkey.clone();
        builder
    }

    fn first_pubkey_hash(
        miner_id: usize,
        genesis_consensus_hash: &ConsensusHash,
        genesis_burn_header_hash: &BurnchainHeaderHash,
        genesis_burn_header_height: u32,
        genesis_burn_header_timestamp: u64,
        proof: &VRFProof,
        pubkh: Hash160,
    ) -> StacksBlockBuilder {
        let genesis_chain_tip = StacksHeaderInfo {
            anchored_header: StacksBlockHeader::genesis_block_header().into(),
            microblock_tail: None,
            stacks_block_height: 0,
            index_root: TrieHash([0u8; 32]),
            consensus_hash: genesis_consensus_hash.clone(),
            burn_header_hash: genesis_burn_header_hash.clone(),
            burn_header_timestamp: genesis_burn_header_timestamp,
            burn_header_height: genesis_burn_header_height,
            anchored_block_size: 0,
            burn_view: None,
        };

        let mut builder = StacksBlockBuilder::from_parent_pubkey_hash(
            miner_id,
            &genesis_chain_tip,
            &StacksWorkScore::initial(),
            proof,
            pubkh,
        );
        builder.header.parent_block = EMPTY_MICROBLOCK_PARENT_HASH.clone();
        builder
    }

    pub fn first(
        miner_id: usize,
        genesis_consensus_hash: &ConsensusHash,
        genesis_burn_header_hash: &BurnchainHeaderHash,
        genesis_burn_header_height: u32,
        genesis_burn_header_timestamp: u64,
        proof: &VRFProof,
        microblock_privkey: &StacksPrivateKey,
    ) -> StacksBlockBuilder {
        let mut pubk = StacksPublicKey::from_private(microblock_privkey);
        pubk.set_compressed(true);
        let pubkh = Hash160::from_node_public_key(&pubk);

        let mut builder = StacksBlockBuilder::first_pubkey_hash(
            miner_id,
            genesis_consensus_hash,
            genesis_burn_header_hash,
            genesis_burn_header_height,
            genesis_burn_header_timestamp,
            proof,
            pubkh,
        );
        builder.miner_privkey = microblock_privkey.clone();
        builder
    }

    /// Assign the block parent
    pub fn set_parent_block(&mut self, parent_block_hash: &BlockHeaderHash) {
        self.header.parent_block = parent_block_hash.clone();
    }

    /// Assign the anchored block's parent microblock (used for testing orphaning)
    pub fn set_parent_microblock(
        &mut self,
        parent_mblock_hash: &BlockHeaderHash,
        parent_mblock_seq: u16,
    ) {
        self.header.parent_microblock = parent_mblock_hash.clone();
        self.header.parent_microblock_sequence = parent_mblock_seq;
    }

    /// Set the block header's public key hash
    pub fn set_microblock_pubkey_hash(&mut self, pubkh: Hash160) -> bool {
        if self.anchored_done {
            // too late
            return false;
        }

        self.header.microblock_pubkey_hash = pubkh;
        return true;
    }

    /// Set the block miner's private key
    pub fn set_microblock_privkey(&mut self, privk: StacksPrivateKey) {
        self.miner_privkey = privk;
    }

    /// Reset measured costs and fees
    pub fn reset_costs(&mut self) {
        self.total_anchored_fees = 0;
        self.total_confirmed_streamed_fees = 0;
        self.total_streamed_fees = 0;
    }

    /// Append a transaction if doing so won't exceed the epoch data size.
    /// Does not check for errors
    #[cfg(test)]
    pub fn force_mine_tx(
        &mut self,
        clarity_tx: &mut ClarityTx,
        tx: &StacksTransaction,
    ) -> Result<(), Error> {
        let mut tx_bytes = vec![];
        tx.consensus_serialize(&mut tx_bytes)
            .map_err(Error::CodecError)?;
        let tx_len = u64::try_from(tx_bytes.len()).expect("tx len exceeds 2^64 bytes");

        if self.bytes_so_far + tx_len >= MAX_EPOCH_SIZE.into() {
            warn!(
                "Epoch size is {} >= {}",
                self.bytes_so_far + tx_len,
                MAX_EPOCH_SIZE
            );
        }

        let quiet = !cfg!(test);
        if !self.anchored_done {
            // save
            match StacksChainState::process_transaction(
                clarity_tx,
                tx,
                quiet,
                ASTRules::Typical,
                None,
            ) {
                Ok((fee, receipt)) => {
                    self.total_anchored_fees += fee;
                }
                Err(e) => {
                    warn!("Invalid transaction {} in anchored block, but forcing inclusion (error: {:?})", &tx.txid(), &e);
                }
            }

            self.txs.push(tx.clone());
        } else {
            match StacksChainState::process_transaction(
                clarity_tx,
                tx,
                quiet,
                ASTRules::Typical,
                None,
            ) {
                Ok((fee, receipt)) => {
                    self.total_streamed_fees += fee;
                }
                Err(e) => {
                    warn!(
                        "Invalid transaction {} in microblock, but forcing inclusion (error: {:?})",
                        &tx.txid(),
                        &e
                    );
                }
            }

            self.micro_txs.push(tx.clone());
        }

        self.bytes_so_far += tx_len;
        Ok(())
    }

    pub fn finalize_block(&mut self, clarity_tx: &mut ClarityTx) -> StacksBlock {
        // done!  Calculate state root and tx merkle root
        let txid_vecs: Vec<_> = self
            .txs
            .iter()
            .map(|tx| tx.txid().as_bytes().to_vec())
            .collect();

        let merkle_tree = MerkleTree::<Sha512Trunc256Sum>::new(&txid_vecs);
        let tx_merkle_root = merkle_tree.root();
        let state_root_hash = clarity_tx.seal();

        self.header.tx_merkle_root = tx_merkle_root;
        self.header.state_index_root = state_root_hash;

        let block = StacksBlock {
            header: self.header.clone(),
            txs: self.txs.clone(),
        };

        self.prev_microblock_header = StacksMicroblockHeader::first_unsigned(
            &block.block_hash(),
            &Sha512Trunc256Sum([0u8; 32]),
        );

        self.prev_microblock_header.prev_block = block.block_hash();
        self.anchored_done = true;

        test_debug!(
            "\n\nMiner {}: Mined anchored block {}, {} transactions, state root is {}\n",
            self.miner_id,
            block.block_hash(),
            block.txs.len(),
            state_root_hash
        );

        info!(
            "Miner: mined anchored block {} height {} with {} txs, parent block {}, parent microblock {} ({}), state root = {}",
            block.block_hash(),
            block.header.total_work.work,
            block.txs.len(),
            &self.header.parent_block,
            &self.header.parent_microblock,
            self.header.parent_microblock_sequence,
            state_root_hash
        );

        block
    }

    /// Finish building the anchored block.
    /// TODO: expand to deny mining a block whose anchored static checks fail (and allow the caller
    /// to disable this, in order to test mining invalid blocks)
    /// Returns: stacks block
    pub fn mine_anchored_block(&mut self, clarity_tx: &mut ClarityTx) -> StacksBlock {
        assert!(!self.anchored_done);
        StacksChainState::finish_block(
            clarity_tx,
            self.miner_payouts.as_ref(),
            u32::try_from(self.header.total_work.work).expect("FATAL: more than 2^32 blocks"),
            self.header.microblock_pubkey_hash,
        )
        .expect("FATAL: call to `finish_block` failed");
        self.finalize_block(clarity_tx)
    }

    /// Cut the next microblock.
    pub fn mine_next_microblock<'a>(&mut self) -> Result<StacksMicroblock, Error> {
        let txid_vecs: Vec<_> = self
            .micro_txs
            .iter()
            .map(|tx| tx.txid().as_bytes().to_vec())
            .collect();

        let merkle_tree = MerkleTree::<Sha512Trunc256Sum>::new(&txid_vecs);
        let tx_merkle_root = merkle_tree.root();
        let mut next_microblock_header =
            if self.prev_microblock_header.tx_merkle_root == Sha512Trunc256Sum([0u8; 32]) {
                // .prev_block is the hash of the parent anchored block
                StacksMicroblockHeader::first_unsigned(
                    &self.prev_microblock_header.prev_block,
                    &tx_merkle_root,
                )
            } else {
                StacksMicroblockHeader::from_parent_unsigned(
                    &self.prev_microblock_header,
                    &tx_merkle_root,
                )
                .ok_or(Error::MicroblockStreamTooLongError)?
            };

        test_debug!("Sign with {}", self.miner_privkey.to_hex());

        next_microblock_header.sign(&self.miner_privkey).unwrap();
        next_microblock_header
            .verify(&self.header.microblock_pubkey_hash)
            .unwrap();

        self.prev_microblock_header = next_microblock_header.clone();

        let microblock = StacksMicroblock {
            header: next_microblock_header,
            txs: self.micro_txs.clone(),
        };

        self.micro_txs.clear();

        test_debug!(
            "\n\nMiner {}: Mined microblock block {} (seq={}): {} transaction(s)\n",
            self.miner_id,
            microblock.block_hash(),
            microblock.header.sequence,
            microblock.txs.len()
        );
        Ok(microblock)
    }

    fn load_parent_microblocks(
        &mut self,
        chainstate: &mut StacksChainState,
        parent_consensus_hash: &ConsensusHash,
        parent_header_hash: &BlockHeaderHash,
    ) -> Result<Vec<StacksMicroblock>, Error> {
        if let Some(microblock_parent_hash) = self.parent_microblock_hash.as_ref() {
            // load up a microblock fork
            let microblocks = StacksChainState::load_microblock_stream_fork(
                chainstate.db(),
                parent_consensus_hash,
                parent_header_hash,
                microblock_parent_hash,
            )?
            .ok_or(Error::NoSuchBlockError)?;

            debug!(
                "Loaded {} microblocks made by {}/{} tipped at {}",
                microblocks.len(),
                parent_consensus_hash,
                parent_header_hash,
                microblock_parent_hash
            );
            Ok(microblocks)
        } else {
            // apply all known parent microblocks before beginning our tenure
            let parent_index_hash = StacksBlockHeader::make_index_block_hash(
                &self.parent_consensus_hash,
                &self.parent_header_hash,
            );
            let (parent_microblocks, _) =
                match StacksChainState::load_descendant_staging_microblock_stream_with_poison(
                    chainstate.db(),
                    &parent_index_hash,
                    0,
                    u16::MAX,
                )? {
                    Some(x) => x,
                    None => (vec![], None),
                };

            debug!(
                "Loaded {} microblocks made by {}/{}",
                parent_microblocks.len(),
                parent_consensus_hash,
                parent_header_hash
            );
            Ok(parent_microblocks)
        }
    }

    // TODO: add tests from mutation testing results #4859
    #[cfg_attr(test, mutants::skip)]
    /// This function should be called before `epoch_begin`.
    /// It loads the parent microblock stream, sets the parent microblock, and returns
    /// data necessary for `epoch_begin`.
    /// Returns chainstate transaction, clarity instance, burnchain header hash
    /// of the burn tip, burn tip height + 1, the parent microblock stream,
    /// the parent consensus hash, the parent header hash, and a bool
    /// representing whether the network is mainnet or not.
    pub fn pre_epoch_begin<'a>(
        &mut self,
        chainstate: &'a mut StacksChainState,
        burn_dbconn: &'a SortitionHandleConn,
        confirm_microblocks: bool,
    ) -> Result<MinerEpochInfo<'a>, Error> {
        debug!(
            "Miner epoch begin";
            "miner" => %self.miner_id,
            "chain_tip" => %format!("{}/{}", self.chain_tip.consensus_hash,
                                    self.header.parent_block)
        );

        if let Some((ref _miner_payout, ref _user_payouts, ref _parent_reward, ref _reward_info)) =
            self.miner_payouts
        {
            test_debug!(
                "Miner payout to process: {:?}; user payouts: {:?}; parent payout: {:?}",
                _miner_payout,
                _user_payouts,
                _parent_reward
            );
        }

        let parent_index_hash = StacksBlockHeader::make_index_block_hash(
            &self.parent_consensus_hash,
            &self.parent_header_hash,
        );

        let burn_tip = SortitionDB::get_canonical_chain_tip_bhh(burn_dbconn.conn())?;
        let burn_tip_height = u32::try_from(
            SortitionDB::get_canonical_burn_chain_tip(burn_dbconn.conn())?.block_height,
        )
        .expect("FATAL: more than 2^32 sortitions");

        let parent_microblocks = if !confirm_microblocks {
            debug!("Block assembly invoked with confirm_microblocks = false. Will not confirm any microblocks.");
            vec![]
        } else if StacksChainState::block_crosses_epoch_boundary(
            chainstate.db(),
            &self.parent_consensus_hash,
            &self.parent_header_hash,
        )? {
            info!("Descendant of {}/{} will NOT confirm any microblocks, since it will cross an epoch boundary", &self.parent_consensus_hash, &self.parent_header_hash);
            vec![]
        } else {
            match self.load_parent_microblocks(
                chainstate,
                &self.parent_consensus_hash.clone(),
                &self.parent_header_hash.clone(),
            ) {
                Ok(x) => x,
                Err(e) => {
                    warn!("Miner failed to load parent microblock, mining without parent microblock tail";
                              "parent_block_hash" => %self.parent_header_hash,
                              "parent_index_hash" => %parent_index_hash,
                              "parent_consensus_hash" => %self.parent_consensus_hash,
                              "parent_microblock_hash" => match self.parent_microblock_hash.as_ref() {
                                  Some(x) => format!("Some({x})"),
                                  None => "None".to_string(),
                              },
                              "error" => ?e);
                    vec![]
                }
            }
        };

        debug!(
            "Descendant of {}/{} confirms {} microblock(s)",
            &self.parent_consensus_hash,
            &self.parent_header_hash,
            parent_microblocks.len()
        );

        if parent_microblocks.is_empty() {
            self.set_parent_microblock(&EMPTY_MICROBLOCK_PARENT_HASH, 0);
        } else {
            let num_mblocks = parent_microblocks.len();
            let last_mblock_hdr = parent_microblocks[num_mblocks - 1].header.clone();
            self.set_parent_microblock(&last_mblock_hdr.block_hash(), last_mblock_hdr.sequence);
        };

        let mainnet = chainstate.config().mainnet;

        // data won't be committed, so do a concurrent transaction
        let (chainstate_tx, clarity_instance) = chainstate.chainstate_tx_begin()?;

        let ast_rules =
            SortitionDB::get_ast_rules(burn_dbconn.conn(), (burn_tip_height + 1).into())?;

        Ok(MinerEpochInfo {
            chainstate_tx,
            clarity_instance,
            burn_tip,
            burn_tip_height: burn_tip_height + 1,
            parent_microblocks,
            mainnet,
            ast_rules,
        })
    }

    /// Begin mining an epoch's transactions.
    /// Returns an open ClarityTx for mining the block, as well as the ExecutionCost of any confirmed
    ///  microblocks.
    /// NOTE: even though we don't yet know the block hash, the Clarity VM ensures that a
    /// transaction can't query information about the _current_ block (i.e. information that is not
    /// yet known).
    /// This function was separated from `pre_epoch_begin` because something "higher" than `epoch_begin`
    /// must own `ChainstateTx` and `ClarityInstance`, which are borrowed to construct the
    /// returned ClarityTx object.
    pub fn epoch_begin<'a, 'b>(
        &mut self,
        burn_dbconn: &'a SortitionHandleConn,
        info: &'b mut MinerEpochInfo<'a>,
    ) -> Result<(ClarityTx<'b, 'b>, ExecutionCost), Error> {
        let SetupBlockResult {
            clarity_tx,
            microblock_execution_cost,
            microblock_fees,
            matured_miner_rewards_opt,
            ..
        } = StacksChainState::setup_block(
            &mut info.chainstate_tx,
            info.clarity_instance,
            burn_dbconn,
            burn_dbconn,
            burn_dbconn.conn(),
            &burn_dbconn.context.pox_constants,
            &self.chain_tip,
            info.burn_tip,
            info.burn_tip_height,
            self.parent_consensus_hash,
            self.parent_header_hash,
            &info.parent_microblocks,
            info.mainnet,
            Some(self.miner_id),
        )?;
        self.miner_payouts = matured_miner_rewards_opt;
        self.total_confirmed_streamed_fees +=
            u64::try_from(microblock_fees).expect("more than 2^64 microstx microblock fees");

        Ok((clarity_tx, microblock_execution_cost))
    }

    /// Finish up mining an epoch's transactions
    pub fn epoch_finish(self, tx: ClarityTx) -> Result<ExecutionCost, Error> {
        let new_consensus_hash = MINER_BLOCK_CONSENSUS_HASH.clone();
        let new_block_hash = MINER_BLOCK_HEADER_HASH.clone();

        let index_block_hash =
            StacksBlockHeader::make_index_block_hash(&new_consensus_hash, &new_block_hash);

        // clear out the block trie we just created, so the block validator logic doesn't step all
        // over it.
        //        let moved_name = format!("{}.mined", index_block_hash);

        // write out the trie...
        let consumed = tx.commit_mined_block(&index_block_hash)?;

        test_debug!(
            "\n\nMiner {}: Finished mining child of {}/{}. Trie is in mined_blocks table.\n",
            self.miner_id,
            self.chain_tip.consensus_hash,
            self.chain_tip.anchored_header.block_hash()
        );

        Ok(consumed)
    }
    /// Unconditionally build an anchored block from a list of transactions.
    ///  Used in test cases
    #[cfg(test)]
    pub fn make_anchored_block_from_txs(
        builder: StacksBlockBuilder,
        chainstate_handle: &StacksChainState,
        burn_dbconn: &SortitionHandleConn,
        txs: Vec<StacksTransaction>,
    ) -> Result<(StacksBlock, u64, ExecutionCost), Error> {
        Self::make_anchored_block_and_microblock_from_txs(
            builder,
            chainstate_handle,
            burn_dbconn,
            txs,
            vec![],
        )
        .map(|(stacks_block, size, cost, _)| (stacks_block, size, cost))
    }

    /// Unconditionally build an anchored block from a list of transactions.
    ///  Used in test cases
    #[cfg(test)]
    pub fn make_anchored_block_and_microblock_from_txs(
        mut builder: StacksBlockBuilder,
        chainstate_handle: &StacksChainState,
        burn_dbconn: &SortitionHandleConn,
        txs: Vec<StacksTransaction>,
        mut mblock_txs: Vec<StacksTransaction>,
    ) -> Result<(StacksBlock, u64, ExecutionCost, Option<StacksMicroblock>), Error> {
        debug!("Build anchored block from {} transactions", txs.len());
        let (mut chainstate, _) = chainstate_handle.reopen()?;
        let mut miner_epoch_info = builder.pre_epoch_begin(&mut chainstate, burn_dbconn, true)?;
        let ast_rules = miner_epoch_info.ast_rules;
        let (mut epoch_tx, _) = builder.epoch_begin(burn_dbconn, &mut miner_epoch_info)?;
        for tx in txs.into_iter() {
            match builder.try_mine_tx(&mut epoch_tx, &tx, ast_rules.clone(), None) {
                Ok(_) => {
                    debug!("Included {}", &tx.txid());
                }
                Err(Error::BlockTooBigError) => {
                    // done mining -- our execution budget is exceeded.
                    // Make the block from the transactions we did manage to get
                    debug!("Block budget exceeded on tx {}", &tx.txid());
                }
                Err(Error::InvalidStacksTransaction(_emsg, true)) => {
                    // if we have an invalid transaction that was quietly ignored, don't warn here either
                    test_debug!(
                        "Failed to apply tx {}: InvalidStacksTransaction '{:?}'",
                        &tx.txid(),
                        &_emsg
                    );
                    continue;
                }
                Err(Error::ProblematicTransaction(txid)) => {
                    test_debug!("Encountered problematic transaction. Aborting");
                    return Err(Error::ProblematicTransaction(txid));
                }

                Err(e) => {
                    warn!("Failed to apply tx {}: {:?}", &tx.txid(), &e);
                    continue;
                }
            }
        }
        let block = builder.mine_anchored_block(&mut epoch_tx);
        let size = builder.bytes_so_far;

        let mblock_opt = if mblock_txs.is_empty() {
            None
        } else {
            builder.micro_txs.append(&mut mblock_txs);
            let mblock = builder.mine_next_microblock()?;
            Some(mblock)
        };

        let cost = builder.epoch_finish(epoch_tx)?;
        Ok((block, size, cost, mblock_opt))
    }

    // TODO: add tests from mutation testing results #4860
    #[cfg_attr(test, mutants::skip)]
    /// Create a block builder for mining
    pub fn make_block_builder(
        burnchain: &Burnchain,
        mainnet: bool,
        stacks_parent_header: &StacksHeaderInfo,
        proof: VRFProof,
        total_burn: u64,
        pubkey_hash: Hash160,
    ) -> Result<StacksBlockBuilder, Error> {
        let builder = if stacks_parent_header.consensus_hash == FIRST_BURNCHAIN_CONSENSUS_HASH {
            let (first_block_hash, first_block_height, first_block_ts) = if mainnet {
                (
                    BurnchainHeaderHash::from_hex(BITCOIN_MAINNET_FIRST_BLOCK_HASH).unwrap(),
                    BITCOIN_MAINNET_FIRST_BLOCK_HEIGHT,
                    BITCOIN_MAINNET_FIRST_BLOCK_TIMESTAMP,
                )
            } else {
                (
                    burnchain.first_block_hash,
                    burnchain.first_block_height,
                    burnchain.first_block_timestamp,
                )
            };
            StacksBlockBuilder::first_pubkey_hash(
                0,
                &FIRST_BURNCHAIN_CONSENSUS_HASH,
                &first_block_hash,
                u32::try_from(first_block_height).expect("FATAL: first block is over 2^32"),
                u64::try_from(first_block_ts).expect("FATAL: first block timestamp is over 2^64"),
                &proof,
                pubkey_hash,
            )
        } else {
            // building off an existing stacks block
            let new_work = StacksWorkScore {
                burn: total_burn,
                work: stacks_parent_header
                    .stacks_block_height
                    .checked_add(1)
                    .expect("FATAL: block height overflow"),
            };

            StacksBlockBuilder::from_parent_pubkey_hash(
                0,
                stacks_parent_header,
                &new_work,
                &proof,
                pubkey_hash,
            )
        };

        Ok(builder)
    }

    // TODO: add tests from mutation testing results #4860
    #[cfg_attr(test, mutants::skip)]
    /// Create a block builder for regtest mining
    pub fn make_regtest_block_builder(
        burnchain: &Burnchain,
        stacks_parent_header: &StacksHeaderInfo,
        proof: VRFProof,
        total_burn: u64,
        pubkey_hash: Hash160,
    ) -> Result<StacksBlockBuilder, Error> {
        let builder = if stacks_parent_header.consensus_hash == FIRST_BURNCHAIN_CONSENSUS_HASH {
            StacksBlockBuilder::first_pubkey_hash(
                0,
                &FIRST_BURNCHAIN_CONSENSUS_HASH,
                &burnchain.first_block_hash,
                u32::try_from(burnchain.first_block_height)
                    .expect("first regtest bitcoin block is over 2^32"),
                u64::try_from(burnchain.first_block_timestamp)
                    .expect("first regtest bitcoin block timestamp is over 2^64"),
                &proof,
                pubkey_hash,
            )
        } else {
            // building off an existing stacks block
            let new_work = StacksWorkScore {
                burn: total_burn,
                work: stacks_parent_header
                    .stacks_block_height
                    .checked_add(1)
                    .expect("FATAL: block height overflow"),
            };

            StacksBlockBuilder::from_parent_pubkey_hash(
                0,
                stacks_parent_header,
                &new_work,
                &proof,
                pubkey_hash,
            )
        };
        Ok(builder)
    }

    /// Select transactions for block inclusion from the mempool.
    /// Applies them to the ongoing ClarityTx.
    /// If invalid transactions are encountered, they are dropped from the mempool.
    /// Returns whether or not the miner got blocked, as well as the gathered tx events
    pub fn select_and_apply_transactions<B: BlockBuilder>(
        epoch_tx: &mut ClarityTx,
        builder: &mut B,
        mempool: &mut MemPoolDB,
        tip_height: u64,
        initial_txs: &[StacksTransaction],
        settings: BlockBuilderSettings,
        event_observer: Option<&dyn MemPoolEventDispatcher>,
        ast_rules: ASTRules,
    ) -> Result<(bool, Vec<TransactionEvent>), Error> {
        let max_miner_time_ms = settings.max_miner_time_ms;
        let mempool_settings = settings.mempool_settings.clone();
        let ts_start = get_epoch_time_ms();
        let stacks_epoch_id = epoch_tx.get_epoch();
        let block_limit = epoch_tx
            .block_limit()
            .expect("Failed to obtain block limit from miner's block connection");

        let mut tx_events = Vec::new();

        for initial_tx in initial_txs.iter() {
            tx_events.push(
                builder
                    .try_mine_tx(
                        epoch_tx,
                        initial_tx,
                        ast_rules.clone(),
                        settings.max_execution_time,
                    )?
                    .convert_to_event(),
            );
        }

        // nakamoto miner tenure start heuristic:
        //  mine an empty block so you can start your tenure quickly!
        if let Some(tx) = initial_txs.first() {
            if matches!(
                &tx.payload,
                TransactionPayload::TenureChange(TenureChangePayload {
                    cause: TenureChangeCause::BlockFound,
                    ..
                })
            ) {
                info!("Nakamoto miner heuristic: during tenure change blocks, produce a fast short block to begin tenure");
                return Ok((false, tx_events));
            }
        }

        mempool.reset_nonce_cache()?;
        mempool.estimate_tx_rates(100, &block_limit, &stacks_epoch_id)?;

        let mut block_limit_hit = BlockLimitFunction::NO_LIMIT_HIT;
        let mut considered = HashSet::new(); // txids of all transactions we looked at
        let mut mined_origin_nonces: HashMap<StacksAddress, u64> = HashMap::new(); // map addrs of mined transaction origins to the nonces we used
        let mut mined_sponsor_nonces: HashMap<StacksAddress, u64> = HashMap::new(); // map addrs of mined transaction sponsors to the nonces we used

        let mut invalidated_txs = vec![];
        let mut to_drop_and_blacklist = vec![];
        let mut update_timings = vec![];

        let deadline = ts_start + u128::from(max_miner_time_ms);
        let mut num_txs = 0;
        let mut blocked = false;

        debug!("Block transaction selection begins (parent height = {tip_height})");
        let result = {
            let mut loop_result = Ok(());
            while block_limit_hit != BlockLimitFunction::LIMIT_REACHED {
                let mut num_considered = 0;
                let intermediate_result = mempool.iterate_candidates(
                    epoch_tx,
                    &mut tx_events,
                    mempool_settings.clone(),
                    |epoch_tx, to_consider, estimator| {
                        // first, have we been preempted?
                        blocked = (*settings.miner_status.lock().expect("FATAL: mutex poisoned"))
                            .is_blocked();
                        if blocked {
                            debug!("Miner stopping due to preemption");
                            return Ok(None);
                        }

                        let txinfo = &to_consider.tx;
                        let update_estimator = to_consider.update_estimate;

                        if block_limit_hit == BlockLimitFunction::LIMIT_REACHED {
                            return Ok(None);
                        }
                        let time_now = get_epoch_time_ms();
                        if time_now >= deadline {
                            debug!("Miner mining time exceeded ({} ms)", max_miner_time_ms);
                            return Ok(None);
                        }
                        if let Some(time_estimate) = txinfo.metadata.time_estimate_ms {
                            if time_now.saturating_add(time_estimate.into()) > deadline {
                                debug!("Mining tx would cause us to exceed our deadline, skipping";
                                       "txid" => %txinfo.tx.txid(),
                                       "deadline" => deadline,
                                       "now" => time_now,
                                       "estimate" => time_estimate);
                                return Ok(Some(
                                    TransactionResult::skipped(
                                        &txinfo.tx,
                                        "Transaction would exceed deadline.".into(),
                                    )
                                    .convert_to_event(),
                                ));
                            }
                        }

                        // skip transactions early if we can
                        if considered.contains(&txinfo.tx.txid()) {
                            return Ok(Some(
                                TransactionResult::skipped(
                                    &txinfo.tx,
                                    "Transaction already considered.".to_string(),
                                )
                                .convert_to_event(),
                            ));
                        }

                        if let Some(nonce) = mined_origin_nonces.get(&txinfo.tx.origin_address()) {
                            if *nonce >= txinfo.tx.get_origin_nonce() {
                                return Ok(Some(
                                    TransactionResult::skipped(
                                        &txinfo.tx,
                                        format!(
                                            "Bad origin nonce, tx nonce {} versus {}.",
                                            txinfo.tx.get_origin_nonce(),
                                            *nonce
                                        ),
                                    )
                                    .convert_to_event(),
                                ));
                            }
                        }
                        if let Some(sponsor_addr) = txinfo.tx.sponsor_address() {
                            if let Some(nonce) = mined_sponsor_nonces.get(&sponsor_addr) {
                                if let Some(sponsor_nonce) = txinfo.tx.get_sponsor_nonce() {
                                    if *nonce >= sponsor_nonce {
                                        return Ok(Some(
                                            TransactionResult::skipped(
                                                &txinfo.tx,
                                                format!(
                                                    "Bad sponsor nonce, tx nonce {} versus {}.",
                                                    sponsor_nonce, *nonce
                                                ),
                                            )
                                            .convert_to_event(),
                                        ));
                                    }
                                }
                            }
                        }

                        considered.insert(txinfo.tx.txid());
                        num_considered += 1;

                        let tx_start = Instant::now();

                        fault_injection_stall_tx();

                        let tx_result = builder.try_mine_tx_with_len(
                            epoch_tx,
                            &txinfo.tx,
                            txinfo.metadata.len,
                            &block_limit_hit,
                            ast_rules,
                            settings.max_execution_time,
                        );

                        let result_event = tx_result.convert_to_event();
                        match tx_result {
                            TransactionResult::Success(TransactionSuccess {
                                tx: _,
                                fee: _,
                                receipt,
                                soft_limit_reached,
                            }) => {
                                if txinfo.metadata.time_estimate_ms.is_none() {
                                    // use i64 to avoid running into issues when storing in
                                    //  rusqlite.
                                    let time_estimate_ms: i64 = tx_start
                                        .elapsed()
                                        .as_millis()
                                        .try_into()
                                        .unwrap_or(i64::MAX);
                                    let time_estimate_ms: u64 = time_estimate_ms
                                        .try_into()
                                        // should be unreachable
                                        .unwrap_or(0);
                                    update_timings.push((txinfo.tx.txid(), time_estimate_ms));
                                }

                                num_txs += 1;
                                if update_estimator {
                                    if let Err(e) = estimator.notify_event(
                                        &txinfo.tx.payload,
                                        &receipt.execution_cost,
                                        &block_limit,
                                        &stacks_epoch_id,
                                    ) {
                                        warn!("Error updating estimator";
                                              "txid" => %txinfo.metadata.txid,
                                              "error" => ?e);
                                    }
                                }
                                mined_origin_nonces.insert(
                                    txinfo.tx.origin_address(),
                                    txinfo.tx.get_origin_nonce(),
                                );
                                if let (Some(sponsor_addr), Some(sponsor_nonce)) =
                                    (txinfo.tx.sponsor_address(), txinfo.tx.get_sponsor_nonce())
                                {
                                    mined_sponsor_nonces.insert(sponsor_addr, sponsor_nonce);
                                }
                                if soft_limit_reached {
                                    // done mining -- our soft limit execution budget is exceeded.
                                    // Make the block from the transactions we did manage to get
                                    debug!(
                                        "Soft block budget exceeded on tx {}",
                                        &txinfo.tx.txid()
                                    );
                                    if block_limit_hit != BlockLimitFunction::CONTRACT_LIMIT_HIT {
                                        debug!("Switch to mining stx-transfers only");
                                        block_limit_hit = BlockLimitFunction::CONTRACT_LIMIT_HIT;
                                    }
                                }
                            }
                            TransactionResult::Skipped(TransactionSkipped { error, .. })
                            | TransactionResult::ProcessingError(TransactionError {
                                error, ..
                            }) => {
                                match &error {
                                    Error::StacksTransactionSkipped(_) => {}
                                    Error::BlockTooBigError => {
                                        // done mining -- our execution budget is exceeded.
                                        // Make the block from the transactions we did manage to get
                                        debug!("Block budget exceeded on tx {}", &txinfo.tx.txid());
                                        if block_limit_hit == BlockLimitFunction::NO_LIMIT_HIT {
                                            debug!("Switch to mining stx-transfers only");
                                            block_limit_hit =
                                                BlockLimitFunction::CONTRACT_LIMIT_HIT;
                                        } else if block_limit_hit
                                            == BlockLimitFunction::CONTRACT_LIMIT_HIT
                                        {
                                            debug!(
                                                "Stop mining anchored block due to limit exceeded"
                                            );
                                            block_limit_hit = BlockLimitFunction::LIMIT_REACHED;
                                            return Ok(None);
                                        }
                                    }
                                    Error::TransactionTooBigError(measured_cost) => {
                                        if update_estimator {
                                            if let Some(measured_cost) = measured_cost {
                                                if let Err(e) = estimator.notify_event(
                                                    &txinfo.tx.payload,
                                                    measured_cost,
                                                    &block_limit,
                                                    &stacks_epoch_id,
                                                ) {
                                                    warn!("Error updating estimator";
                                                                  "txid" => %txinfo.metadata.txid,
                                                                  "error" => ?e);
                                                }
                                            }
                                        }

                                        invalidated_txs.push(txinfo.metadata.txid);
                                    }
                                    Error::InvalidStacksTransaction(_, true) => {
                                        // if we have an invalid transaction that was quietly ignored, don't warn here either
                                    }
                                    e => {
                                        info!("Failed to apply tx {}: {:?}", &txinfo.tx.txid(), &e);
                                        return Ok(Some(result_event));
                                    }
                                }
                            }
                            TransactionResult::Problematic(TransactionProblematic {
                                tx, ..
                            }) => {
                                // drop from the mempool
                                debug!("Drop and blacklist problematic transaction {}", &tx.txid());
                                to_drop_and_blacklist.push(tx.txid());
                            }
                        }

                        Ok(Some(result_event))
                    },
                );

                if !update_timings.is_empty() {
                    if let Err(e) = mempool.update_tx_time_estimates(&update_timings) {
                        warn!("Error while updating time estimates for mempool"; "err" => ?e);
                    }
                }

                if !to_drop_and_blacklist.is_empty() {
                    let _ = mempool.drop_and_blacklist_txs(&to_drop_and_blacklist);
                }

                match intermediate_result {
                    Err(e) => {
                        loop_result = Err(e);
                        break;
                    }
                    Ok((_txs_considered, stop_reason)) => {
                        match stop_reason {
                            MempoolIterationStopReason::NoMoreCandidates => break,
                            MempoolIterationStopReason::DeadlineReached => break,
                            // if the iterator function exited, let the loop tick: it checks the block limits
                            MempoolIterationStopReason::IteratorExited => {}
                        }
                    }
                }

                if num_considered == 0 {
                    break;
                }
            }
            debug!("Block transaction selection finished (parent height {}): {} transactions selected ({} considered)", &tip_height, num_txs, considered.len());
            loop_result
        };

        mempool.drop_txs(&invalidated_txs)?;

        if let Some(observer) = event_observer {
            observer.mempool_txs_dropped(invalidated_txs, None, MemPoolDropReason::TOO_EXPENSIVE);
            observer.mempool_txs_dropped(
                to_drop_and_blacklist,
                None,
                MemPoolDropReason::PROBLEMATIC,
            );
        }

        if let Err(e) = result {
            warn!("Failure building block: {}", e);
            return Err(e);
        }

        Ok((blocked, tx_events))
    }

    // TODO: add tests from mutation testing results #4861
    // Or keep the skip and remove the comment
    #[cfg_attr(test, mutants::skip)]
    /// Given access to the mempool, mine an anchored block with no more than the given execution cost.
    ///   returns the assembled block, and the consumed execution budget.
    pub fn build_anchored_block(
        chainstate_handle: &StacksChainState, // not directly used; used as a handle to open other chainstates
        burn_dbconn: &SortitionHandleConn,
        mempool: &mut MemPoolDB,
        parent_stacks_header: &StacksHeaderInfo, // Stacks header we're building off of
        total_burn: u64, // the burn so far on the burnchain (i.e. from the last burnchain block)
        proof: VRFProof, // proof over the burnchain's last seed
        pubkey_hash: Hash160,
        coinbase_tx: &StacksTransaction,
        settings: BlockBuilderSettings,
        event_observer: Option<&dyn MemPoolEventDispatcher>,
        burnchain: &Burnchain,
    ) -> Result<(StacksBlock, ExecutionCost, u64), Error> {
        if !matches!(coinbase_tx.payload, TransactionPayload::Coinbase(..)) {
            return Err(Error::MemPoolError(
                "Not a coinbase transaction".to_string(),
            ));
        }

        let (tip_consensus_hash, tip_block_hash, tip_height) = (
            parent_stacks_header.consensus_hash.clone(),
            parent_stacks_header.anchored_header.block_hash(),
            parent_stacks_header.stacks_block_height,
        );

        debug!(
            "Build anchored block off of {}/{} height {}",
            &tip_consensus_hash, &tip_block_hash, tip_height
        );

        let (mut chainstate, _) = chainstate_handle.reopen()?;

        let mut builder = StacksBlockBuilder::make_block_builder(
            burnchain,
            chainstate.mainnet,
            parent_stacks_header,
            proof,
            total_burn,
            pubkey_hash,
        )?;

        if !settings.confirm_microblocks {
            builder.parent_microblock_hash = None;
        }

        let ts_start = get_epoch_time_ms();

        let mut miner_epoch_info =
            builder.pre_epoch_begin(&mut chainstate, burn_dbconn, settings.confirm_microblocks)?;
        let ast_rules = miner_epoch_info.ast_rules;
        if ast_rules != ASTRules::Typical {
            builder.header.version = cmp::max(
                STACKS_BLOCK_VERSION_AST_PRECHECK_SIZE,
                builder.header.version,
            );
        }

        let (mut epoch_tx, confirmed_mblock_cost) =
            builder.epoch_begin(burn_dbconn, &mut miner_epoch_info)?;

        let block_limit = epoch_tx
            .block_limit()
            .expect("Failed to obtain block limit from miner's block connection");

        let (blocked, tx_events) = match Self::select_and_apply_transactions(
            &mut epoch_tx,
            &mut builder,
            mempool,
            parent_stacks_header.stacks_block_height,
            &[coinbase_tx.clone()],
            settings,
            event_observer,
            ast_rules,
        ) {
            Ok(x) => x,
            Err(e) => {
                warn!("Failure building block: {}", e);
                epoch_tx.rollback_block();
                return Err(e);
            }
        };

        if blocked {
            debug!(
                "Miner: Anchored block transaction selection aborted (child of {})",
                &parent_stacks_header.anchored_header.block_hash()
            );
            return Err(Error::MinerAborted);
        }

        // save the block so we can build microblocks off of it
        let block = builder.mine_anchored_block(&mut epoch_tx);
        let size = builder.bytes_so_far;
        let consumed = builder.epoch_finish(epoch_tx)?;

        let ts_end = get_epoch_time_ms();

        if let Some(observer) = event_observer {
            observer.mined_block_event(
                SortitionDB::get_canonical_burn_chain_tip(burn_dbconn.conn())?.block_height + 1,
                &block,
                size,
                &consumed,
                &confirmed_mblock_cost,
                tx_events,
            );
        }

        set_last_mined_block_transaction_count(
            u64::try_from(block.txs.len()).expect("more than 2^64 txs"),
        );
        set_last_mined_execution_cost_observed(&consumed, &block_limit);

        info!(
            "Miner: mined anchored block";
            "stacks_block_hash" => %block.block_hash(),
            "height" => block.header.total_work.work,
            "tx_count" => block.txs.len(),
            "parent_stacks_block_hash" => %block.header.parent_block,
            "parent_stacks_microblock" => %block.header.parent_microblock,
            "parent_stacks_microblock_seq" => block.header.parent_microblock_sequence,
            "block_size" => size,
            "execution_consumed" => %consumed,
            "%-full" => block_limit.proportion_largest_dimension(&consumed),
            "assembly_time_ms" => ts_end.saturating_sub(ts_start),
            "tx_fees_microstacks" => block.txs.iter().fold(0, |agg: u64, tx| {
                agg.saturating_add(tx.get_tx_fee())
            })
        );

        Ok((block, consumed, size))
    }
}

impl BlockBuilder for StacksBlockBuilder {
    /// Append a transaction if doing so won't exceed the epoch data size.
    /// Errors out if we exceed budget, or the transaction is invalid.
    fn try_mine_tx_with_len(
        &mut self,
        clarity_tx: &mut ClarityTx,
        tx: &StacksTransaction,
        tx_len: u64,
        limit_behavior: &BlockLimitFunction,
        ast_rules: ASTRules,
        _max_execution_time: Option<std::time::Duration>,
    ) -> TransactionResult {
        if self.bytes_so_far + tx_len >= MAX_EPOCH_SIZE.into() {
            return TransactionResult::skipped_due_to_error(tx, Error::BlockTooBigError);
        }

        match limit_behavior {
            BlockLimitFunction::CONTRACT_LIMIT_HIT => {
                match &tx.payload {
                    TransactionPayload::ContractCall(cc) => {
                        // once we've hit the runtime limit once, allow boot code contract calls, but do not try to eval
                        //   other contract calls
                        if !cc.address.is_boot_code_addr() {
                            return TransactionResult::skipped(
                                tx,
                                "BlockLimitFunction::CONTRACT_LIMIT_HIT".to_string(),
                            );
                        }
                    }
                    TransactionPayload::SmartContract(..) => {
                        return TransactionResult::skipped(
                            tx,
                            "BlockLimitFunction::CONTRACT_LIMIT_HIT".to_string(),
                        );
                    }
                    _ => {}
                }
            }
            BlockLimitFunction::LIMIT_REACHED => {
                return TransactionResult::skipped(
                    tx,
                    "BlockLimitFunction::LIMIT_REACHED".to_string(),
                )
            }
            BlockLimitFunction::NO_LIMIT_HIT => {}
        };

        let quiet = !cfg!(test);
        let result = if !self.anchored_done {
            // building up the anchored blocks
            if tx.anchor_mode != TransactionAnchorMode::OnChainOnly
                && tx.anchor_mode != TransactionAnchorMode::Any
            {
                return TransactionResult::skipped_due_to_error(
                    tx,
                    Error::InvalidStacksTransaction(
                        "Invalid transaction anchor mode for anchored data".to_string(),
                        false,
                    ),
                );
            }

            // preemptively skip problematic transactions
            if let Err(e) = Relayer::static_check_problematic_relayed_tx(
                clarity_tx.config.mainnet,
                clarity_tx.get_epoch(),
                tx,
                ast_rules,
            ) {
                info!(
                    "Detected problematic tx {} while mining; dropping from mempool",
                    tx.txid()
                );
                return TransactionResult::problematic(tx, Error::NetError(e));
            }
            let (fee, receipt) = match StacksChainState::process_transaction(
                clarity_tx, tx, quiet, ast_rules, None,
            ) {
                Ok((fee, receipt)) => (fee, receipt),
                Err(e) => {
                    let (is_problematic, e) =
                        TransactionResult::is_problematic(tx, e, clarity_tx.get_epoch());
                    if is_problematic {
                        return TransactionResult::problematic(tx, e);
                    } else {
                        match e {
                            Error::CostOverflowError(cost_before, cost_after, total_budget) => {
                                clarity_tx.reset_cost(cost_before.clone());
                                if total_budget.proportion_largest_dimension(&cost_before)
                                    < TX_BLOCK_LIMIT_PROPORTION_HEURISTIC
                                {
                                    warn!(
                                            "Transaction {} consumed over {}% of block budget, marking as invalid; budget was {}",
                                            tx.txid(),
                                            100 - TX_BLOCK_LIMIT_PROPORTION_HEURISTIC,
                                            &total_budget
                                        );
                                    let mut measured_cost = cost_after;
                                    let measured_cost = if measured_cost.sub(&cost_before).is_ok() {
                                        Some(measured_cost)
                                    } else {
                                        warn!(
                                        "Failed to compute measured cost of a too big transaction"
                                    );
                                        None
                                    };
                                    return TransactionResult::error(
                                        tx,
                                        Error::TransactionTooBigError(measured_cost),
                                    );
                                } else {
                                    warn!(
                                        "Transaction {} reached block cost {}; budget was {}",
                                        tx.txid(),
                                        &cost_after,
                                        &total_budget
                                    );
                                    return TransactionResult::skipped_due_to_error(
                                        tx,
                                        Error::BlockTooBigError,
                                    );
                                }
                            }
                            _ => return TransactionResult::error(tx, e),
                        }
                    }
                }
            };
            info!("Include tx";
                  "tx" => %tx.txid(),
                  "payload" => tx.payload.name(),
                  "origin" => %tx.origin_address());

            // save
            self.txs.push(tx.clone());
            self.total_anchored_fees += fee;

            TransactionResult::success(tx, receipt)
        } else {
            // building up the microblocks
            if tx.anchor_mode != TransactionAnchorMode::OffChainOnly
                && tx.anchor_mode != TransactionAnchorMode::Any
            {
                return TransactionResult::skipped_due_to_error(
                    tx,
                    Error::InvalidStacksTransaction(
                        "Invalid transaction anchor mode for streamed data".to_string(),
                        false,
                    ),
                );
            }

            // preemptively skip problematic transactions
            if let Err(e) = Relayer::static_check_problematic_relayed_tx(
                clarity_tx.config.mainnet,
                clarity_tx.get_epoch(),
                tx,
                ast_rules,
            ) {
                info!(
                    "Detected problematic tx {} while mining; dropping from mempool",
                    tx.txid()
                );
                return TransactionResult::problematic(tx, Error::NetError(e));
            }
            let (fee, receipt) = match StacksChainState::process_transaction(
                clarity_tx, tx, quiet, ast_rules, None,
            ) {
                Ok((fee, receipt)) => (fee, receipt),
                Err(e) => {
                    let (is_problematic, e) =
                        TransactionResult::is_problematic(tx, e, clarity_tx.get_epoch());
                    if is_problematic {
                        return TransactionResult::problematic(tx, e);
                    } else {
                        match e {
                            Error::CostOverflowError(cost_before, cost_after, total_budget) => {
                                clarity_tx.reset_cost(cost_before.clone());
                                if total_budget.proportion_largest_dimension(&cost_before)
                                    < TX_BLOCK_LIMIT_PROPORTION_HEURISTIC
                                {
                                    warn!(
                                        "Transaction {} consumed over {}% of block budget, marking as invalid; budget was {}",
                                        tx.txid(),
                                        100 - TX_BLOCK_LIMIT_PROPORTION_HEURISTIC,
                                        &total_budget
                                    );
                                    let mut measured_cost = cost_after;
                                    let measured_cost = if measured_cost.sub(&cost_before).is_ok() {
                                        Some(measured_cost)
                                    } else {
                                        warn!(
                                        "Failed to compute measured cost of a too big transaction"
                                    );
                                        None
                                    };

                                    return TransactionResult::error(
                                        tx,
                                        Error::TransactionTooBigError(measured_cost),
                                    );
                                } else {
                                    warn!(
                                        "Transaction {} reached block cost {cost_after}; budget was {total_budget}",
                                        tx.txid()
                                    );
                                    return TransactionResult::skipped_due_to_error(
                                        tx,
                                        Error::BlockTooBigError,
                                    );
                                }
                            }
                            _ => return TransactionResult::error(tx, e),
                        }
                    }
                }
            };
            debug!(
                "Include tx {} ({}) in microblock",
                tx.txid(),
                tx.payload.name()
            );

            // save
            self.micro_txs.push(tx.clone());
            self.total_streamed_fees += fee;

            TransactionResult::success(tx, receipt)
        };

        self.bytes_so_far += tx_len;
        result
    }
}<|MERGE_RESOLUTION|>--- conflicted
+++ resolved
@@ -1059,13 +1059,8 @@
         }
 
         let quiet = !cfg!(test);
-<<<<<<< HEAD
         match StacksChainState::process_transaction(clarity_tx, &tx, quiet, ast_rules, None) {
-            Ok((fee, receipt)) => Ok(TransactionResult::success(&tx, fee, receipt)),
-=======
-        match StacksChainState::process_transaction(clarity_tx, &tx, quiet, ast_rules) {
             Ok((_fee, receipt)) => Ok(TransactionResult::success(&tx, receipt)),
->>>>>>> 1b875daa
             Err(e) => {
                 let (is_problematic, e) =
                     TransactionResult::is_problematic(&tx, e, clarity_tx.get_epoch());
