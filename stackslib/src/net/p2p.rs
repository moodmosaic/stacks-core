--- conflicted
+++ resolved
@@ -3599,13 +3599,9 @@
 
             // in Nakamoto epoch, but we might still be doing epoch 2.x things since Nakamoto does
             // not begin on a reward cycle boundary.
-<<<<<<< HEAD
             if self.need_epoch2_state_machines(cur_epoch.epoch_id)
                 || self.connection_opts.force_nakamoto_epoch_transition
             {
-=======
-            if cur_epoch.epoch_id >= StacksEpochId::Epoch30 && !self.stacks_tip.is_nakamoto {
->>>>>>> e7df7a4c
                 debug!(
                     "{:?}: run Epoch 2.x work loop in Nakamoto epoch",
                     self.get_local_peer()
