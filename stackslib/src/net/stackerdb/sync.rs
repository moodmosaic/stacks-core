// Copyright (C) 2013-2020 Blockstack PBC, a public benefit corporation
// Copyright (C) 2020-2023 Stacks Open Internet Foundation
//
// This program is free software: you can redistribute it and/or modify
// it under the terms of the GNU General Public License as published by
// the Free Software Foundation, either version 3 of the License, or
// (at your option) any later version.
//
// This program is distributed in the hope that it will be useful,
// but WITHOUT ANY WARRANTY; without even the implied warranty of
// MERCHANTABILITY or FITNESS FOR A PARTICULAR PURPOSE.  See the
// GNU General Public License for more details.
//
// You should have received a copy of the GNU General Public License
// along with this program.  If not, see <http://www.gnu.org/licenses/>.

use std::collections::{HashMap, HashSet};
use std::mem;

use clarity::vm::types::QualifiedContractIdentifier;
use rand::prelude::SliceRandom;
use rand::{thread_rng, Rng, RngCore};
use stacks_common::types::chainstate::{ConsensusHash, StacksAddress};
use stacks_common::util::get_epoch_time_secs;
use stacks_common::util::hash::Hash160;

use crate::net::chat::ConversationP2P;
use crate::net::connection::ReplyHandleP2P;
use crate::net::db::PeerDB;
use crate::net::neighbors::NeighborComms;
use crate::net::p2p::PeerNetwork;
use crate::net::stackerdb::{
    StackerDBConfig, StackerDBSync, StackerDBSyncResult, StackerDBSyncState, StackerDBs,
};
use crate::net::{
    Error as net_error, NackData, NackErrorCodes, Neighbor, NeighborAddress, NeighborKey,
    StackerDBChunkData, StackerDBChunkInvData, StackerDBGetChunkData, StackerDBGetChunkInvData,
    StackerDBPushChunkData, StacksMessageType,
};

const MAX_CHUNKS_IN_FLIGHT: usize = 6;
const MAX_DB_NEIGHBORS: usize = 32;

impl<NC: NeighborComms> StackerDBSync<NC> {
    pub fn new(
        smart_contract: QualifiedContractIdentifier,
        config: &StackerDBConfig,
        comms: NC,
        stackerdbs: StackerDBs,
    ) -> StackerDBSync<NC> {
        let mut dbsync = StackerDBSync {
            state: StackerDBSyncState::ConnectBegin,
            smart_contract_id: smart_contract,
            num_slots: config.num_slots() as usize,
            write_freq: config.write_freq,
            chunk_invs: HashMap::new(),
            chunk_fetch_priorities: vec![],
            chunk_push_priorities: vec![],
            chunk_push_receipts: HashMap::new(),
            next_chunk_fetch_priority: 0,
            next_chunk_push_priority: 0,
            expected_versions: vec![],
            downloaded_chunks: HashMap::new(),
            replicas: HashSet::new(),
            connected_replicas: HashSet::new(),
            comms,
            stackerdbs,
            request_capacity: MAX_CHUNKS_IN_FLIGHT,
            max_neighbors: MAX_DB_NEIGHBORS,
            total_stored: 0,
            total_pushed: 0,
            last_run_ts: 0,
            need_resync: false,
            stale_neighbors: HashSet::new(),
        };
        dbsync.reset(None, config);
        dbsync
    }

    /// Find stackerdb replicas and apply filtering rules
    fn find_qualified_replicas(
        &self,
        network: &PeerNetwork,
    ) -> Result<HashSet<NeighborAddress>, net_error> {
        let mut found = HashSet::new();
        let mut min_age =
            get_epoch_time_secs().saturating_sub(network.get_connection_opts().max_neighbor_age);
        while found.len() < self.max_neighbors {
            let peers_iter = PeerDB::find_stacker_db_replicas(
                network.peerdb_conn(),
                network.get_local_peer().network_id,
                &self.smart_contract_id,
                min_age,
                self.max_neighbors,
            )?
            .into_iter()
            .map(|neighbor| {
                (
                    NeighborAddress::from_neighbor(&neighbor),
                    neighbor.last_contact_time,
                )
            })
            .filter(|(naddr, _)| {
                if naddr.addrbytes.is_anynet() {
                    return false;
                }
                if !network.get_connection_opts().private_neighbors
                    && naddr.addrbytes.is_in_private_range()
                {
                    return false;
                }
                true
            });

            for (peer, last_contact) in peers_iter {
                found.insert(peer);
                if found.len() >= self.max_neighbors {
                    break;
                }
                min_age = min_age.min(last_contact);
            }

            // search for older neighbors
            if min_age > 1 {
                min_age = 1;
            } else if min_age <= 1 {
                break;
            }
        }
        Ok(found)
    }

    /// Calculate the new set of replicas to contact.
    /// This is the same as the set that was connected on the last sync, plus any
    /// config hints and discovered nodes from the DB.
    fn find_new_replicas(
        &self,
        mut connected_replicas: HashSet<NeighborAddress>,
        network: Option<&PeerNetwork>,
        config: &StackerDBConfig,
    ) -> Result<HashSet<NeighborAddress>, net_error> {
        // keep all connected replicas, and replenish from config hints and the DB as needed
        let mut peers = config.hint_replicas.clone();
        if let Some(network) = network {
            let extra_peers = self.find_qualified_replicas(network)?;
            peers.extend(extra_peers);
        }

        peers.shuffle(&mut thread_rng());

        for peer in peers {
            if connected_replicas.len() >= config.max_neighbors {
                break;
            }
            connected_replicas.insert(peer);
        }
        Ok(connected_replicas)
    }

    /// Reset this state machine, and get the StackerDBSyncResult with newly-obtained chunk data
    /// and newly-learned information about broken and dead peers.
    pub fn reset(
        &mut self,
        network: Option<&PeerNetwork>,
        config: &StackerDBConfig,
    ) -> StackerDBSyncResult {
        debug!("Reset {} with config {:?}", &self.smart_contract_id, config);
        let mut chunks = vec![];
        let downloaded_chunks = mem::replace(&mut self.downloaded_chunks, HashMap::new());
        for (_, mut data) in downloaded_chunks.into_iter() {
            chunks.append(&mut data);
        }

        let chunk_invs = mem::replace(&mut self.chunk_invs, HashMap::new());
        let result = StackerDBSyncResult {
            contract_id: self.smart_contract_id.clone(),
            chunk_invs,
            chunks_to_store: chunks,
            dead: self.comms.take_dead_neighbors(),
            broken: self.comms.take_broken_neighbors(),
            stale: std::mem::replace(&mut self.stale_neighbors, HashSet::new()),
        };

        // keep all connected replicas, and replenish from config hints and the DB as needed
        let connected_replicas = mem::replace(&mut self.connected_replicas, HashSet::new());
        let next_connected_replicas =
            if let Ok(new_replicas) = self.find_new_replicas(connected_replicas, network, config) {
                new_replicas
            } else {
                self.replicas.clone()
            };

        self.replicas = next_connected_replicas;

        self.chunk_fetch_priorities.clear();
        self.chunk_push_priorities.clear();
        self.next_chunk_fetch_priority = 0;
        self.next_chunk_push_priority = 0;
        self.chunk_push_receipts.clear();
        self.expected_versions.clear();
        self.downloaded_chunks.clear();

        // reset comms, but keep all replicas pinned
        self.comms.reset();

        // reload from config
        self.num_slots = config.num_slots() as usize;
        self.write_freq = config.write_freq;

        self.need_resync = false;
        self.last_run_ts = get_epoch_time_secs();

        self.state = StackerDBSyncState::ConnectBegin;
        result
    }

    /// Get the set of connection IDs in use
    pub fn get_pinned_connections(&self) -> &HashSet<usize> {
        self.comms.get_pinned_connections()
    }

    /// Make a chunk inv request
    pub fn make_getchunkinv(&self, rc_consensus_hash: &ConsensusHash) -> StacksMessageType {
        StacksMessageType::StackerDBGetChunkInv(StackerDBGetChunkInvData {
            contract_id: self.smart_contract_id.clone(),
            rc_consensus_hash: rc_consensus_hash.clone(),
        })
    }

    /// Given the downloaded set of chunk inventories, identify:
    /// * which chunks we need to fetch, because they're newer than ours.
    /// * what order to fetch chunks in, in rarest-first order
    /// Returns a list of (chunk requests, list of neighbors that can service them), which is
    /// ordered from rarest chunk to most-common chunk.
    pub fn make_chunk_request_schedule(
        &self,
        network: &PeerNetwork,
        local_slot_versions_opt: Option<Vec<u32>>,
    ) -> Result<Vec<(StackerDBGetChunkData, Vec<NeighborAddress>)>, net_error> {
        let rc_consensus_hash = network.get_chain_view().rc_consensus_hash.clone();
        let local_slot_versions = if let Some(local_slot_versions) = local_slot_versions_opt {
            local_slot_versions
        } else {
            self.stackerdbs.get_slot_versions(&self.smart_contract_id)?
        };

        let local_write_timestamps = self
            .stackerdbs
            .get_slot_write_timestamps(&self.smart_contract_id)?;

        if local_slot_versions.len() != local_write_timestamps.len() {
<<<<<<< HEAD
            // interleaved DB write?
            return Err(net_error::Transient(
                "Interleaved DB write has led to an inconsistent view of the stackerdb. Try again."
                    .into(),
            ));
=======
            let msg = format!("Local slot versions ({}) out of sync with DB slot versions ({}); abandoning sync and trying again", local_slot_versions.len(), local_write_timestamps.len());
            warn!("{}", &msg);
            return Err(net_error::Transient(msg));
>>>>>>> 9b377f9c
        }

        let mut need_chunks: HashMap<usize, (StackerDBGetChunkData, Vec<NeighborAddress>)> =
            HashMap::new();
        let now = get_epoch_time_secs();

        // who has data we need?
        for (i, local_version) in local_slot_versions.iter().enumerate() {
            let write_ts = local_write_timestamps[i];
            if write_ts + self.write_freq > now {
                debug!(
                    "{:?}: Chunk {} was written too frequently ({} + {} >= {}), so will not fetch chunk",
                    network.get_local_peer(),
                    i,
                    write_ts,
                    self.write_freq,
                    now
                );
                continue;
            }

            for (naddr, chunk_inv) in self.chunk_invs.iter() {
                if chunk_inv.slot_versions.len() != local_slot_versions.len() {
<<<<<<< HEAD
                    // need to retry -- our view of the versions got changed through a
                    // reconfiguration
=======
                    // remote peer and our DB are out of sync, so just skip this
>>>>>>> 9b377f9c
                    continue;
                }

                if *local_version >= chunk_inv.slot_versions[i] {
                    // remote peer has same view as local peer, or stale
                    continue;
                }

                let (request, available) = if let Some(x) = need_chunks.get_mut(&i) {
                    // someone has this chunk already
                    x
                } else {
                    // haven't seen anyone with this data yet.
                    // Add a record for it
                    need_chunks.insert(
                        i,
                        (
                            StackerDBGetChunkData {
                                contract_id: self.smart_contract_id.clone(),
                                rc_consensus_hash,
                                slot_id: i as u32,
                                slot_version: chunk_inv.slot_versions[i],
                            },
                            vec![naddr.clone()],
                        ),
                    );
                    continue;
                };

                if request.slot_version < chunk_inv.slot_versions[i] {
                    // this peer has a newer view
                    available.clear();
                    available.push(naddr.clone());
                    *request = StackerDBGetChunkData {
                        contract_id: self.smart_contract_id.clone(),
                        rc_consensus_hash,
                        slot_id: i as u32,
                        slot_version: chunk_inv.slot_versions[i],
                    };
                } else if request.slot_version == chunk_inv.slot_versions[i] {
                    // this peer has the same view as a prior peer.
                    // just track how many times we see this
                    available.push(naddr.clone());
                }
            }
        }

        // prioritize requests by rarest-chunk-first order, but choose neighbors in random order
        let mut schedule: Vec<_> = need_chunks
            .into_iter()
            .map(|(_, (stackerdb_getchunkdata, mut neighbors))| {
                neighbors.shuffle(&mut thread_rng());
                (stackerdb_getchunkdata, neighbors)
            })
            .collect();

        schedule.sort_by(|item_1, item_2| item_1.1.len().cmp(&item_2.1.len()));
        schedule.reverse();

        debug!(
            "{:?}: Will request up to {} chunks for {}",
            network.get_local_peer(),
            &schedule.len(),
            &self.smart_contract_id,
        );
        Ok(schedule)
    }

    /// Given the downloaded set of chunk inventories, identify:
    /// * which chunks we need to push, because we have them and the neighbor does not
    /// * what order to push them in, in rarest-first order
    pub fn make_chunk_push_schedule(
        &self,
        network: &PeerNetwork,
    ) -> Result<Vec<(StackerDBPushChunkData, Vec<NeighborAddress>)>, net_error> {
        let rc_consensus_hash = network.get_chain_view().rc_consensus_hash.clone();
        let local_slot_versions = self.stackerdbs.get_slot_versions(&self.smart_contract_id)?;

        let mut need_chunks: HashMap<usize, (StackerDBPushChunkData, Vec<NeighborAddress>)> =
            HashMap::new();

        // who needs data we can serve?
        for (i, local_version) in local_slot_versions.iter().enumerate() {
            let mut local_chunk = None;
            for (naddr, chunk_inv) in self.chunk_invs.iter() {
                if chunk_inv.slot_versions.len() != local_slot_versions.len() {
<<<<<<< HEAD
=======
                    // remote peer and our DB are out of sync, so just skip this
>>>>>>> 9b377f9c
                    continue;
                }

                if *local_version <= chunk_inv.slot_versions[i] {
                    // remote peer has same or newer view than local peer
                    continue;
                }

                if local_chunk.is_none() {
                    let chunk_data = if let Some(chunk_data) = self.stackerdbs.get_chunk(
                        &self.smart_contract_id,
                        i as u32,
                        *local_version,
                    )? {
                        chunk_data
                    } else {
                        // we don't have this chunk
                        break;
                    };
                    local_chunk = Some(StackerDBPushChunkData {
                        contract_id: self.smart_contract_id.clone(),
                        rc_consensus_hash: rc_consensus_hash.clone(),
                        chunk_data,
                    });
                }

                let our_chunk = if let Some(chunk) = local_chunk.as_ref() {
                    chunk
                } else {
                    // we don't have this chunk
                    break;
                };

                // replicate with probability 1/num-outbound-replicas
                let do_replicate = if chunk_inv.num_outbound_replicas == 0 {
                    true
                } else {
                    thread_rng().gen::<u32>() % chunk_inv.num_outbound_replicas == 0
                };

                if !do_replicate {
                    continue;
                }

                if let Some((_, receivers)) = need_chunks.get_mut(&i) {
                    // someone needs this chunk already
                    receivers.push(naddr.clone());
                } else {
                    // haven't seen anyone that needs this data yet.
                    // Add a record for it.
                    need_chunks.insert(i, (our_chunk.clone(), vec![naddr.clone()]));
                };
            }
        }

        // prioritize requests by rarest-chunk-first order.
        // no need to randomize; we'll pick recipients at random
        let mut schedule: Vec<_> = need_chunks
            .into_iter()
            .map(|(_, (stackerdb_chunkdata, neighbors))| (stackerdb_chunkdata, neighbors))
            .collect();

        schedule.sort_by(|item_1, item_2| item_1.1.len().cmp(&item_2.1.len()));
        debug!(
            "{:?}: Will push up to {} chunks for {}",
            network.get_local_peer(),
            &schedule.len(),
            &self.smart_contract_id,
        );
        Ok(schedule)
    }

    /// Validate a downloaded chunk
    pub fn validate_downloaded_chunk(
        &self,
        network: &PeerNetwork,
        config: &StackerDBConfig,
        data: &StackerDBChunkData,
    ) -> Result<bool, net_error> {
        // validate -- must be a valid chunk
        if !network.validate_received_chunk(
            &self.smart_contract_id,
            &config,
            data,
            &self.expected_versions,
        )? {
            return Ok(false);
        }

        // no need to validate the timestamp, because we already skipped requesting it if it was
        // written too recently.

        Ok(true)
    }

    /// Store a downloaded chunk to RAM, and update bookkeeping
    pub fn add_downloaded_chunk(&mut self, naddr: NeighborAddress, data: StackerDBChunkData) {
        let slot_id = data.slot_id;
        let _slot_version = data.slot_version;

        if let Some(data_list) = self.downloaded_chunks.get_mut(&naddr) {
            data_list.push(data);
        } else {
            self.downloaded_chunks.insert(naddr.clone(), vec![data]);
        }

        self.chunk_fetch_priorities
            .retain(|(chunk, ..)| chunk.slot_id != slot_id);

        if self.chunk_fetch_priorities.len() > 0 {
            let next_chunk_fetch_priority =
                self.next_chunk_fetch_priority % self.chunk_fetch_priorities.len();
            self.next_chunk_fetch_priority = next_chunk_fetch_priority;
        }

        self.total_stored += 1;
    }

    /// Update bookkeeping about which chunks we have pushed.
    /// Stores the new chunk inventory to RAM.
    /// Returns true if the inventory changed (indicating that we need to resync)
    /// Returns false otherwise
    pub fn add_pushed_chunk(
        &mut self,
        _network: &PeerNetwork,
        naddr: NeighborAddress,
        new_inv: StackerDBChunkInvData,
        slot_id: u32,
    ) -> bool {
        // safety (should already be checked) -- don't accept if the size is wrong
        if new_inv.slot_versions.len() != self.num_slots {
            return false;
        }

        let need_resync = if let Some(old_inv) = self.chunk_invs.get(&naddr) {
            let mut resync = false;
            for (old_slot_id, old_version) in old_inv.slot_versions.iter().enumerate() {
                if *old_version < new_inv.slot_versions[old_slot_id] {
                    // remote peer indicated that it has a newer version of this chunk.
                    debug!(
                        "{:?}: peer {:?} has a newer version of slot {} ({} < {})",
                        _network.get_local_peer(),
                        &naddr,
                        old_slot_id,
                        old_version,
                        new_inv.slot_versions[old_slot_id]
                    );
                    resync = true;
                    break;
                }
            }
            resync
        } else {
            false
        };

        self.chunk_invs.insert(naddr.clone(), new_inv);

        self.chunk_push_priorities
            .retain(|(chunk, ..)| chunk.chunk_data.slot_id != slot_id);

        if self.chunk_push_priorities.len() > 0 {
            let next_chunk_push_priority =
                self.next_chunk_push_priority % self.chunk_push_priorities.len();
            self.next_chunk_push_priority = next_chunk_push_priority;
        }

        self.total_pushed += 1;
        need_resync
    }

    /// Ask inbound neighbors who replicate this DB for their chunk inventories.
    /// Don't send them a message if they're also outbound.
    /// Logs errors but does not return them.
    fn send_getchunkinv_to_inbound_neighbors(
        &mut self,
        network: &mut PeerNetwork,
        already_sent: &[NeighborAddress],
    ) {
        let sent_naddr_set: HashSet<_> = already_sent.iter().collect();
        let mut to_send = vec![];
        for event_id in network.iter_peer_event_ids() {
            let convo = if let Some(c) = network.get_p2p_convo(*event_id) {
                c
            } else {
                continue;
            };

            // only want inbound peers that replicate this DB
            if convo.is_outbound() {
                continue;
            }
            if !convo.replicates_stackerdb(&self.smart_contract_id) {
                continue;
            }

            let naddr = convo.to_neighbor_address();
            if sent_naddr_set.contains(&naddr) {
                continue;
            }

            let has_reciprocal_outbound = network
                .get_pubkey_events(&naddr.public_key_hash)
                .iter()
                .find(|event_id| {
                    if let Some(convo) = network.get_p2p_convo(**event_id) {
                        if !convo.is_outbound() {
                            return false;
                        }
                        let other_naddr = convo.to_neighbor_address();
                        if sent_naddr_set.contains(&other_naddr) {
                            return true;
                        }
                    }
                    return false;
                })
                .is_some();

            if has_reciprocal_outbound {
                // this inbound neighbor is also connected to us as an outbound neighbor, and we
                // already sent it a getchunkinv request
                continue;
            }

            let chunks_req = self.make_getchunkinv(&network.get_chain_view().rc_consensus_hash);
            to_send.push((naddr, chunks_req));
        }

        for (naddr, chunks_req) in to_send.into_iter() {
            debug!("{:?}: send_getchunksinv_to_inbound_neighbors: Send StackerDBGetChunkInv to inbound {:?}", network.get_local_peer(), &naddr);
            if let Err(_e) = self.comms.neighbor_send(network, &naddr, chunks_req) {
                info!(
                    "{:?}: Failed to send StackerDBGetChunkInv to inbound {:?}: {:?}",
                    network.get_local_peer(),
                    &naddr,
                    &_e
                );
            }
        }
    }

    /// Establish sessions with remote replicas.
    /// We might not be connected to any yet.
    /// Clears self.replicas, and fills in self.connected_replicas with already-connected neighbors
    /// Returns Ok(true) if we can proceed to sync
    /// Returns Ok(false) if we have no known peers
    /// Returns Err(..) on DB query error
    pub fn connect_begin(&mut self, network: &mut PeerNetwork) -> Result<bool, net_error> {
        if self.replicas.len() == 0 {
            // find some from the peer Db
            let replicas = self.find_qualified_replicas(network)?;
            self.replicas = replicas;
        }
        debug!(
            "{:?}: connect_begin: establish StackerDB sessions to {} neighbors",
            network.get_local_peer(),
            self.replicas.len()
        );
        if self.replicas.len() == 0 {
            // nothing to do
            return Ok(false);
        }

        let naddrs = mem::replace(&mut self.replicas, HashSet::new());
        for naddr in naddrs.into_iter() {
            if self.comms.has_neighbor_session(network, &naddr) {
                debug!(
                    "{:?}: connect_begin: already connected to StackerDB peer {:?}",
                    network.get_local_peer(),
                    &naddr
                );
                self.connected_replicas.insert(naddr);
                continue;
            }

            debug!(
                "{:?}: connect_begin: Send Handshake to StackerDB peer {:?}",
                network.get_local_peer(),
                &naddr
            );
            match self.comms.neighbor_session_begin(network, &naddr) {
                Ok(true) => {
                    // connected!
                    debug!(
                        "{:?}: connect_begin: connected to StackerDB peer {:?}",
                        network.get_local_peer(),
                        &naddr
                    );
                }
                Ok(false) => {
                    // need to retry
                    self.replicas.insert(naddr);
                }
                Err(_e) => {
                    info!("Failed to begin session with {:?}: {:?}", &naddr, &_e);
                }
            }
        }
        Ok(self.replicas.len() == 0)
    }

    /// Finish up connecting to our replicas.
    /// Fills in self.connected_replicas based on receipt of a handshake accept.
    /// Returns true if we've received all pending messages
    /// Returns false otherwise
    pub fn connect_try_finish(&mut self, network: &mut PeerNetwork) -> Result<bool, net_error> {
        for (naddr, message) in self.comms.collect_replies(network).into_iter() {
            let data = match message.payload {
                StacksMessageType::StackerDBHandshakeAccept(_, db_data) => {
                    if network.get_chain_view().rc_consensus_hash != db_data.rc_consensus_hash {
                        // stale or inconsistent view. Do not proceed
                        debug!(
                            "{:?}: remote peer {:?} has stale view ({} != {})",
                            network.get_local_peer(),
                            &naddr,
                            &network.get_chain_view().rc_consensus_hash,
                            &db_data.rc_consensus_hash
                        );
                        self.connected_replicas.remove(&naddr);
                        continue;
                    }
                    db_data
                }
                StacksMessageType::Nack(data) => {
                    debug!(
                        "{:?}: remote peer {:?} NACK'ed our StackerDBHandshake with code {}",
                        &network.get_local_peer(),
                        &naddr,
                        data.error_code
                    );
                    self.connected_replicas.remove(&naddr);
                    if data.error_code == NackErrorCodes::StaleView {
                        self.stale_neighbors.insert(naddr);
                    }
                    continue;
                }
                x => {
                    info!("Received unexpected message {:?}", &x);
                    continue;
                }
            };

            if data
                .smart_contracts
                .iter()
                .find(|db_id| *db_id == &self.smart_contract_id)
                .is_none()
            {
                debug!(
                    "{:?}: remote peer does not replicate {}",
                    network.get_local_peer(),
                    &self.smart_contract_id
                );

                // disconnect
                self.comms.add_dead(network, &naddr);
                continue;
            }

            debug!(
                "{:?}: connect_try_finish: Received StackerDBHandshakeAccept from {:?} for {:?}",
                network.get_local_peer(),
                &naddr,
                &data
            );

            // this neighbor is good
            self.connected_replicas.insert(naddr);
        }

        if self.comms.count_inflight() > 0 {
            // still blocked
            return Ok(false);
        }

        if self.connected_replicas.len() == 0 {
            // no one to talk to
            debug!(
                "{:?}: connect_try_finish: no valid replicas",
                network.get_local_peer()
            );
            return Err(net_error::PeerNotConnected);
        }

        Ok(true)
    }

    /// Ask each replica for its chunk inventories.
    /// Also ask each inbound neighbor.
    /// Clears self.connected_replicas.
    /// StackerDBGetChunksInv
    /// Always succeeds; does not block.
    pub fn getchunksinv_begin(&mut self, network: &mut PeerNetwork) {
        let naddrs = mem::replace(&mut self.connected_replicas, HashSet::new());
        let mut already_sent = vec![];
        debug!(
            "{:?}: getchunksinv_begin: Send StackerDBGetChunksInv to {} replicas",
            network.get_local_peer(),
            naddrs.len()
        );
        for naddr in naddrs.into_iter() {
            debug!(
                "{:?}: getchunksinv_begin: Send StackerDBGetChunksInv to {:?}",
                network.get_local_peer(),
                &naddr
            );
            let chunks_req = self.make_getchunkinv(&network.get_chain_view().rc_consensus_hash);
            if let Err(e) = self.comms.neighbor_send(network, &naddr, chunks_req) {
                info!(
                    "{:?}: failed to send StackerDBGetChunkInv to {:?}: {:?}",
                    network.get_local_peer(),
                    &naddr,
                    &e
                );
                continue;
            }
            already_sent.push(naddr);
        }
        self.send_getchunkinv_to_inbound_neighbors(network, &already_sent);
    }

    /// Collect each chunk inventory request.
    /// Restores self.connected_replicas based on messages received.
    /// Return Ok(true) if we've received all pending messages
    /// Return Ok(false) if not
    pub fn getchunksinv_try_finish(
        &mut self,
        network: &mut PeerNetwork,
    ) -> Result<bool, net_error> {
        for (naddr, message) in self.comms.collect_replies(network).into_iter() {
            let chunk_inv_opt = match message.payload {
                StacksMessageType::StackerDBChunkInv(data) => {
                    if data.slot_versions.len() != self.num_slots {
                        info!("{:?}: Received malformed StackerDBChunkInv for {} from {:?}: expected {} chunks, got {}", network.get_local_peer(), &self.smart_contract_id, &naddr, self.num_slots, data.slot_versions.len());
                        None
                    } else {
                        Some(data)
                    }
                }
                StacksMessageType::Nack(data) => {
                    debug!(
                        "{:?}: remote peer {:?} NACK'ed our StackerDBGetChunksInv us with code {}",
                        &network.get_local_peer(),
                        &naddr,
                        data.error_code
                    );
                    self.connected_replicas.remove(&naddr);
                    if data.error_code == NackErrorCodes::StaleView {
                        self.stale_neighbors.insert(naddr);
                    }
                    continue;
                }
                x => {
                    info!("Received unexpected message {:?}", &x);
                    self.connected_replicas.remove(&naddr);
                    continue;
                }
            };
            debug!(
                "{:?}: getchunksinv_try_finish: Received StackerDBChunkInv from {:?}",
                network.get_local_peer(),
                &naddr
            );

            if let Some(chunk_inv) = chunk_inv_opt {
                self.chunk_invs.insert(naddr.clone(), chunk_inv);
                self.connected_replicas.insert(naddr);
            }
        }
        if self.comms.count_inflight() > 0 {
            // not done yet, so blocked
            return Ok(false);
        }

        // got everything. Calculate download priority
        let priorities = self.make_chunk_request_schedule(&network, None)?;
        let expected_versions = self.stackerdbs.get_slot_versions(&self.smart_contract_id)?;

        self.chunk_fetch_priorities = priorities;
        self.expected_versions = expected_versions;
        Ok(true)
    }

    /// Ask each prioritized replica for some chunks we need.
    /// Return Ok(true) if we processed all requested chunks
    /// Return Ok(false) if there are still some requests to make
    pub fn getchunks_begin(&mut self, network: &mut PeerNetwork) -> Result<bool, net_error> {
        if self.chunk_fetch_priorities.len() == 0 {
            // done
            return Ok(true);
        }

        let mut cur_priority = self.next_chunk_fetch_priority % self.chunk_fetch_priorities.len();

        debug!(
            "{:?}: getchunks_begin: Issue up to {} StackerDBGetChunk requests",
            &network.get_local_peer(),
            self.request_capacity
        );

        let mut requested = 0;

        // fill up our comms with $capacity requests
        for _i in 0..self.request_capacity {
            if self.comms.count_inflight() >= self.request_capacity {
                break;
            }

            let chunk_request = self.chunk_fetch_priorities[cur_priority].0.clone();
            let selected_neighbor_opt = self.chunk_fetch_priorities[cur_priority]
                .1
                .iter()
                .enumerate()
                .find(|(_i, naddr)| !self.comms.has_inflight(naddr));

            let (idx, selected_neighbor) = if let Some(x) = selected_neighbor_opt {
                x
            } else {
                continue;
            };

            debug!(
                "{:?}: getchunks_begin: Send StackerDBGetChunk(db={},id={},ver={}) to {}",
                &network.get_local_peer(),
                &self.smart_contract_id,
                chunk_request.slot_id,
                chunk_request.slot_version,
                &selected_neighbor
            );

            if let Err(e) = self.comms.neighbor_send(
                network,
                &selected_neighbor,
                StacksMessageType::StackerDBGetChunk(chunk_request.clone()),
            ) {
                info!(
                    "{:?}: Failed to request chunk {} of {} from {:?}: {:?}",
                    network.get_local_peer(),
                    chunk_request.slot_id,
                    &self.smart_contract_id,
                    &selected_neighbor,
                    &e
                );
                self.connected_replicas.remove(&selected_neighbor);
                continue;
            }

            requested += 1;

            // don't ask this neighbor again
            self.chunk_fetch_priorities[cur_priority].1.remove(idx);

            // next-prioritized chunk
            cur_priority = (cur_priority + 1) % self.chunk_fetch_priorities.len();
        }
        if requested == 0 && self.comms.count_inflight() == 0 {
            return Err(net_error::PeerNotConnected);
        }

        self.next_chunk_fetch_priority = cur_priority;

        Ok(self.chunk_fetch_priorities.len() == 0)
    }

    /// Collect chunk replies from neighbors
    /// Returns Ok(true) if all inflight messages have been received (or dealt with)
    /// Returns Ok(false) otherwise
    pub fn getchunks_try_finish(
        &mut self,
        network: &mut PeerNetwork,
        config: &StackerDBConfig,
    ) -> Result<bool, net_error> {
        for (naddr, message) in self.comms.collect_replies(network).into_iter() {
            let data = match message.payload {
                StacksMessageType::StackerDBChunk(data) => data,
                StacksMessageType::Nack(data) => {
                    debug!(
                        "{:?}: remote peer {:?} NACK'ed our StackerDBGetChunk with code {}",
                        network.get_local_peer(),
                        &naddr,
                        data.error_code
                    );
                    self.connected_replicas.remove(&naddr);
                    if data.error_code == NackErrorCodes::StaleView {
                        self.stale_neighbors.insert(naddr);
                    }
                    continue;
                }
                x => {
                    info!("Received unexpected message {:?}", &x);
                    self.connected_replicas.remove(&naddr);
                    continue;
                }
            };

            // validate
            if !self.validate_downloaded_chunk(network, config, &data)? {
                info!(
                    "Remote neighbor {:?} served an invalid chunk for ID {}",
                    &naddr, data.slot_id
                );
                self.connected_replicas.remove(&naddr);
                continue;
            }

            // update bookkeeping
            debug!(
                "{:?}: getchunks_try_finish: Received StackerDBChunk from {:?}",
                network.get_local_peer(),
                &naddr
            );
            self.add_downloaded_chunk(naddr, data);
        }

        Ok(self.comms.count_inflight() == 0)
    }

    /// Push out chunks to peers
    /// Returns true if there are no more chunks to push.
    /// Returns false if there are
    pub fn pushchunks_begin(&mut self, network: &mut PeerNetwork) -> Result<bool, net_error> {
        if self.chunk_push_priorities.len() == 0 {
            let priorities = self.make_chunk_push_schedule(&network)?;
            self.chunk_push_priorities = priorities;
        }
        if self.chunk_push_priorities.len() == 0 {
            // done
            return Ok(true);
        }

        let mut cur_priority = self.next_chunk_push_priority % self.chunk_push_priorities.len();

        debug!(
            "{:?}: pushchunks_begin: Send up to {} StackerDBChunk pushes",
            &network.get_local_peer(),
            self.chunk_push_priorities.len()
        );

        let mut pushed = 0;

        // fill up our comms with $capacity requests
        for _i in 0..self.request_capacity {
            if self.comms.count_inflight() >= self.request_capacity {
                break;
            }

            let chunk_push = self.chunk_push_priorities[cur_priority].0.clone();
            let selected_neighbor_opt = self.chunk_push_priorities[cur_priority]
                .1
                .iter()
                .enumerate()
                .find(|(_i, naddr)| !self.comms.has_inflight(naddr));

            let (idx, selected_neighbor) = if let Some(x) = selected_neighbor_opt {
                x
            } else {
                debug!("{:?}: pushchunks_begin: no available neighbor to send StackerDBChunk(db={},id={},ver={}) to",
                    &network.get_local_peer(),
                    &self.smart_contract_id,
                    chunk_push.chunk_data.slot_id,
                    chunk_push.chunk_data.slot_version,
                );
                continue;
            };

            debug!(
                "{:?}: pushchunks_begin: Send StackerDBChunk(db={},id={},ver={}) to {}",
                &network.get_local_peer(),
                &self.smart_contract_id,
                chunk_push.chunk_data.slot_id,
                chunk_push.chunk_data.slot_version,
                &selected_neighbor
            );

            let slot_id = chunk_push.chunk_data.slot_id;
            let slot_version = chunk_push.chunk_data.slot_version;
            if let Err(e) = self.comms.neighbor_send(
                network,
                &selected_neighbor,
                StacksMessageType::StackerDBPushChunk(chunk_push),
            ) {
                info!(
                    "{:?}: Failed to send chunk {} of {} from {:?}: {:?}",
                    network.get_local_peer(),
                    slot_id,
                    &self.smart_contract_id,
                    &selected_neighbor,
                    &e
                );
                self.connected_replicas.remove(&selected_neighbor);
                continue;
            }

            pushed += 1;

            // record what we just sent
            self.chunk_push_receipts
                .insert(selected_neighbor.clone(), (slot_id, slot_version));

            // don't send to this neighbor again
            self.chunk_push_priorities[cur_priority].1.remove(idx);

            // next-prioritized chunk
            cur_priority = (cur_priority + 1) % self.chunk_push_priorities.len();
        }
        if pushed == 0 {
            return Err(net_error::PeerNotConnected);
        }
        self.next_chunk_push_priority = cur_priority;
        Ok(self.chunk_push_priorities.len() == 0)
    }

    /// Collect push-chunk replies from neighbors.
    /// If a remote neighbor replies with a chunk-inv for a pushed chunk which contains newer data
    /// than we have, then set `self.need_resync` to true.
    /// Returns true if all inflight messages have been received (or dealt with)
    /// Returns false otherwise
    pub fn pushchunks_try_finish(&mut self, network: &mut PeerNetwork) -> bool {
        for (naddr, message) in self.comms.collect_replies(network).into_iter() {
            let new_chunk_inv = match message.payload {
                StacksMessageType::StackerDBChunkInv(data) => data,
                StacksMessageType::Nack(data) => {
                    debug!(
                        "{:?}: remote peer {:?} NACK'ed our StackerDBChunk with code {}",
                        network.get_local_peer(),
                        &naddr,
                        data.error_code
                    );
                    self.connected_replicas.remove(&naddr);
                    if data.error_code == NackErrorCodes::StaleView {
                        self.stale_neighbors.insert(naddr);
                    }
                    continue;
                }
                x => {
                    info!("Received unexpected message {:?}", &x);
                    continue;
                }
            };

            // must be well-formed
            if new_chunk_inv.slot_versions.len() != self.num_slots {
                info!("{:?}: Received malformed StackerDBChunkInv from {:?}: expected {} chunks, got {}", network.get_local_peer(), &naddr, self.num_slots, new_chunk_inv.slot_versions.len());
                continue;
            }

            // update bookkeeping
            debug!(
                "{:?}: pushchunks_try_finish: Received StackerDBChunkInv from {:?}",
                network.get_local_peer(),
                &naddr
            );

            if let Some((slot_id, _)) = self.chunk_push_receipts.get(&naddr) {
                self.need_resync = self.need_resync
                    || self.add_pushed_chunk(network, naddr, new_chunk_inv, *slot_id);
            }
        }

        self.comms.count_inflight() == 0
    }

    /// Recalculate the download schedule based on chunkinvs received on push
    pub fn recalculate_chunk_request_schedule(
        &mut self,
        network: &PeerNetwork,
    ) -> Result<(), net_error> {
        // figure out the new expected versions
        let mut expected_versions = vec![0u32; self.num_slots as usize];
        for (_, chunk_inv) in self.chunk_invs.iter() {
            for (slot_id, slot_version) in chunk_inv.slot_versions.iter().enumerate() {
                expected_versions[slot_id] = (*slot_version).max(expected_versions[slot_id]);
            }
        }

        let priorities =
            self.make_chunk_request_schedule(&network, Some(expected_versions.clone()))?;

        self.chunk_fetch_priorities = priorities;
        self.expected_versions = expected_versions;
        Ok(())
    }

    /// Forcibly wake up the state machine if it is throttled
    pub fn wakeup(&mut self) {
        debug!("wake up StackerDB sync for {}", &self.smart_contract_id);
        self.last_run_ts = 0;
    }

    /// Run the state machine.
    /// If we run to completion, then reset and return the sync result.
    /// Otherwise, if there's still more work to do, then return None
    pub fn run(
        &mut self,
        network: &mut PeerNetwork,
        config: &StackerDBConfig,
    ) -> Result<Option<StackerDBSyncResult>, net_error> {
        // throttle to write_freq
        if self.last_run_ts + config.write_freq.max(1) > get_epoch_time_secs() {
            debug!(
                "{:?}: stacker DB sync for {} is throttled until {}",
                network.get_local_peer(),
                &self.smart_contract_id,
                self.last_run_ts + config.write_freq
            );
            return Ok(None);
        }

        loop {
            debug!(
                "{:?}: stacker DB sync state is {:?}",
                network.get_local_peer(),
                &self.state
            );
            let mut blocked = true;
            match self.state {
                StackerDBSyncState::ConnectBegin => {
                    let done = self.connect_begin(network)?;
                    if done {
                        self.state = StackerDBSyncState::ConnectFinish;
                        blocked = false;
                    }
                }
                StackerDBSyncState::ConnectFinish => {
                    let done = self.connect_try_finish(network)?;
                    if done {
                        self.state = StackerDBSyncState::GetChunksInvBegin;
                        blocked = false;
                    }
                }
                StackerDBSyncState::GetChunksInvBegin => {
                    // does not block
                    self.getchunksinv_begin(network);
                    self.state = StackerDBSyncState::GetChunksInvFinish;
                    blocked = false;
                }
                StackerDBSyncState::GetChunksInvFinish => {
                    let done = self.getchunksinv_try_finish(network)?;
                    if done {
                        self.state = StackerDBSyncState::GetChunks;
                        blocked = false;
                    }
                }
                StackerDBSyncState::GetChunks => {
                    if network.get_connection_opts().disable_stackerdb_get_chunks {
                        // fault injection -- force the system to rely exclusively on push-chunk
                        // behavior
                        self.state = StackerDBSyncState::PushChunks;
                        continue;
                    }

                    let requests_finished = self.getchunks_begin(network)?;
                    let inflight_finished = self.getchunks_try_finish(network, config)?;
                    let done = requests_finished && inflight_finished;
                    if done {
                        self.state = StackerDBSyncState::PushChunks;
                        blocked = false;
                    }
                }
                StackerDBSyncState::PushChunks => {
                    let pushes_finished = self.pushchunks_begin(network)?;
                    let inflight_finished = self.pushchunks_try_finish(network);
                    let done = pushes_finished && inflight_finished;
                    if done {
                        if self.need_resync
                            && !network.get_connection_opts().disable_stackerdb_get_chunks
                        {
                            // someone pushed newer chunk data to us, and getting chunks is
                            // enabled, so immediately go request them
                            self.recalculate_chunk_request_schedule(network)?;
                            self.state = StackerDBSyncState::GetChunks;
                        } else {
                            // done syncing
                            self.state = StackerDBSyncState::Finished;
                        }
                        self.need_resync = false;
                        blocked = false;
                    }
                }
                StackerDBSyncState::Finished => {
                    let result = self.reset(Some(network), config);
                    self.state = StackerDBSyncState::ConnectBegin;
                    return Ok(Some(result));
                }
            };

            if blocked {
                return Ok(None);
            }
        }
    }
}<|MERGE_RESOLUTION|>--- conflicted
+++ resolved
@@ -249,17 +249,9 @@
             .get_slot_write_timestamps(&self.smart_contract_id)?;
 
         if local_slot_versions.len() != local_write_timestamps.len() {
-<<<<<<< HEAD
-            // interleaved DB write?
-            return Err(net_error::Transient(
-                "Interleaved DB write has led to an inconsistent view of the stackerdb. Try again."
-                    .into(),
-            ));
-=======
             let msg = format!("Local slot versions ({}) out of sync with DB slot versions ({}); abandoning sync and trying again", local_slot_versions.len(), local_write_timestamps.len());
             warn!("{}", &msg);
             return Err(net_error::Transient(msg));
->>>>>>> 9b377f9c
         }
 
         let mut need_chunks: HashMap<usize, (StackerDBGetChunkData, Vec<NeighborAddress>)> =
@@ -283,12 +275,7 @@
 
             for (naddr, chunk_inv) in self.chunk_invs.iter() {
                 if chunk_inv.slot_versions.len() != local_slot_versions.len() {
-<<<<<<< HEAD
-                    // need to retry -- our view of the versions got changed through a
-                    // reconfiguration
-=======
                     // remote peer and our DB are out of sync, so just skip this
->>>>>>> 9b377f9c
                     continue;
                 }
 
@@ -375,10 +362,7 @@
             let mut local_chunk = None;
             for (naddr, chunk_inv) in self.chunk_invs.iter() {
                 if chunk_inv.slot_versions.len() != local_slot_versions.len() {
-<<<<<<< HEAD
-=======
                     // remote peer and our DB are out of sync, so just skip this
->>>>>>> 9b377f9c
                     continue;
                 }
 
