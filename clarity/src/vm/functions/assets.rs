--- conflicted
+++ resolved
@@ -239,30 +239,12 @@
 
     TupleData::from_data(vec![
         (
-<<<<<<< HEAD
             "unlocked".into(),
-=======
-            "unlocked"
-                .try_into()
-                .map_err(|_| InterpreterError::Expect("Bad special tuple name".into()))?,
->>>>>>> 074fd76e
             Value::UInt(stx_balance.amount_unlocked()),
         ),
         ("locked".into(), Value::UInt(stx_balance.amount_locked())),
         (
-<<<<<<< HEAD
             "unlock-height".into(),
-=======
-            "locked"
-                .try_into()
-                .map_err(|_| InterpreterError::Expect("Bad special tuple name".into()))?,
-            Value::UInt(stx_balance.amount_locked()),
-        ),
-        (
-            "unlock-height"
-                .try_into()
-                .map_err(|_| InterpreterError::Expect("Bad special tuple name".into()))?,
->>>>>>> 074fd76e
             Value::UInt(u128::from(stx_balance.effective_unlock_height(
                 v1_unlock_ht,
                 v2_unlock_ht,
