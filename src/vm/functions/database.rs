--- conflicted
+++ resolved
@@ -3,16 +3,9 @@
 use vm::functions::tuples;
 use vm::functions::tuples::TupleDefinitionType::{Implicit, Explicit};
 
-<<<<<<< HEAD
-use vm::types::{Value, OptionalData, BuffData, PrincipalData, BlockInfoProperty};
+use vm::types::{Value, OptionalData, BuffData, PrincipalData, BlockInfoProperty, TypeSignature};
 use vm::representations::{SymbolicExpression, SymbolicExpressionType};
-use vm::errors::{UncheckedError, InterpreterError, RuntimeErrorType, InterpreterResult as Result, check_argument_count};
-=======
-use vm::types::{Value, OptionalData, BuffData, PrincipalData, BlockInfoProperty, TypeSignature};
-use vm::representations::{SymbolicExpression};
-use vm::errors::{CheckErrors, InterpreterError, RuntimeErrorType, InterpreterResult as Result,
-                 check_argument_count, check_arguments_at_least};
->>>>>>> 4e39cb9d
+use vm::errors::{CheckErrors, InterpreterError, RuntimeErrorType, InterpreterResult as Result, check_argument_count, check_arguments_at_least};
 use vm::{eval, LocalContext, Environment};
 
 pub fn special_contract_call(args: &[SymbolicExpression],
@@ -20,16 +13,11 @@
                              context: &LocalContext) -> Result<Value> {
     check_arguments_at_least(2, args)?;
 
-<<<<<<< HEAD
     let contract_identifier = match args[0].expr {
         SymbolicExpressionType::AtomValue(Value::Principal(PrincipalData::Contract(ref contract_identifier))) => contract_identifier,
         SymbolicExpressionType::LiteralValue(Value::Principal(PrincipalData::Contract(ref contract_identifier))) => contract_identifier,
-        _ => return Err(UncheckedError::ExpectedContractName.into())
-    };
-=======
-    let contract_name = args[0].match_atom()
-        .ok_or(CheckErrors::ExpectedName)?;
->>>>>>> 4e39cb9d
+        _ => return Err(CheckErrors::ContractCallExpectName.into())
+    };
 
     let function_name = args[1].match_atom()
         .ok_or(CheckErrors::ExpectedName)?;
@@ -99,17 +87,12 @@
                                     context: &LocalContext) -> Result<Value> {
     check_argument_count(3, args)?;
 
-<<<<<<< HEAD
     let contract_identifier = match args[0].expr {
         SymbolicExpressionType::AtomValue(Value::Principal(PrincipalData::Contract(ref contract_identifier))) => contract_identifier,
         SymbolicExpressionType::LiteralValue(Value::Principal(PrincipalData::Contract(ref contract_identifier))) => contract_identifier,
-        _ => return Err(UncheckedError::ExpectedContractName.into())
-    };
-
-=======
-    let contract_name = args[0].match_atom()
-        .ok_or(CheckErrors::ExpectedName)?;
->>>>>>> 4e39cb9d
+        _ => return Err(CheckErrors::ContractCallExpectName.into())
+    };
+
     let map_name = args[1].match_atom()
         .ok_or(CheckErrors::ExpectedName)?;
 
