--- conflicted
+++ resolved
@@ -87,23 +87,17 @@
                 "(sha512 10)",
                 "(sha512/256 10)",
                 "(sha256 (keccak256 1))"];
-    let expected = ["(buff 20)", "(buff 32)"];
+    let expected = ["(buff 20)", "(buff 64)", "(buff 32)", "(buff 32)" ];
 
     let bad_types = ["(hash160 'true)",
                      "(sha256 'false)",
                      "(sha512 'false)",
                      "(sha512/256 'false)",
                      "(keccak256 (list 1 2 3))"];
-<<<<<<< HEAD
     let invalid_args = ["(sha256 1 2 3)", "(sha512 1 2 3)", "(sha512/256 1 2 3)"];
-    for good_test in good.iter() {
-        type_check_helper(&good_test).unwrap();
-=======
-    let invalid_args = ["(sha256 1 2 3)"];
 
     for (good_test, expected) in good.iter().zip(expected.iter()) {
         assert_eq!(expected, &format!("{}", type_check_helper(&good_test).unwrap()));
->>>>>>> 9b9e9d52
     }
     
     for bad_test in bad_types.iter() {
