use vm::functions::NativeFunctions;
use vm::checker::typecheck::{FunctionType, TypedNativeFunction};
use vm::checker::typecheck::natives::SimpleNativeFunction;

#[derive(Serialize, Deserialize)]
struct FunctionAPI {
    input_type: String,
    output_type: String,
    signature: String,
    description: String,
    example: String
}

struct SimpleFunctionAPI {
    signature: &'static str,
    description: &'static str,
    example: &'static str,
}

struct SpecialAPI {
    output_type: &'static str,
    input_type: &'static str,
    signature: &'static str,
    description: &'static str,
    example: &'static str,
}

const ADD_API: SimpleFunctionAPI = SimpleFunctionAPI {
    signature: "(+ i1 i2...)",
    description: "Adds a variable number of integer inputs and returns the result. In the event of an _overflow_, throws a runtime error.",
    example: "(+ 1 2 3) => 6"
};

const SUB_API: SimpleFunctionAPI = SimpleFunctionAPI {
    signature: "(- i1 i2...)",
    description: "Subtracts a variable number of integer inputs and returns the result. In the event of an _underflow_, throws a runtime error.",
    example: "(- 2 1 1) => 0
(- 0 3) => -3
"
};

const DIV_API: SimpleFunctionAPI = SimpleFunctionAPI {
    signature: "(/ i1 i2...)",
    description: "Integer divides a variable number of integer inputs and returns the result. In the event of division by zero, throws a runtime error.",
    example: "(/ 2 3) => 0
(/ 5 2) => 2
(/ 4 2 2) => 1
"
};

const MUL_API: SimpleFunctionAPI = SimpleFunctionAPI {
    signature: "(* i1 i2...)",
    description: "Multiplies a variable number of integer inputs and returns the result. In the event of an _overflow_, throws a runtime error.",
    example: "(* 2 3) => 6
(* 5 2) => 10
(* 2 2 2) => 8
"
};

const MOD_API: SimpleFunctionAPI = SimpleFunctionAPI {
    signature: "(mod i1 i2)",
    description: "Returns the integer remainder from integer dividing i1 by i2. In the event of a division by zero, throws a runtime error.",
    example: "(mod 2 3) => 0
(mod 5 2) => 1
(mod 7 1) => 0
"
};

const POW_API: SimpleFunctionAPI = SimpleFunctionAPI {
    signature: "(pow i1 i2)",
    description: "Returns the result of raising i1 to the power of i2. In the event of an _overflow_, throws a runtime error.",
    example: "(pow 2 3) => 8
(pow 2 2) => 4
(pow 7 1) => 7
"
};

const XOR_API: SimpleFunctionAPI = SimpleFunctionAPI {
    signature: "(xor i1 i2)",
    description: "Returns the result of bitwise exclusive or'ing i1 with i2.",
    example: "(xor 1 2) => 3
(xor 120 280) => 352
"
};

const AND_API: SimpleFunctionAPI = SimpleFunctionAPI {
    signature: "(and b1 b2 ...)",
    description: "Returns true if all boolean inputs are true. Importantly, the supplied arguments are evaluated in-order and lazily, such that if one of the arguments returns false, no subsequent arguments are evaluated.",
    example: "(and 'true 'false) => false
(and (eq? (+ 1 2) 1) (eq? 4 4)) => false
(and (eq? (+ 1 2) 3) (eq? 4 4)) => true
"
};

const OR_API: SimpleFunctionAPI = SimpleFunctionAPI {
    signature: "(or b1 b2 ...)",
    description: "Returns true if any boolean inputs are true. Importantly, the supplied arguments are evaluated in-order and lazily, such that if one of the arguments returns true, no subsequent arguments are evaluated.",
    example: "(or 'true 'false) => true
(or (eq? (+ 1 2) 1) (eq? 4 4)) => true
(or (eq? (+ 1 2) 1) (eq? 3 4)) => false
(or (eq? (+ 1 2) 3) (eq? 4 4)) => true
"
};

const NOT_API: SimpleFunctionAPI = SimpleFunctionAPI {
    signature: "(not b1)",
    description: "Returns the inverse of the boolean input.",
    example: "(not 'true) => false
(not (eq? 1 2)) => true
"
};

const GEQ_API: SimpleFunctionAPI = SimpleFunctionAPI {
    signature: "(>= i1 i2)",
    description: "Compares two integers, returning true if i1 is greater than or equal to i2 and false otherwise.",
    example: "(>= 1 1) => true
(>= 5 2) => true
"
};

const LEQ_API: SimpleFunctionAPI = SimpleFunctionAPI {
    signature: "(> i1 i2)",
    description: "Compares two integers, returning true if i1 is less than or equal to i2 and false otherwise.",
    example: "(<= 1 1) => true
(<= 5 2) => false
"
};

const EQUALS_API: SimpleFunctionAPI = SimpleFunctionAPI {
    signature: "(eq? v1 v2...)",
    description: "Compares the inputted values, returning true if they are all equal. Note that _unlike_ the `(and ...)` function, `(eq? ...)` will _not_ short-circuit.",
    example: "(eq? 1 1) => true
(eq? 1 'null) => false
(eq? \"abc\" 234 234) => false
"
};

<<<<<<< HEAD
const ISNULL_API: SimpleFunctionAPI = SimpleFunctionAPI {
    signature: "(isnull? v1 v2...)",
    description: "Compares the inputted values, returns true if they are all null. Note that _unlike_ the `(and ...)` function, `(isnull? ...)` will _not_ short-circuit.",
    example: "(isnull? 'null) => true
(isnull? 1) => false
(isnull? 1 'null) => false
"
};

=======
>>>>>>> fd615271
const GREATER_API: SimpleFunctionAPI = SimpleFunctionAPI {
    signature: "(> i1 i2)",
    description: "Compares two integers, returning true if i1 is greater than i2 and false otherwise.",
    example: "(> 1 2) => false
(> 5 2) => true
"
};

const LESS_API: SimpleFunctionAPI = SimpleFunctionAPI {
    signature: "(< i1 i2)",
    description: "Compares two integers, returning true if i1 is less than i2 and false otherwise.",
    example: "(< 1 2) => true
(< 5 2) => false
"
};

fn make_for_simple_native(api: &SimpleFunctionAPI, function: &NativeFunctions) -> FunctionAPI {
    let (input_type, output_type) = {
        if let TypedNativeFunction::Simple(SimpleNativeFunction(function_type)) = TypedNativeFunction::type_native_function(&function) {
            let input_type = match function_type {
                FunctionType::Variadic(ref in_type, _) => {
                    format!("{}, ...", in_type)
                },
                FunctionType::Fixed(ref in_types, _) => {
                    let in_types: Vec<String> = in_types.iter().map(|x| format!("{}", x)).collect();
                    in_types.join(", ")
                },
            };
            let output_type = match function_type {
                FunctionType::Variadic(_, ref out_type) => {
                    format!("{}", out_type)
                },
                FunctionType::Fixed(_, ref out_type) => {
                    format!("{}", out_type)
            },
            };
            (input_type, output_type)
        } else {
            panic!("Attempted to auto-generate docs for non-simple native function.")
        }
    };

    FunctionAPI {
        input_type: input_type,
        output_type: output_type,
        signature: api.signature.to_string(),
        description: api.description.to_string(),
        example: api.example.to_string()
    }
}

const IF_API: SpecialAPI = SpecialAPI {
    input_type: "bool, A, A",
    output_type: "A",
    signature: "(if bool1 expr1 expr2)",
    description: "The `if` function admits a boolean argument and two expressions 
which must return the same type. In the case that the boolean input is `true`, the
`if` function evaluates and returns `expr1`. If the boolean input is `false`, the
`if` function evaluates and returns `expr2`.",
    example: "(if true 1 2) => 1
(if (> 1 2) 1 2) => 2"
};

const LET_API: SpecialAPI = SpecialAPI {
    input_type: "((name2 AnyType) (name2 AnyType) ...), A",
    output_type: "A",
    signature: "(let ((name1 expr1) (name2 expr2) ...) expr-body)",
    description: "The `let` function accepts a list of `variable name` and `expression` pairs,
evaluating each expression and _binding_ it to the corresponding variable name. The _context_
created by this set of bindings is used for evaluating and return the value of `expr-body`.",
    example: "(let ((a 2) (b (+ 5 6 7))) (+ a b)) => 20"
};

const MAP_API: SpecialAPI = SpecialAPI {
    input_type: "Function(A) -> B, (list A)",
    output_type: "(list B)",
    signature: "(map func list)",
    description: "The `map` function applies the input function `func` to each element of the
input list, and outputs a list containing the _outputs_ from those function applications.",
    example: "(map not (list true false true false)) -> false true false true"
};

const FOLD_API: SpecialAPI = SpecialAPI {
    input_type: "Function(A, B) -> B, (list A)",
    output_type: "B",
    signature: "(fold func list initial-value)",
    description: "The `fold` function applies the input function `func` to each element of the
input list _and_ the output of the previous application of the `fold` function. When invoked on
the first list element, it uses the `initial-value` as the second input. `fold` returns the last
value return by the successive applications.",
    example: "(fold * (list 2 2 2) 1) => 8
(fold * (list 2 2 2) 0) => 0"
};

const LIST_API: SpecialAPI = SpecialAPI {
    input_type: "A, ...",
    output_type: "(list A)",
    signature: "(list expr1 expr2 expr3 ...)",
    description: "The `list` function constructs a list composed of the inputted values. Each
supplied value must be of the same type.",
    example: "(list (+ 1 2) 4 5) => [3 4 5]",
};

const BEGIN_API: SpecialAPI = SpecialAPI {
    input_type: "AnyType, ... A",
    output_type: "A",
    signature: "(begin expr1 expr2 expr3 ... expr-last)",
    description: "The `begin` function evaluates each of its input expressions, returning the
return value of the last such expression.",
    example: "(begin (+ 1 2) 4 5) => 5",
};

const PRINT_API: SpecialAPI = SpecialAPI {
    input_type: "A",
    output_type: "A",
    signature: "(print expr)",
    description: "The `print` function evaluates and returns its input expression. On blockstack-core
nodes configured for development (as opposed to production mining nodes), this function will also
cause blockstack-core to print the resulting value to STDOUT.",
    example: "(print (+ 1 2 3)) => 6",
};

const FETCH_API: SpecialAPI = SpecialAPI {
    input_type: "MapName, Tuple",
    output_type: "Tuple|Void",
    signature: "(fetch-entry map-name key-tuple)",
    description: "The `fetch-entry` function looks up and returns an entry from a contract's data map.
The value is looked up using `key-tuple`. If there is no value associated with that key in the data
map, the function returns Void.",
    example: "(fetch-entry names-map (tuple (name \"blockstack\"))) => (tuple (id 1337))",
};

const SET_API: SpecialAPI = SpecialAPI {
    input_type: "MapName, TupleA, TupleB",
    output_type: "Void",
    signature: "(set-entry! map-name key-tuple value-tuple)",
    description: "The `set-entry!` function sets the value associated with the input key to the 
inputted value. This function performs a _blind_ update; whether or not a value is already associated
with the key, the function overwrites that existing association.",
    example: "(set-entry! names-map (tuple (name \"blockstack\")) (tuple (id 1337))) => Void",
};

const INSERT_API: SpecialAPI = SpecialAPI {
    input_type: "MapName, TupleA, TupleB",
    output_type: "bool",
    signature: "(insert-entry! map-name key-tuple value-tuple)",
    description: "The `insert-entry!` function sets the value associated with the input key to the 
inputted value if and only if there is not already a value associated with the key in the map.
In the event that an insert occurred, the function returns `true`. If a value already existed for
this key in the data map, the function returns `false`.",
    example: "(insert-entry! names-map (tuple (name \"blockstack\")) (tuple (id 1337))) => true
(insert-entry! names-map (tuple (name \"blockstack\")) (tuple (id 1337))) => false
",
};

const DELETE_API: SpecialAPI = SpecialAPI {
    input_type: "MapName, Tuple",
    output_type: "bool",
    signature: "(delete-entry! map-name key-tuple)",
    description: "The `delete-entry!` function removes the value associated with the input key for
the given map. In the event that an item existed, and was removed, the function returns `true`.
If a value did not exist for this key in the data map, the function returns `false`.",
    example: "(delete-entry! names-map (tuple (name \"blockstack\"))) => true
(delete-entry! names-map (tuple (name \"blockstack\"))) => false
",
};

const FETCH_CONTRACT_API: SpecialAPI = SpecialAPI {
    input_type: "ContractName, MapName, Tuple",
    output_type: "Tuple|Void",
    signature: "(fetch-contract-entry contract-name map-name key-tuple)",
    description: "The `fetch-contract-entry` function looks up and returns an entry from a
contract other than the current contract's data map. The value is looked up using `key-tuple`.
If there is no value associated with that key in the data map, the function returns Void.",
    example: "(fetch-contract-entry names-contract names-map (tuple (name \"blockstack\"))) => (tuple (id 1337))",
};

const TUPLE_CONS_API: SpecialAPI = SpecialAPI {
    input_type: "(list (KeyName AnyType))",
    output_type: "Tuple",
    signature: "(tuple ((key0 expr0) (key1 expr1) ...))",
    description: "The `tuple` function constructs a typed tuple from the supplied key and expression pairs.
Typed tuples can be used as inputs to the `get` function, which selects specific values from a given tuple.
Key names may not appear multiple times in the same tuple definition. Supplied expressions are evaluated and
associated with the expressions' paired key name.",
    example: "(tuple (name \"blockstack\") (id 1337))"
};

const TUPLE_GET_API: SpecialAPI = SpecialAPI {
    input_type: "KeyName, Tuple|Void",
    output_type: "AnyType",
    signature: "(get key-name tuple)",
    description: "The `get` function fetches the value associated with a given key from the supplied typed tuple.
If a Void value is supplied as the inputted tuple, `get` returns Void.",
    example: "(get id (tuple (name \"blockstack\") (id 1337))) => 1337
(get id 'null) => 'null
"
};

const HASH160_API: SpecialAPI = SpecialAPI {
    input_type: "buff|int",
    output_type: "(buff 20)",
    signature: "(hash160 value)",
    description: "The `hash160` function computes RIPEMD160(SHA256(x)) of the inputted value.
If an integer (128 bit) is supplied the hash is computed over the little endian representation of the
integer.",
    example: "(hash160 0) => 0xe4352f72356db555721651aa612e00379167b30f"
};

const SHA256_API: SpecialAPI = SpecialAPI {
    input_type: "buff|int",
    output_type: "(buff 32)",
    signature: "(sha256 value)",
    description: "The `sha256` function computes SHA256(x) of the inputted value.
If an integer (128 bit) is supplied the hash is computer over the little endian representation of the
integer.",
    example: "(sha256 0) => 0x374708fff7719dd5979ec875d56cd2286f6d3cf7ec317a3b25632aab28ec37bb"
};

const KECCAK256_API: SpecialAPI = SpecialAPI {
    input_type: "buff|int",
    output_type: "(buff 32)",
    signature: "(keccak256 value)",
    description: "The `keccak256` function computes KECCAK256(value) of the inputted value.
Note that this differs from the NIST SHA-3 (i.e. FIPS 202) standard. If an integer (128 bit) 
is supplied the hash is computer over the little endian representation of the integer.",
    example: "(keccak256 0) => 0xf490de2920c8a35fabeb13208852aa28c76f9be9b03a4dd2b3c075f7a26923b4"
};

const CONTRACT_CALL_API: SpecialAPI = SpecialAPI {
    input_type: "ContractName, PublicFunctionName, Arg0, ...",
    output_type: "BoolType",
    signature: "(contract-call! contract-name function-name arg0 arg1 ...)",
    description: "The `contract-call!` function executes the given public function of the given contract.
This function _may not_ be used to call a public function defined in the current contract. If the public
function returns _false_, any database changes resulting from calling `contract-call!` are aborted.
If the function returns _true_, database changes have occurred.",
    example: "(contract-call! tokens transfer 'SZ2J6ZY48GV1EZ5V2V5RB9MP66SW86PYKKQ9H6DPR 19) => 'true"
};

const AS_CONTRACT_API: SpecialAPI = SpecialAPI {
    input_type: "A",
    output_type: "A",
    signature: "(as-contract expr)",
    description: "The `as-contract` function switches the current context's `tx-sender` value to the _contract's_ 
principal, and executes `expr` with that context. It returns the resulting value of `expr`.",
    example: "(as-contract (print tx-sender)) => 'CTcontract.name"
};

const GET_BLOCK_INFO_API: SpecialAPI = SpecialAPI {
    input_type: "BlockInfoPropertyName, BlockHeightInt",
    output_type: "buff|int",
    signature: "(get-block-info prop-name block-height-expr)",
    description: "The `get-block-info` function fetches data for a block of the given block height. The 
value and type returned is determined by the specified property name. If the provided block height integer does
not correspond to an existing block, the function returns Void. The currently available property names 
are `time`, `header-hash`, and `vrf-seed`. 

The `time` property returns an integer value of the block header time field. This is a Unix epoch timestamp in seconds 
which roughly corresponds to when the block was mined. Warning: this does not increase monotonically with each block
and block times are accurate only to within two hours. See BIP113 for more information. 

The `header-hash` property returns a 32-byte buffer. The `vrf-seed` property returns a 32-byte buffer. 
",
    example: "(get-block-info time 10) => 1557860301
(get-block-info time (- 100)) => Void
(get-block-info header-hash 2) => 0x374708fff7719dd5979ec875d56cd2286f6d3cf7ec317a3b25632aab28ec37bb
(get-block-info vrf-seed 6) => 0xf490de2920c8a35fabeb13208852aa28c76f9be9b03a4dd2b3c075f7a26923b4
"
};


fn make_for_special(api: &SpecialAPI) -> FunctionAPI {
    FunctionAPI {
        input_type: api.input_type.to_string(),
        output_type: api.output_type.to_string(),
        signature: api.signature.to_string(),
        description: api.description.to_string(),
        example: api.example.to_string()
    }
}


fn make_api_reference(function: &NativeFunctions) -> FunctionAPI {
    use vm::functions::NativeFunctions::*;
    match function {
        Add => make_for_simple_native(&ADD_API, &Add),
        Subtract => make_for_simple_native(&SUB_API, &Subtract),
        Multiply => make_for_simple_native(&MUL_API, &Multiply),
        Divide => make_for_simple_native(&DIV_API, &Divide),
        CmpGeq => make_for_simple_native(&GEQ_API, &CmpGeq),
        CmpLeq => make_for_simple_native(&LEQ_API, &CmpLeq),
        CmpLess => make_for_simple_native(&LESS_API, &CmpLess),
        CmpGreater => make_for_simple_native(&GREATER_API, &CmpGreater),
        Modulo => make_for_simple_native(&MOD_API, &Modulo),
        Power => make_for_simple_native(&POW_API, &Power),
        BitwiseXOR => make_for_simple_native(&XOR_API, &BitwiseXOR),
        And => make_for_simple_native(&AND_API, &And),
        Or => make_for_simple_native(&OR_API, &Or),
        Not => make_for_simple_native(&NOT_API, &Not),
        Equals => make_for_simple_native(&EQUALS_API, &Equals),
        If => make_for_special(&IF_API),
        Let => make_for_special(&LET_API),
        Map => make_for_special(&MAP_API),
        Fold => make_for_special(&FOLD_API),
        ListCons => make_for_special(&LIST_API),
        FetchEntry => make_for_special(&FETCH_API),
        FetchContractEntry => make_for_special(&FETCH_CONTRACT_API),
        SetEntry => make_for_special(&SET_API),
        InsertEntry => make_for_special(&INSERT_API),
        DeleteEntry => make_for_special(&DELETE_API),
        TupleCons => make_for_special(&TUPLE_CONS_API),
        TupleGet => make_for_special(&TUPLE_GET_API),
        Begin => make_for_special(&BEGIN_API),
        Hash160 => make_for_special(&HASH160_API),
        Sha256 => make_for_special(&SHA256_API),
        Keccak256 => make_for_special(&KECCAK256_API),
        Print => make_for_special(&PRINT_API),
        ContractCall => make_for_special(&CONTRACT_CALL_API),
        AsContract => make_for_special(&AS_CONTRACT_API),
        GetBlockInfo => make_for_special(&GET_BLOCK_INFO_API),
    }
}

pub fn make_json_api_reference() -> String {
    use vm::functions::NativeFunctions::*;
    let natives = [ Add, Subtract, Multiply, Divide, CmpGeq, CmpLeq, CmpLess, CmpGreater, Modulo, Power,
                    BitwiseXOR, And, Or, Not, Equals ];
    let json_references: Vec<_> = natives.iter()
        .map(|x| make_api_reference(x))
        .collect();
    format!("{}", serde_json::to_string(&json_references)
            .expect("Failed to serialize documentation"))
}<|MERGE_RESOLUTION|>--- conflicted
+++ resolved
@@ -135,18 +135,6 @@
 "
 };
 
-<<<<<<< HEAD
-const ISNULL_API: SimpleFunctionAPI = SimpleFunctionAPI {
-    signature: "(isnull? v1 v2...)",
-    description: "Compares the inputted values, returns true if they are all null. Note that _unlike_ the `(and ...)` function, `(isnull? ...)` will _not_ short-circuit.",
-    example: "(isnull? 'null) => true
-(isnull? 1) => false
-(isnull? 1 'null) => false
-"
-};
-
-=======
->>>>>>> fd615271
 const GREATER_API: SimpleFunctionAPI = SimpleFunctionAPI {
     signature: "(> i1 i2)",
     description: "Compares two integers, returning true if i1 is greater than i2 and false otherwise.",
