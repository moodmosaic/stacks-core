--- conflicted
+++ resolved
@@ -430,13 +430,8 @@
     signature: "(map-get map-name key-tuple)",
     description: "The `map-get` function looks up and returns an entry from a contract's data map.
 The value is looked up using `key-tuple`.
-<<<<<<< HEAD
-If there is no value associated with that key in the data map, the function returns a (none) option. Otherwise,
-it returns (some value).",
-=======
 If there is no value associated with that key in the data map, the function returns a `none` option. Otherwise,
 it returns `(some value)`.",
->>>>>>> b86998c9
     example: "(expects! (map-get names-map (tuple (name \"blockstack\"))) (err 1)) ;; Returns (tuple (id 1337))
 (expects! (map-get names-map ((name \"blockstack\"))) (err 1)) ;; Same command, using a shorthand for constructing the tuple
 ",
