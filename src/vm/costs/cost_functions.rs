<<<<<<< HEAD
// Copyright (C) 2013-2020 Blocstack PBC, a public benefit corporation
// Copyright (C) 2020 Stacks Open Internet Foundation
//
// This program is free software: you can redistribute it and/or modify
// it under the terms of the GNU General Public License as published by
// the Free Software Foundation, either version 3 of the License, or
// (at your option) any later version.
//
// This program is distributed in the hope that it will be useful,
// but WITHOUT ANY WARRANTY; without even the implied warranty of
// MERCHANTABILITY or FITNESS FOR A PARTICULAR PURPOSE.  See the
// GNU General Public License for more details.
//
// You should have received a copy of the GNU General Public License
// along with this program.  If not, see <http://www.gnu.org/licenses/>.

use super::CostFunctions::{Constant, Linear, LogN, NLogN};
use super::{SimpleCostSpecification, TypeCheckCost};

macro_rules! def_runtime_cost {
    ($Name:ident { $runtime:expr }) => {
        pub const $Name: SimpleCostSpecification = SimpleCostSpecification {
            write_length: Constant(0),
            write_count: Constant(0),
            read_count: Constant(0),
            read_length: Constant(0),
            runtime: $runtime,
        };
    };
}

def_runtime_cost!(ANALYSIS_TYPE_ANNOTATE { Linear(1, 1) });
def_runtime_cost!(ANALYSIS_TYPE_CHECK { Linear(1, 1) });
def_runtime_cost!(ANALYSIS_TYPE_LOOKUP { Linear(1, 1) });
def_runtime_cost!(ANALYSIS_VISIT { Constant(1) });
def_runtime_cost!(ANALYSIS_ITERABLE_FUNC { Constant(1) });
def_runtime_cost!(ANALYSIS_OPTION_CONS { Constant(1) });
def_runtime_cost!(ANALYSIS_OPTION_CHECK { Constant(1) });
def_runtime_cost!(ANALYSIS_BIND_NAME { Linear(1, 1) });
def_runtime_cost!(ANALYSIS_LIST_ITEMS_CHECK { Linear(1, 1) });
def_runtime_cost!(ANALYSIS_CHECK_TUPLE_GET { LogN(1, 1) });
def_runtime_cost!(ANALYSIS_CHECK_TUPLE_CONS { NLogN(1, 1) });
def_runtime_cost!(ANALYSIS_TUPLE_ITEMS_CHECK { Linear(1, 1) });
def_runtime_cost!(ANALYSIS_CHECK_LET { Linear(1, 1) });

def_runtime_cost!(ANALYSIS_LOOKUP_FUNCTION { Constant(1) });
def_runtime_cost!(ANALYSIS_LOOKUP_FUNCTION_TYPES { Linear(1, 1) });

def_runtime_cost!(ANALYSIS_LOOKUP_VARIABLE_CONST { Constant(1) });
def_runtime_cost!(ANALYSIS_LOOKUP_VARIABLE_DEPTH { NLogN(1, 1) });

def_runtime_cost!(AST_PARSE { Linear(1, 1) });
def_runtime_cost!(AST_CYCLE_DETECTION { Linear(1, 1) });

pub const ANALYSIS_STORAGE: SimpleCostSpecification = SimpleCostSpecification {
    write_length: Linear(1, 1),
    write_count: Constant(1),
    runtime: Linear(1, 1),
    read_count: Constant(1),
    read_length: Constant(1),
};

pub const ANALYSIS_USE_TRAIT_ENTRY: SimpleCostSpecification = SimpleCostSpecification {
    // increases the total storage consumed by the contract!
    //  so we count the additional write_length, but since it does _not_ require
    //  an additional _write_, we don't charge for that.
    write_length: Linear(1, 1),
    write_count: Constant(0),
    runtime: Linear(1, 1),
    read_count: Constant(1),
    read_length: Linear(1, 1),
};

pub const ANALYSIS_GET_FUNCTION_ENTRY: SimpleCostSpecification = SimpleCostSpecification {
    write_length: Constant(0),
    write_count: Constant(0),
    runtime: Linear(1, 1),
    read_count: Constant(1),
    read_length: Linear(1, 1),
};

pub const ANALYSIS_FETCH_CONTRACT_ENTRY: SimpleCostSpecification = SimpleCostSpecification {
    write_length: Constant(0),
    write_count: Constant(0),
    runtime: Linear(1, 1),
    read_count: Constant(1),
    read_length: Linear(1, 1),
};

def_runtime_cost!(LOOKUP_VARIABLE_DEPTH { Linear(1, 1) });
def_runtime_cost!(LOOKUP_VARIABLE_SIZE { Linear(1, 0) });
def_runtime_cost!(LOOKUP_FUNCTION { Constant(1) });
def_runtime_cost!(BIND_NAME { Constant(1) });
def_runtime_cost!(INNER_TYPE_CHECK_COST { Linear(1, 1) });
def_runtime_cost!(USER_FUNCTION_APPLICATION { Linear(1, 1) });

def_runtime_cost!(LET { Linear(1, 1) });
def_runtime_cost!(IF { Constant(1) });
def_runtime_cost!(ASSERTS { Constant(1) });
def_runtime_cost!(MAP { Constant(1) });
def_runtime_cost!(FILTER { Constant(1) });
def_runtime_cost!(LEN { Constant(1) });
def_runtime_cost!(FOLD { Constant(1) });
def_runtime_cost!(LIST_CONS { Linear(1, 1) });
def_runtime_cost!(TYPE_PARSE_STEP { Constant(1) });
def_runtime_cost!(DATA_HASH_COST { Linear(1, 1) });
def_runtime_cost!(TUPLE_GET { NLogN(1, 1) });
def_runtime_cost!(TUPLE_CONS { NLogN(1, 1) });

def_runtime_cost!(ADD { Linear(1, 1) });
def_runtime_cost!(SUB { Linear(1, 1) });
def_runtime_cost!(MUL { Linear(1, 1) });
def_runtime_cost!(DIV { Linear(1, 1) });
def_runtime_cost!(GEQ { Constant(1) });
def_runtime_cost!(LEQ { Constant(1) });
def_runtime_cost!(LE  { Constant(1) });
def_runtime_cost!(GE  { Constant(1) });
def_runtime_cost!(INT_CAST { Constant(1) });
def_runtime_cost!(MOD { Constant(1) });
def_runtime_cost!(POW { Constant(1) });
def_runtime_cost!(SQRTI { Constant(1) });
def_runtime_cost!(XOR { Constant(1) });
def_runtime_cost!(NOT { Constant(1) });
def_runtime_cost!(EQ { Linear(1, 1) });
def_runtime_cost!(BEGIN { Constant(1) });
def_runtime_cost!(HASH160 { Constant(1) });
def_runtime_cost!(SHA256 { Constant(1) });
def_runtime_cost!(SHA512 { Constant(1) });
def_runtime_cost!(SHA512T256 { Constant(1) });
def_runtime_cost!(KECCAK256 { Constant(1) });
def_runtime_cost!(SECP256K1RECOVER { Constant(1) });
def_runtime_cost!(SECP256K1VERIFY { Constant(1) });
def_runtime_cost!(PRINT { Linear(1, 1) });
def_runtime_cost!(SOME_CONS { Constant(1) });
def_runtime_cost!(OK_CONS { Constant(1) });
def_runtime_cost!(ERR_CONS { Constant(1) });
def_runtime_cost!(DEFAULT_TO { Constant(1) });
def_runtime_cost!(UNWRAP_RET { Constant(1) });
def_runtime_cost!(UNWRAP_ERR_OR_RET { Constant(1) });
def_runtime_cost!(IS_OKAY { Constant(1) });
def_runtime_cost!(IS_NONE { Constant(1) });
def_runtime_cost!(IS_ERR { Constant(1) });
def_runtime_cost!(IS_SOME { Constant(1) });
def_runtime_cost!(UNWRAP { Constant(1) });
def_runtime_cost!(UNWRAP_ERR { Constant(1) });
def_runtime_cost!(TRY_RET { Constant(1) });
def_runtime_cost!(MATCH { Constant(1) });
def_runtime_cost!(OR { Linear(1, 1) });
def_runtime_cost!(AND { Linear(1, 1) });

def_runtime_cost!(APPEND { Linear(1, 1) });
def_runtime_cost!(CONCAT { Linear(1, 1) });
def_runtime_cost!(AS_MAX_LEN { Constant(1) });

def_runtime_cost!(CONTRACT_CALL { Constant(1) });
def_runtime_cost!(CONTRACT_OF { Constant(1) });
def_runtime_cost!(PRINCIPAL_OF { Constant(1) });

pub const AT_BLOCK: SimpleCostSpecification = SimpleCostSpecification {
    write_length: Constant(0),
    write_count: Constant(0),
    runtime: Constant(1),
    read_count: Constant(1),
    read_length: Constant(1),
};

pub const LOAD_CONTRACT: SimpleCostSpecification = SimpleCostSpecification {
    write_length: Constant(0),
    write_count: Constant(0),
    runtime: Linear(1, 1),
    read_count: Constant(1),
    read_length: Linear(1, 1),
};

pub const CREATE_MAP: SimpleCostSpecification = SimpleCostSpecification {
    write_length: Linear(1, 1),
    write_count: Constant(1),
    runtime: Linear(1, 1),
    read_count: Constant(0),
    read_length: Constant(0),
};

pub const CREATE_VAR: SimpleCostSpecification = SimpleCostSpecification {
    write_length: Linear(1, 1),
    write_count: Constant(2),
    runtime: Linear(1, 1),
    read_count: Constant(0),
    read_length: Constant(0),
};

pub const CREATE_NFT: SimpleCostSpecification = SimpleCostSpecification {
    write_length: Linear(1, 1),
    write_count: Constant(1),
    runtime: Linear(1, 1),
    read_count: Constant(0),
    read_length: Constant(0),
};

pub const CREATE_FT: SimpleCostSpecification = SimpleCostSpecification {
    write_length: Constant(1),
    write_count: Constant(2),
    runtime: Constant(1),
    read_count: Constant(0),
    read_length: Constant(0),
};

pub const FETCH_ENTRY: SimpleCostSpecification = SimpleCostSpecification {
    write_length: Constant(0),
    write_count: Constant(0),
    runtime: Linear(1, 1),
    read_count: Constant(1),
    read_length: Linear(1, 1),
};

pub const SET_ENTRY: SimpleCostSpecification = SimpleCostSpecification {
    write_length: Linear(1, 1),
    write_count: Constant(1),
    runtime: Linear(1, 1),
    read_count: Constant(1),
    read_length: Constant(0),
};

pub const FETCH_VAR: SimpleCostSpecification = SimpleCostSpecification {
    write_length: Constant(0),
    write_count: Constant(0),
    runtime: Linear(1, 1),
    read_count: Constant(1),
    read_length: Linear(1, 1),
};

pub const SET_VAR: SimpleCostSpecification = SimpleCostSpecification {
    write_length: Linear(1, 1),
    write_count: Constant(1),
    runtime: Linear(1, 1),
    read_count: Constant(1),
    read_length: Constant(0),
};

pub const CONTRACT_STORAGE: SimpleCostSpecification = SimpleCostSpecification {
    write_length: Linear(1, 1),
    write_count: Constant(1),
    runtime: Linear(1, 1),
    read_count: Constant(0),
    read_length: Constant(0),
};

pub const BLOCK_INFO: SimpleCostSpecification = SimpleCostSpecification {
    write_length: Constant(0),
    write_count: Constant(0),
    runtime: Constant(1),
    read_count: Constant(1),
    read_length: Constant(1),
};

pub const STX_BALANCE: SimpleCostSpecification = SimpleCostSpecification {
    write_length: Constant(0),
    write_count: Constant(0),
    runtime: Constant(1),
    read_count: Constant(1),
    read_length: Constant(1),
};

pub const STX_TRANSFER: SimpleCostSpecification = SimpleCostSpecification {
    write_length: Constant(1),
    write_count: Constant(1),
    runtime: Constant(1),
    read_count: Constant(1),
    read_length: Constant(1),
};

pub const FT_MINT: SimpleCostSpecification = SimpleCostSpecification {
    write_length: Constant(1),
    write_count: Constant(2),
    runtime: Constant(1),
    read_count: Constant(2),
    read_length: Constant(1),
};

pub const FT_TRANSFER: SimpleCostSpecification = SimpleCostSpecification {
    write_length: Constant(1),
    write_count: Constant(2),
    runtime: Constant(1),
    read_count: Constant(2),
    read_length: Constant(1),
};

pub const FT_BALANCE: SimpleCostSpecification = SimpleCostSpecification {
    write_length: Constant(0),
    write_count: Constant(0),
    runtime: Constant(1),
    read_count: Constant(1),
    read_length: Constant(1),
};

pub const NFT_MINT: SimpleCostSpecification = SimpleCostSpecification {
    write_length: Constant(1),
    write_count: Constant(1),
    runtime: Linear(1, 1),
    read_count: Constant(1),
    read_length: Constant(1),
};

pub const NFT_TRANSFER: SimpleCostSpecification = SimpleCostSpecification {
    write_length: Constant(1),
    write_count: Constant(1),
    runtime: Linear(1, 1),
    read_count: Constant(1),
    read_length: Constant(1),
};

pub const NFT_OWNER: SimpleCostSpecification = SimpleCostSpecification {
    write_length: Constant(0),
    write_count: Constant(0),
    runtime: Linear(1, 1),
    read_count: Constant(1),
    read_length: Constant(1),
};

pub const POISON_MICROBLOCK: SimpleCostSpecification = SimpleCostSpecification {
    write_length: Constant(1),
    write_count: Constant(1),
    runtime: Constant(1),
    read_count: Constant(1),
    read_length: Constant(1),
};

pub const TYPE_CHECK_COST: TypeCheckCost = TypeCheckCost {};
=======
define_named_enum!(ClarityCostFunction {
    AnalysisTypeAnnotate("cost_analysis_type_annotate"),
    AnalysisTypeCheck("cost_analysis_type_check"),
    AnalysisTypeLookup("cost_analysis_type_lookup"),
    AnalysisVisit("cost_analysis_visit"),
    AnalysisIterableFunc("cost_analysis_iterable_func"),
    AnalysisOptionCons("cost_analysis_option_cons"),
    AnalysisOptionCheck("cost_analysis_option_check"),
    AnalysisBindName("cost_analysis_bind_name"),
    AnalysisListItemsCheck("cost_analysis_list_items_check"),
    AnalysisCheckTupleGet("cost_analysis_check_tuple_get"),
    AnalysisCheckTupleCons("cost_analysis_check_tuple_cons"),
    AnalysisTupleItemsCheck("cost_analysis_tuple_items_check"),
    AnalysisCheckLet("cost_analysis_check_let"),
    AnalysisLookupFunction("cost_analysis_lookup_function"),
    AnalysisLookupFunctionTypes("cost_analysis_lookup_function_types"),
    AnalysisLookupVariableConst("cost_analysis_lookup_variable_const"),
    AnalysisLookupVariableDepth("cost_analysis_lookup_variable_depth"),
    AstParse("cost_ast_parse"),
    AstCycleDetection("cost_ast_cycle_detection"),
    AnalysisStorage("cost_analysis_storage"),
    AnalysisUseTraitEntry("cost_analysis_use_trait_entry"),
    AnalysisGetFunctionEntry("cost_analysis_get_function_entry"),
    AnalysisFetchContractEntry("cost_analysis_fetch_contract_entry"),
    LookupVariableDepth("cost_lookup_variable_depth"),
    LookupVariableSize("cost_lookup_variable_size"),
    LookupFunction("cost_lookup_function"),
    BindName("cost_bind_name"),
    InnerTypeCheckCost("cost_inner_type_check_cost"),
    UserFunctionApplication("cost_user_function_application"),
    Let("cost_let"),
    If("cost_if"),
    Asserts("cost_asserts"),
    Map("cost_map"),
    Filter("cost_filter"),
    Len("cost_len"),
    Fold("cost_fold"),
    ListCons("cost_list_cons"),
    TypeParseStep("cost_type_parse_step"),
    TupleGet("cost_tuple_get"),
    TupleCons("cost_tuple_cons"),
    Add("cost_add"),
    Sub("cost_sub"),
    Mul("cost_mul"),
    Div("cost_div"),
    Geq("cost_geq"),
    Leq("cost_leq"),
    Le("cost_le"),
    Ge("cost_ge"),
    IntCast("cost_int_cast"),
    Mod("cost_mod"),
    Pow("cost_pow"),
    Sqrti("cost_sqrti"),
    Log2("cost_log2"),
    Xor("cost_xor"),
    Not("cost_not"),
    Eq("cost_eq"),
    Begin("cost_begin"),
    Hash160("cost_hash160"),
    Sha256("cost_sha256"),
    Sha512("cost_sha512"),
    Sha512t256("cost_sha512t256"),
    Keccak256("cost_keccak256"),
    Secp256k1recover("cost_secp256k1recover"),
    Secp256k1verify("cost_secp256k1verify"),
    Print("cost_print"),
    SomeCons("cost_some_cons"),
    OkCons("cost_ok_cons"),
    ErrCons("cost_err_cons"),
    DefaultTo("cost_default_to"),
    UnwrapRet("cost_unwrap_ret"),
    UnwrapErrOrRet("cost_unwrap_err_or_ret"),
    IsOkay("cost_is_okay"),
    IsNone("cost_is_none"),
    IsErr("cost_is_err"),
    IsSome("cost_is_some"),
    Unwrap("cost_unwrap"),
    UnwrapErr("cost_unwrap_err"),
    TryRet("cost_try_ret"),
    Match("cost_match"),
    Or("cost_or"),
    And("cost_and"),
    Append("cost_append"),
    Concat("cost_concat"),
    AsMaxLen("cost_as_max_len"),
    ContractCall("cost_contract_call"),
    ContractOf("cost_contract_of"),
    PrincipalOf("cost_principal_of"),
    AtBlock("cost_at_block"),
    LoadContract("cost_load_contract"),
    CreateMap("cost_create_map"),
    CreateVar("cost_create_var"),
    CreateNft("cost_create_nft"),
    CreateFt("cost_create_ft"),
    FetchEntry("cost_fetch_entry"),
    SetEntry("cost_set_entry"),
    FetchVar("cost_fetch_var"),
    SetVar("cost_set_var"),
    ContractStorage("cost_contract_storage"),
    BlockInfo("cost_block_info"),
    StxBalance("cost_stx_balance"),
    StxTransfer("cost_stx_transfer"),
    FtMint("cost_ft_mint"),
    FtTransfer("cost_ft_transfer"),
    FtBalance("cost_ft_balance"),
    NftMint("cost_nft_mint"),
    NftTransfer("cost_nft_transfer"),
    NftOwner("cost_nft_owner"),
});
>>>>>>> 69331e24
<|MERGE_RESOLUTION|>--- conflicted
+++ resolved
@@ -1,4 +1,3 @@
-<<<<<<< HEAD
 // Copyright (C) 2013-2020 Blocstack PBC, a public benefit corporation
 // Copyright (C) 2020 Stacks Open Internet Foundation
 //
@@ -15,318 +14,6 @@
 // You should have received a copy of the GNU General Public License
 // along with this program.  If not, see <http://www.gnu.org/licenses/>.
 
-use super::CostFunctions::{Constant, Linear, LogN, NLogN};
-use super::{SimpleCostSpecification, TypeCheckCost};
-
-macro_rules! def_runtime_cost {
-    ($Name:ident { $runtime:expr }) => {
-        pub const $Name: SimpleCostSpecification = SimpleCostSpecification {
-            write_length: Constant(0),
-            write_count: Constant(0),
-            read_count: Constant(0),
-            read_length: Constant(0),
-            runtime: $runtime,
-        };
-    };
-}
-
-def_runtime_cost!(ANALYSIS_TYPE_ANNOTATE { Linear(1, 1) });
-def_runtime_cost!(ANALYSIS_TYPE_CHECK { Linear(1, 1) });
-def_runtime_cost!(ANALYSIS_TYPE_LOOKUP { Linear(1, 1) });
-def_runtime_cost!(ANALYSIS_VISIT { Constant(1) });
-def_runtime_cost!(ANALYSIS_ITERABLE_FUNC { Constant(1) });
-def_runtime_cost!(ANALYSIS_OPTION_CONS { Constant(1) });
-def_runtime_cost!(ANALYSIS_OPTION_CHECK { Constant(1) });
-def_runtime_cost!(ANALYSIS_BIND_NAME { Linear(1, 1) });
-def_runtime_cost!(ANALYSIS_LIST_ITEMS_CHECK { Linear(1, 1) });
-def_runtime_cost!(ANALYSIS_CHECK_TUPLE_GET { LogN(1, 1) });
-def_runtime_cost!(ANALYSIS_CHECK_TUPLE_CONS { NLogN(1, 1) });
-def_runtime_cost!(ANALYSIS_TUPLE_ITEMS_CHECK { Linear(1, 1) });
-def_runtime_cost!(ANALYSIS_CHECK_LET { Linear(1, 1) });
-
-def_runtime_cost!(ANALYSIS_LOOKUP_FUNCTION { Constant(1) });
-def_runtime_cost!(ANALYSIS_LOOKUP_FUNCTION_TYPES { Linear(1, 1) });
-
-def_runtime_cost!(ANALYSIS_LOOKUP_VARIABLE_CONST { Constant(1) });
-def_runtime_cost!(ANALYSIS_LOOKUP_VARIABLE_DEPTH { NLogN(1, 1) });
-
-def_runtime_cost!(AST_PARSE { Linear(1, 1) });
-def_runtime_cost!(AST_CYCLE_DETECTION { Linear(1, 1) });
-
-pub const ANALYSIS_STORAGE: SimpleCostSpecification = SimpleCostSpecification {
-    write_length: Linear(1, 1),
-    write_count: Constant(1),
-    runtime: Linear(1, 1),
-    read_count: Constant(1),
-    read_length: Constant(1),
-};
-
-pub const ANALYSIS_USE_TRAIT_ENTRY: SimpleCostSpecification = SimpleCostSpecification {
-    // increases the total storage consumed by the contract!
-    //  so we count the additional write_length, but since it does _not_ require
-    //  an additional _write_, we don't charge for that.
-    write_length: Linear(1, 1),
-    write_count: Constant(0),
-    runtime: Linear(1, 1),
-    read_count: Constant(1),
-    read_length: Linear(1, 1),
-};
-
-pub const ANALYSIS_GET_FUNCTION_ENTRY: SimpleCostSpecification = SimpleCostSpecification {
-    write_length: Constant(0),
-    write_count: Constant(0),
-    runtime: Linear(1, 1),
-    read_count: Constant(1),
-    read_length: Linear(1, 1),
-};
-
-pub const ANALYSIS_FETCH_CONTRACT_ENTRY: SimpleCostSpecification = SimpleCostSpecification {
-    write_length: Constant(0),
-    write_count: Constant(0),
-    runtime: Linear(1, 1),
-    read_count: Constant(1),
-    read_length: Linear(1, 1),
-};
-
-def_runtime_cost!(LOOKUP_VARIABLE_DEPTH { Linear(1, 1) });
-def_runtime_cost!(LOOKUP_VARIABLE_SIZE { Linear(1, 0) });
-def_runtime_cost!(LOOKUP_FUNCTION { Constant(1) });
-def_runtime_cost!(BIND_NAME { Constant(1) });
-def_runtime_cost!(INNER_TYPE_CHECK_COST { Linear(1, 1) });
-def_runtime_cost!(USER_FUNCTION_APPLICATION { Linear(1, 1) });
-
-def_runtime_cost!(LET { Linear(1, 1) });
-def_runtime_cost!(IF { Constant(1) });
-def_runtime_cost!(ASSERTS { Constant(1) });
-def_runtime_cost!(MAP { Constant(1) });
-def_runtime_cost!(FILTER { Constant(1) });
-def_runtime_cost!(LEN { Constant(1) });
-def_runtime_cost!(FOLD { Constant(1) });
-def_runtime_cost!(LIST_CONS { Linear(1, 1) });
-def_runtime_cost!(TYPE_PARSE_STEP { Constant(1) });
-def_runtime_cost!(DATA_HASH_COST { Linear(1, 1) });
-def_runtime_cost!(TUPLE_GET { NLogN(1, 1) });
-def_runtime_cost!(TUPLE_CONS { NLogN(1, 1) });
-
-def_runtime_cost!(ADD { Linear(1, 1) });
-def_runtime_cost!(SUB { Linear(1, 1) });
-def_runtime_cost!(MUL { Linear(1, 1) });
-def_runtime_cost!(DIV { Linear(1, 1) });
-def_runtime_cost!(GEQ { Constant(1) });
-def_runtime_cost!(LEQ { Constant(1) });
-def_runtime_cost!(LE  { Constant(1) });
-def_runtime_cost!(GE  { Constant(1) });
-def_runtime_cost!(INT_CAST { Constant(1) });
-def_runtime_cost!(MOD { Constant(1) });
-def_runtime_cost!(POW { Constant(1) });
-def_runtime_cost!(SQRTI { Constant(1) });
-def_runtime_cost!(XOR { Constant(1) });
-def_runtime_cost!(NOT { Constant(1) });
-def_runtime_cost!(EQ { Linear(1, 1) });
-def_runtime_cost!(BEGIN { Constant(1) });
-def_runtime_cost!(HASH160 { Constant(1) });
-def_runtime_cost!(SHA256 { Constant(1) });
-def_runtime_cost!(SHA512 { Constant(1) });
-def_runtime_cost!(SHA512T256 { Constant(1) });
-def_runtime_cost!(KECCAK256 { Constant(1) });
-def_runtime_cost!(SECP256K1RECOVER { Constant(1) });
-def_runtime_cost!(SECP256K1VERIFY { Constant(1) });
-def_runtime_cost!(PRINT { Linear(1, 1) });
-def_runtime_cost!(SOME_CONS { Constant(1) });
-def_runtime_cost!(OK_CONS { Constant(1) });
-def_runtime_cost!(ERR_CONS { Constant(1) });
-def_runtime_cost!(DEFAULT_TO { Constant(1) });
-def_runtime_cost!(UNWRAP_RET { Constant(1) });
-def_runtime_cost!(UNWRAP_ERR_OR_RET { Constant(1) });
-def_runtime_cost!(IS_OKAY { Constant(1) });
-def_runtime_cost!(IS_NONE { Constant(1) });
-def_runtime_cost!(IS_ERR { Constant(1) });
-def_runtime_cost!(IS_SOME { Constant(1) });
-def_runtime_cost!(UNWRAP { Constant(1) });
-def_runtime_cost!(UNWRAP_ERR { Constant(1) });
-def_runtime_cost!(TRY_RET { Constant(1) });
-def_runtime_cost!(MATCH { Constant(1) });
-def_runtime_cost!(OR { Linear(1, 1) });
-def_runtime_cost!(AND { Linear(1, 1) });
-
-def_runtime_cost!(APPEND { Linear(1, 1) });
-def_runtime_cost!(CONCAT { Linear(1, 1) });
-def_runtime_cost!(AS_MAX_LEN { Constant(1) });
-
-def_runtime_cost!(CONTRACT_CALL { Constant(1) });
-def_runtime_cost!(CONTRACT_OF { Constant(1) });
-def_runtime_cost!(PRINCIPAL_OF { Constant(1) });
-
-pub const AT_BLOCK: SimpleCostSpecification = SimpleCostSpecification {
-    write_length: Constant(0),
-    write_count: Constant(0),
-    runtime: Constant(1),
-    read_count: Constant(1),
-    read_length: Constant(1),
-};
-
-pub const LOAD_CONTRACT: SimpleCostSpecification = SimpleCostSpecification {
-    write_length: Constant(0),
-    write_count: Constant(0),
-    runtime: Linear(1, 1),
-    read_count: Constant(1),
-    read_length: Linear(1, 1),
-};
-
-pub const CREATE_MAP: SimpleCostSpecification = SimpleCostSpecification {
-    write_length: Linear(1, 1),
-    write_count: Constant(1),
-    runtime: Linear(1, 1),
-    read_count: Constant(0),
-    read_length: Constant(0),
-};
-
-pub const CREATE_VAR: SimpleCostSpecification = SimpleCostSpecification {
-    write_length: Linear(1, 1),
-    write_count: Constant(2),
-    runtime: Linear(1, 1),
-    read_count: Constant(0),
-    read_length: Constant(0),
-};
-
-pub const CREATE_NFT: SimpleCostSpecification = SimpleCostSpecification {
-    write_length: Linear(1, 1),
-    write_count: Constant(1),
-    runtime: Linear(1, 1),
-    read_count: Constant(0),
-    read_length: Constant(0),
-};
-
-pub const CREATE_FT: SimpleCostSpecification = SimpleCostSpecification {
-    write_length: Constant(1),
-    write_count: Constant(2),
-    runtime: Constant(1),
-    read_count: Constant(0),
-    read_length: Constant(0),
-};
-
-pub const FETCH_ENTRY: SimpleCostSpecification = SimpleCostSpecification {
-    write_length: Constant(0),
-    write_count: Constant(0),
-    runtime: Linear(1, 1),
-    read_count: Constant(1),
-    read_length: Linear(1, 1),
-};
-
-pub const SET_ENTRY: SimpleCostSpecification = SimpleCostSpecification {
-    write_length: Linear(1, 1),
-    write_count: Constant(1),
-    runtime: Linear(1, 1),
-    read_count: Constant(1),
-    read_length: Constant(0),
-};
-
-pub const FETCH_VAR: SimpleCostSpecification = SimpleCostSpecification {
-    write_length: Constant(0),
-    write_count: Constant(0),
-    runtime: Linear(1, 1),
-    read_count: Constant(1),
-    read_length: Linear(1, 1),
-};
-
-pub const SET_VAR: SimpleCostSpecification = SimpleCostSpecification {
-    write_length: Linear(1, 1),
-    write_count: Constant(1),
-    runtime: Linear(1, 1),
-    read_count: Constant(1),
-    read_length: Constant(0),
-};
-
-pub const CONTRACT_STORAGE: SimpleCostSpecification = SimpleCostSpecification {
-    write_length: Linear(1, 1),
-    write_count: Constant(1),
-    runtime: Linear(1, 1),
-    read_count: Constant(0),
-    read_length: Constant(0),
-};
-
-pub const BLOCK_INFO: SimpleCostSpecification = SimpleCostSpecification {
-    write_length: Constant(0),
-    write_count: Constant(0),
-    runtime: Constant(1),
-    read_count: Constant(1),
-    read_length: Constant(1),
-};
-
-pub const STX_BALANCE: SimpleCostSpecification = SimpleCostSpecification {
-    write_length: Constant(0),
-    write_count: Constant(0),
-    runtime: Constant(1),
-    read_count: Constant(1),
-    read_length: Constant(1),
-};
-
-pub const STX_TRANSFER: SimpleCostSpecification = SimpleCostSpecification {
-    write_length: Constant(1),
-    write_count: Constant(1),
-    runtime: Constant(1),
-    read_count: Constant(1),
-    read_length: Constant(1),
-};
-
-pub const FT_MINT: SimpleCostSpecification = SimpleCostSpecification {
-    write_length: Constant(1),
-    write_count: Constant(2),
-    runtime: Constant(1),
-    read_count: Constant(2),
-    read_length: Constant(1),
-};
-
-pub const FT_TRANSFER: SimpleCostSpecification = SimpleCostSpecification {
-    write_length: Constant(1),
-    write_count: Constant(2),
-    runtime: Constant(1),
-    read_count: Constant(2),
-    read_length: Constant(1),
-};
-
-pub const FT_BALANCE: SimpleCostSpecification = SimpleCostSpecification {
-    write_length: Constant(0),
-    write_count: Constant(0),
-    runtime: Constant(1),
-    read_count: Constant(1),
-    read_length: Constant(1),
-};
-
-pub const NFT_MINT: SimpleCostSpecification = SimpleCostSpecification {
-    write_length: Constant(1),
-    write_count: Constant(1),
-    runtime: Linear(1, 1),
-    read_count: Constant(1),
-    read_length: Constant(1),
-};
-
-pub const NFT_TRANSFER: SimpleCostSpecification = SimpleCostSpecification {
-    write_length: Constant(1),
-    write_count: Constant(1),
-    runtime: Linear(1, 1),
-    read_count: Constant(1),
-    read_length: Constant(1),
-};
-
-pub const NFT_OWNER: SimpleCostSpecification = SimpleCostSpecification {
-    write_length: Constant(0),
-    write_count: Constant(0),
-    runtime: Linear(1, 1),
-    read_count: Constant(1),
-    read_length: Constant(1),
-};
-
-pub const POISON_MICROBLOCK: SimpleCostSpecification = SimpleCostSpecification {
-    write_length: Constant(1),
-    write_count: Constant(1),
-    runtime: Constant(1),
-    read_count: Constant(1),
-    read_length: Constant(1),
-};
-
-pub const TYPE_CHECK_COST: TypeCheckCost = TypeCheckCost {};
-=======
 define_named_enum!(ClarityCostFunction {
     AnalysisTypeAnnotate("cost_analysis_type_annotate"),
     AnalysisTypeCheck("cost_analysis_type_check"),
@@ -435,5 +122,5 @@
     NftMint("cost_nft_mint"),
     NftTransfer("cost_nft_transfer"),
     NftOwner("cost_nft_owner"),
-});
->>>>>>> 69331e24
+    PoisonMicroblock("poison_microblock"),
+});