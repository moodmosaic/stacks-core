// Copyright (C) 2013-2020 Blocstack PBC, a public benefit corporation
// Copyright (C) 2020 Stacks Open Internet Foundation
//
// This program is free software: you can redistribute it and/or modify
// it under the terms of the GNU General Public License as published by
// the Free Software Foundation, either version 3 of the License, or
// (at your option) any later version.
//
// This program is distributed in the hope that it will be useful,
// but WITHOUT ANY WARRANTY; without even the implied warranty of
// MERCHANTABILITY or FITNESS FOR A PARTICULAR PURPOSE.  See the
// GNU General Public License for more details.
//
// You should have received a copy of the GNU General Public License
// along with this program.  If not, see <http://www.gnu.org/licenses/>.

use chainstate::burn::operations::leader_block_commit::*;
use chainstate::burn::operations::*;
use chainstate::coordinator::{Error as CoordError, *};
use chainstate::stacks::*;
use std::collections::VecDeque;
use util::hash::Hash160;

use burnchains::{db::*, *};
use chainstate::burn::db::sortdb::{PoxId, SortitionDB, SortitionId};
use chainstate::burn::*;
use chainstate::stacks::db::{
    accounts::MinerReward, ClarityTx, StacksChainState, StacksHeaderInfo,
};
use chainstate::stacks::index::TrieHash;
use core;
use monitoring::increment_stx_blocks_processed_counter;
use std::collections::HashSet;
use std::sync::{
    atomic::{AtomicBool, AtomicU64, Ordering},
    mpsc::sync_channel,
    Arc, RwLock,
};
use util::vrf::*;
use vm::{
    clarity::ClarityConnection,
    costs::{ExecutionCost, LimitedCostTracker},
    types::PrincipalData,
    types::QualifiedContractIdentifier,
    Value,
};

use address;
use chainstate;

lazy_static! {
    static ref BURN_BLOCK_HEADERS: Arc<AtomicU64> = Arc::new(AtomicU64::new(1));
    static ref TXIDS: Arc<AtomicU64> = Arc::new(AtomicU64::new(1));
    static ref MBLOCK_PUBKHS: Arc<AtomicU64> = Arc::new(AtomicU64::new(1));
}

pub fn next_burn_header_hash() -> BurnchainHeaderHash {
    let cur = BURN_BLOCK_HEADERS.fetch_add(1, Ordering::SeqCst);
    let mut bytes = vec![];
    bytes.extend_from_slice(&cur.to_le_bytes());
    bytes.extend_from_slice(&[0; 24]);
    BurnchainHeaderHash::from_bytes(&bytes).unwrap()
}

pub fn next_txid() -> Txid {
    let cur = TXIDS.fetch_add(1, Ordering::SeqCst);
    let mut bytes = vec![];
    bytes.extend_from_slice(&cur.to_le_bytes());
    bytes.extend_from_slice(&[1; 24]);
    Txid::from_bytes(&bytes).unwrap()
}

pub fn next_hash160() -> Hash160 {
    let cur = MBLOCK_PUBKHS.fetch_add(1, Ordering::SeqCst);
    let mut bytes = vec![];
    bytes.extend_from_slice(&cur.to_le_bytes());
    bytes.extend_from_slice(&[2; 12]);
    Hash160::from_bytes(&bytes).unwrap()
}

/// Produce a burn block, insert it into burnchain_db, and insert it into others as well
pub fn produce_burn_block<'a, I: Iterator<Item = &'a mut BurnchainDB>>(
    burnchain_db: &mut BurnchainDB,
    par: &BurnchainHeaderHash,
    mut ops: Vec<BlockstackOperationType>,
    others: I,
) -> BurnchainHeaderHash {
    let BurnchainBlockData {
        header: par_header, ..
    } = burnchain_db.get_burnchain_block(par).unwrap();
    assert_eq!(&par_header.block_hash, par);
    let block_height = par_header.block_height + 1;
    let timestamp = par_header.timestamp + 1;
    let num_txs = ops.len() as u64;
    let block_hash = next_burn_header_hash();
    let header = BurnchainBlockHeader {
        block_height,
        timestamp,
        num_txs,
        block_hash: block_hash.clone(),
        parent_block_hash: par.clone(),
    };

    for op in ops.iter_mut() {
        op.set_block_height(block_height);
        op.set_burn_header_hash(block_hash.clone());
    }

    burnchain_db
        .raw_store_burnchain_block(header.clone(), ops.clone())
        .unwrap();

    for other in others {
        other
            .raw_store_burnchain_block(header.clone(), ops.clone())
            .unwrap();
    }

    block_hash
}

fn p2pkh_from(sk: &StacksPrivateKey) -> StacksAddress {
    let pk = StacksPublicKey::from_private(sk);
    StacksAddress::from_public_keys(
        chainstate::stacks::C32_ADDRESS_VERSION_TESTNET_SINGLESIG,
        &address::AddressHashMode::SerializeP2PKH,
        1,
        &vec![pk],
    )
    .unwrap()
}

pub fn setup_states(
    paths: &[&str],
    vrf_keys: &[VRFPrivateKey],
    committers: &[StacksPrivateKey],
    pox_consts: Option<PoxConstants>,
    initial_balances: Option<Vec<(PrincipalData, u64)>>,
) {
    let mut burn_block = None;
    let mut others = vec![];

    for path in paths.iter() {
        let burnchain = get_burnchain(path, pox_consts.clone());

        let sortition_db = SortitionDB::connect(
            &burnchain.get_db_path(),
            burnchain.first_block_height,
            &burnchain.first_block_hash,
            burnchain.first_block_timestamp.into(),
            true,
        )
        .unwrap();

        let burnchain_blocks_db = BurnchainDB::connect(
            &burnchain.get_burnchaindb_path(),
            burnchain.first_block_height,
            &burnchain.first_block_hash,
            burnchain.first_block_timestamp as u64,
            true,
        )
        .unwrap();

        if burn_block.is_none() {
            let first_sortition =
                SortitionDB::get_canonical_burn_chain_tip(sortition_db.conn()).unwrap();
            let first_consensus_hash = &first_sortition.consensus_hash;

            // build a bunch of VRF key registers

            let mut registers = vec![];
            for (ix, (sk, miner_sk)) in vrf_keys.iter().zip(committers.iter()).enumerate() {
                let public_key = VRFPublicKey::from_private(sk);
                let consensus_hash = first_consensus_hash.clone();
                let memo = vec![0];
                let address = p2pkh_from(miner_sk);
                let vtxindex = 1 + ix as u32;
                let block_height = 0;
                let burn_header_hash = BurnchainHeaderHash([0; 32]);
                let txid = next_txid();

                registers.push(BlockstackOperationType::LeaderKeyRegister(
                    LeaderKeyRegisterOp {
                        public_key,
                        consensus_hash,
                        memo,
                        address,
                        vtxindex,
                        block_height,
                        burn_header_hash,
                        txid,
                    },
                ));
            }

            burn_block.replace((
                burnchain_blocks_db,
                first_sortition.burn_header_hash,
                registers,
            ));
        } else {
            others.push(burnchain_blocks_db);
        }
    }

    let (mut burnchain_blocks_db, burn_header_hash, registers) = burn_block.take().unwrap();

    produce_burn_block(
        &mut burnchain_blocks_db,
        &burn_header_hash,
        registers,
        others.iter_mut(),
    );

    let block_limit = ExecutionCost::max_value();
    let initial_balances = initial_balances.unwrap_or(vec![]);
    for path in paths.iter() {
        let burnchain = get_burnchain(path, pox_consts.clone());

        let mut boot_data = ChainStateBootData::new(&burnchain, initial_balances.clone(), None);

        let post_flight_callback = move |clarity_tx: &mut ClarityTx| {
            let contract = QualifiedContractIdentifier::parse(&format!(
                "{}.pox",
                STACKS_BOOT_CODE_CONTRACT_ADDRESS_STR
            ))
            .expect("Failed to construct boot code contract address");
            let sender = PrincipalData::from(contract.clone());

            clarity_tx.connection().as_transaction(|conn| {
                conn.run_contract_call(
                    &sender,
                    &contract,
                    "set-burnchain-parameters",
                    &[
                        Value::UInt(burnchain.first_block_height as u128),
                        Value::UInt(burnchain.pox_constants.prepare_length as u128),
                        Value::UInt(burnchain.pox_constants.reward_cycle_length as u128),
                        Value::UInt(burnchain.pox_constants.pox_rejection_fraction as u128),
                    ],
                    |_, _| false,
                )
                .expect("Failed to set burnchain parameters in PoX contract");
            });
        };

        boot_data.post_flight_callback = Some(Box::new(post_flight_callback));

        let (chain_state_db, _) = StacksChainState::open_and_exec(
            false,
            0x80000000,
            &format!("{}/chainstate/", path),
            Some(&mut boot_data),
            block_limit.clone(),
        )
        .unwrap();
    }
}

pub struct NullEventDispatcher;

impl BlockEventDispatcher for NullEventDispatcher {
    fn announce_block(
        &self,
        _block: StacksBlock,
        _metadata: StacksHeaderInfo,
        _receipts: Vec<StacksTransactionReceipt>,
        _parent: &StacksBlockId,
        _winner_txid: Txid,
        _rewards: Vec<MinerReward>,
        _rewards_info: Option<MinerRewardInfo>,
    ) {
        assert!(
            false,
            "We should never try to announce to the null dispatcher"
        );
    }

    fn announce_burn_block(
        &self,
        _burn_block: &BurnchainHeaderHash,
        _burn_block_height: u64,
        _rewards: Vec<(StacksAddress, u64)>,
        _burns: u64,
    ) {
    }

    fn dispatch_boot_receipts(&mut self, _receipts: Vec<StacksTransactionReceipt>) {}
}

pub fn make_coordinator<'a>(
    path: &str,
    burnchain: Option<Burnchain>,
) -> ChainsCoordinator<'a, NullEventDispatcher, (), OnChainRewardSetProvider> {
<<<<<<< HEAD
    let (tx, _) = sync_channel(1000);
    ChainsCoordinator::test_new(&get_burnchain(path), path, OnChainRewardSetProvider(), tx)
=======
    let burnchain = burnchain.unwrap_or_else(|| get_burnchain(path, None));
    ChainsCoordinator::test_new(&burnchain, path, OnChainRewardSetProvider())
>>>>>>> 57953c0a
}

struct StubbedRewardSetProvider(Vec<StacksAddress>);

impl RewardSetProvider for StubbedRewardSetProvider {
    fn get_reward_set(
        &self,
        _current_burn_height: u64,
        chainstate: &mut StacksChainState,
        burnchain: &Burnchain,
        sortdb: &SortitionDB,
        block_id: &StacksBlockId,
    ) -> Result<Vec<StacksAddress>, chainstate::coordinator::Error> {
        Ok(self.0.clone())
    }
}

fn make_reward_set_coordinator<'a>(
    path: &str,
    addrs: Vec<StacksAddress>,
    pox_consts: Option<PoxConstants>,
) -> ChainsCoordinator<'a, NullEventDispatcher, (), StubbedRewardSetProvider> {
<<<<<<< HEAD
    let (tx, _) = sync_channel(1000);
    ChainsCoordinator::test_new(
        &get_burnchain(path),
        path,
        StubbedRewardSetProvider(addrs),
        tx,
=======
    ChainsCoordinator::test_new(
        &get_burnchain(path, pox_consts),
        path,
        StubbedRewardSetProvider(addrs),
>>>>>>> 57953c0a
    )
}

pub fn get_burnchain(path: &str, pox_consts: Option<PoxConstants>) -> Burnchain {
    let mut b = Burnchain::regtest(&format!("{}/burnchain/db/", path));
    b.pox_constants = pox_consts
        .unwrap_or_else(|| PoxConstants::new(5, 3, 3, 25, 5, u64::max_value(), u64::max_value()));
    b
}

pub fn get_sortition_db(path: &str, pox_consts: Option<PoxConstants>) -> SortitionDB {
    let burnchain = get_burnchain(path, pox_consts);
    SortitionDB::open(&burnchain.get_db_path(), false).unwrap()
}

pub fn get_rw_sortdb(path: &str, pox_consts: Option<PoxConstants>) -> SortitionDB {
    let burnchain = get_burnchain(path, pox_consts);
    SortitionDB::open(&burnchain.get_db_path(), true).unwrap()
}

pub fn get_burnchain_db(path: &str, pox_consts: Option<PoxConstants>) -> BurnchainDB {
    let burnchain = get_burnchain(path, pox_consts);
    BurnchainDB::open(&burnchain.get_burnchaindb_path(), true).unwrap()
}

pub fn get_chainstate_path(path: &str) -> String {
    format!("{}/chainstate/", path)
}

pub fn get_chainstate(path: &str) -> StacksChainState {
    let (chainstate, _) =
        StacksChainState::open(false, 0x80000000, &get_chainstate_path(path)).unwrap();
    chainstate
}

fn make_genesis_block(
    sort_db: &SortitionDB,
    state: &mut StacksChainState,
    parent_block: &BlockHeaderHash,
    miner: &StacksPrivateKey,
    my_burn: u64,
    vrf_key: &VRFPrivateKey,
    key_index: u32,
) -> (BlockstackOperationType, StacksBlock) {
    make_genesis_block_with_recipients(
        sort_db,
        state,
        parent_block,
        miner,
        my_burn,
        vrf_key,
        key_index,
        None,
    )
}

/// build a stacks block with just the coinbase off of
///  parent_block, in the canonical sortition fork.
fn make_genesis_block_with_recipients(
    sort_db: &SortitionDB,
    state: &mut StacksChainState,
    parent_block: &BlockHeaderHash,
    miner: &StacksPrivateKey,
    my_burn: u64,
    vrf_key: &VRFPrivateKey,
    key_index: u32,
    recipients: Option<&RewardSetInfo>,
) -> (BlockstackOperationType, StacksBlock) {
    let tx_auth = TransactionAuth::from_p2pkh(miner).unwrap();

    let mut tx = StacksTransaction::new(
        TransactionVersion::Testnet,
        tx_auth,
        TransactionPayload::Coinbase(CoinbasePayload([0u8; 32])),
    );
    tx.chain_id = 0x80000000;
    tx.anchor_mode = TransactionAnchorMode::OnChainOnly;
    let mut tx_signer = StacksTransactionSigner::new(&tx);
    tx_signer.sign_origin(miner).unwrap();

    let coinbase_op = tx_signer.get_tx().unwrap();

    let sortition_tip = SortitionDB::get_canonical_burn_chain_tip(sort_db.conn()).unwrap();

    let parent_stacks_header = StacksHeaderInfo::regtest_genesis(0);

    let proof = VRF::prove(vrf_key, sortition_tip.sortition_hash.as_bytes());

    let mut builder = StacksBlockBuilder::make_block_builder(
        &parent_stacks_header,
        proof.clone(),
        0,
        next_hash160(),
    )
    .unwrap();

    let iconn = sort_db.index_conn();
    let mut epoch_tx = builder.epoch_begin(state, &iconn).unwrap();
    builder.try_mine_tx(&mut epoch_tx, &coinbase_op).unwrap();

    let block = builder.mine_anchored_block(&mut epoch_tx);
    builder.epoch_finish(epoch_tx);

    let commit_outs = if let Some(recipients) = recipients {
        recipients
            .recipients
            .iter()
            .map(|(a, _)| a.clone())
            .collect()
    } else {
        vec![]
    };

    let commit_op = LeaderBlockCommitOp {
        sunset_burn: 0,
        block_header_hash: block.block_hash(),
        burn_fee: my_burn,
        input: (Txid([0; 32]), 0),
        apparent_sender: BurnchainSigner {
            num_sigs: 1,
            hash_mode: address::AddressHashMode::SerializeP2PKH,
            public_keys: vec![StacksPublicKey::from_private(miner)],
        },
        key_block_ptr: 1, // all registers happen in block height 1
        key_vtxindex: (1 + key_index) as u16,
        memo: vec![],
        new_seed: VRFSeed::from_proof(&proof),
        commit_outs,

        parent_block_ptr: 0,
        parent_vtxindex: 0,

        txid: next_txid(),

        vtxindex: 1,
        block_height: 0,
        burn_header_hash: BurnchainHeaderHash([0; 32]),
    };

    (BlockstackOperationType::LeaderBlockCommit(commit_op), block)
}

fn make_stacks_block(
    sort_db: &SortitionDB,
    state: &mut StacksChainState,
    parent_block: &BlockHeaderHash,
    miner: &StacksPrivateKey,
    my_burn: u64,
    vrf_key: &VRFPrivateKey,
    key_index: u32,
) -> (BlockstackOperationType, StacksBlock) {
    make_stacks_block_with_recipients(
        sort_db,
        state,
        parent_block,
        miner,
        my_burn,
        vrf_key,
        key_index,
        None,
    )
}

/// build a stacks block with just the coinbase off of
///  parent_block, in the canonical sortition fork of SortitionDB.
/// parent_block _must_ be included in the StacksChainState
fn make_stacks_block_with_recipients(
    sort_db: &SortitionDB,
    state: &mut StacksChainState,
    parent_block: &BlockHeaderHash,
    miner: &StacksPrivateKey,
    my_burn: u64,
    vrf_key: &VRFPrivateKey,
    key_index: u32,
    recipients: Option<&RewardSetInfo>,
) -> (BlockstackOperationType, StacksBlock) {
    make_stacks_block_with_recipients_and_sunset_burn(
        sort_db,
        state,
        parent_block,
        miner,
        my_burn,
        vrf_key,
        key_index,
        recipients,
        0,
        false,
    )
}

/// build a stacks block with just the coinbase off of
///  parent_block, in the canonical sortition fork of SortitionDB.
/// parent_block _must_ be included in the StacksChainState
fn make_stacks_block_with_recipients_and_sunset_burn(
    sort_db: &SortitionDB,
    state: &mut StacksChainState,
    parent_block: &BlockHeaderHash,
    miner: &StacksPrivateKey,
    my_burn: u64,
    vrf_key: &VRFPrivateKey,
    key_index: u32,
    recipients: Option<&RewardSetInfo>,
    sunset_burn: u64,
    post_sunset_burn: bool,
) -> (BlockstackOperationType, StacksBlock) {
    let tx_auth = TransactionAuth::from_p2pkh(miner).unwrap();

    let mut tx = StacksTransaction::new(
        TransactionVersion::Testnet,
        tx_auth,
        TransactionPayload::Coinbase(CoinbasePayload([0u8; 32])),
    );
    tx.chain_id = 0x80000000;
    tx.anchor_mode = TransactionAnchorMode::OnChainOnly;
    let mut tx_signer = StacksTransactionSigner::new(&tx);
    tx_signer.sign_origin(miner).unwrap();

    let coinbase_op = tx_signer.get_tx().unwrap();

    let sortition_tip = SortitionDB::get_canonical_burn_chain_tip(sort_db.conn()).unwrap();
    let parents_sortition = SortitionDB::get_block_snapshot_for_winning_stacks_block(
        &sort_db.index_conn(),
        &sortition_tip.sortition_id,
        parent_block,
    )
    .unwrap()
    .unwrap();

    let parent_vtxindex =
        SortitionDB::get_block_winning_vtxindex(sort_db.conn(), &parents_sortition.sortition_id)
            .unwrap()
            .unwrap();

    eprintln!(
        "Find parents stacks header: {} in sortition {}",
        &parent_block, &parents_sortition.sortition_id
    );
    let parent_stacks_header = StacksChainState::get_anchored_block_header_info(
        state.headers_db(),
        &parents_sortition.consensus_hash,
        parent_block,
    )
    .unwrap()
    .unwrap();
    let proof = VRF::prove(vrf_key, sortition_tip.sortition_hash.as_bytes());

    let total_burn = parents_sortition.total_burn;

    let iconn = sort_db.index_conn();

    let mut builder = StacksBlockBuilder::make_block_builder(
        &parent_stacks_header,
        proof.clone(),
        total_burn,
        next_hash160(),
    )
    .unwrap();
    let mut epoch_tx = builder.epoch_begin(state, &iconn).unwrap();
    builder.try_mine_tx(&mut epoch_tx, &coinbase_op).unwrap();

    let block = builder.mine_anchored_block(&mut epoch_tx);
    builder.epoch_finish(epoch_tx);

    let commit_outs = if let Some(recipients) = recipients {
        recipients
            .recipients
            .iter()
            .map(|(a, _)| a.clone())
            .collect()
    } else if post_sunset_burn {
        vec![StacksAddress::burn_address(false)]
    } else {
        vec![]
    };

    let commit_op = LeaderBlockCommitOp {
        sunset_burn,
        block_header_hash: block.block_hash(),
        burn_fee: my_burn,
        input: (Txid([0; 32]), 0),
        apparent_sender: BurnchainSigner {
            num_sigs: 1,
            hash_mode: address::AddressHashMode::SerializeP2PKH,
            public_keys: vec![StacksPublicKey::from_private(miner)],
        },
        key_block_ptr: 1, // all registers happen in block height 1
        key_vtxindex: (1 + key_index) as u16,
        memo: vec![],
        new_seed: VRFSeed::from_proof(&proof),
        commit_outs,

        parent_block_ptr: parents_sortition.block_height as u32,
        parent_vtxindex,

        txid: next_txid(),
        vtxindex: (1 + key_index) as u32,
        block_height: 0,
        burn_header_hash: BurnchainHeaderHash([0; 32]),
    };

    (BlockstackOperationType::LeaderBlockCommit(commit_op), block)
}

#[test]
fn test_simple_setup() {
    let path = "/tmp/stacks-blockchain-simple-setup";
    // setup a second set of states that won't see the broadcasted blocks
    let path_blinded = "/tmp/stacks-blockchain-simple-setup.blinded";
    let _r = std::fs::remove_dir_all(path);
    let _r = std::fs::remove_dir_all(path_blinded);

    let vrf_keys: Vec<_> = (0..50).map(|_| VRFPrivateKey::new()).collect();
    let committers: Vec<_> = (0..50).map(|_| StacksPrivateKey::new()).collect();

    setup_states(&[path, path_blinded], &vrf_keys, &committers, None, None);

    let mut coord = make_coordinator(path, None);
    let mut coord_blind = make_coordinator(path_blinded, None);

    coord.handle_new_burnchain_block().unwrap();
    coord_blind.handle_new_burnchain_block().unwrap();

    let sort_db = get_sortition_db(path, None);

    let tip = SortitionDB::get_canonical_burn_chain_tip(sort_db.conn()).unwrap();
    assert_eq!(tip.block_height, 1);
    assert_eq!(tip.sortition, false);
    let (_, ops) = sort_db
        .get_sortition_result(&tip.sortition_id)
        .unwrap()
        .unwrap();

    let sort_db_blind = get_sortition_db(path_blinded, None);

    let tip = SortitionDB::get_canonical_burn_chain_tip(sort_db_blind.conn()).unwrap();
    assert_eq!(tip.block_height, 1);
    assert_eq!(tip.sortition, false);
    let (_, ops) = sort_db_blind
        .get_sortition_result(&tip.sortition_id)
        .unwrap()
        .unwrap();

    // we should have all the VRF registrations accepted
    assert_eq!(ops.accepted_ops.len(), vrf_keys.len());
    assert_eq!(ops.consumed_leader_keys.len(), 0);

    // at first, sortition_ids shouldn't have diverged
    //  but once the first reward cycle begins, they should diverge.
    let mut sortition_ids_diverged = false;
    let mut parent = BlockHeaderHash([0; 32]);
    // process sequential blocks, and their sortitions...
    let mut stacks_blocks = vec![];
    let mut anchor_blocks = vec![];
    for (ix, (vrf_key, miner)) in vrf_keys.iter().zip(committers.iter()).enumerate() {
        let mut burnchain = get_burnchain_db(path, None);
        let mut chainstate = get_chainstate(path);
        let (op, block) = if ix == 0 {
            make_genesis_block(
                &sort_db,
                &mut chainstate,
                &parent,
                miner,
                10000,
                vrf_key,
                ix as u32,
            )
        } else {
            make_stacks_block(
                &sort_db,
                &mut chainstate,
                &parent,
                miner,
                10000,
                vrf_key,
                ix as u32,
            )
        };
        let burnchain_tip = burnchain.get_canonical_chain_tip().unwrap();
        let burnchain_blinded = get_burnchain_db(path_blinded, None);
        produce_burn_block(
            &mut burnchain,
            &burnchain_tip.block_hash,
            vec![op],
            [burnchain_blinded].iter_mut(),
        );
        // handle the sortition
        coord.handle_new_burnchain_block().unwrap();
        coord_blind.handle_new_burnchain_block().unwrap();

        let b = get_burnchain(path, None);
        let new_burnchain_tip = burnchain.get_canonical_chain_tip().unwrap();
        if b.is_reward_cycle_start(new_burnchain_tip.block_height) {
            // the "blinded" sortition db and the one that's processed all the blocks
            //   should have diverged in sortition_ids now...
            sortition_ids_diverged = true;
            // store the anchor block for this sortition for later checking
            let ic = sort_db.index_handle_at_tip();
            let bhh = ic.get_last_anchor_block_hash().unwrap().unwrap();
            anchor_blocks.push(bhh);
        }

        let tip = SortitionDB::get_canonical_burn_chain_tip(sort_db.conn()).unwrap();
        let blinded_tip = SortitionDB::get_canonical_burn_chain_tip(sort_db_blind.conn()).unwrap();
        if sortition_ids_diverged {
            assert_ne!(
                tip.sortition_id, blinded_tip.sortition_id,
                "Sortitions should have diverged by block height = {}",
                blinded_tip.block_height
            );
        } else {
            assert_eq!(
                tip.sortition_id, blinded_tip.sortition_id,
                "Sortitions should not have diverged at block height = {}",
                blinded_tip.block_height
            );
        }

        // load the block into staging
        let block_hash = block.header.block_hash();

        assert_eq!(&tip.winning_stacks_block_hash, &block_hash);
        stacks_blocks.push((tip.sortition_id.clone(), block.clone()));

        preprocess_block(&mut chainstate, &sort_db, &tip, block);

        // handle the stacks block
        coord.handle_new_stacks_block().unwrap();

        parent = block_hash;
    }

    let stacks_tip = SortitionDB::get_canonical_stacks_chain_tip_hash(sort_db.conn()).unwrap();
    let mut chainstate = get_chainstate(path);
    assert_eq!(
        chainstate.with_read_only_clarity_tx(
            &sort_db.index_conn(),
            &StacksBlockId::new(&stacks_tip.0, &stacks_tip.1),
            |conn| conn
                .with_readonly_clarity_env(
                    PrincipalData::parse("SP3Q4A5WWZ80REGBN0ZXNE540ECJ9JZ4A765Q5K2Q").unwrap(),
                    LimitedCostTracker::new_max_limit(),
                    |env| env.eval_raw("block-height")
                )
                .unwrap()
        ),
        Value::UInt(50)
    );

    {
        let ic = sort_db.index_handle_at_tip();
        let pox_id = ic.get_pox_id().unwrap();
        assert_eq!(&pox_id.to_string(),
                   "11111111111",
                   "PoX ID should reflect the 10 reward cycles _with_ a known anchor block, plus the 'initial' known reward cycle at genesis");
    }

    {
        let ic = sort_db_blind.index_handle_at_tip();
        let pox_id = ic.get_pox_id().unwrap();
        assert_eq!(
            &pox_id.to_string(),
            "10000000000",
            "PoX ID should reflect the initial 'known' reward cycle at genesis"
        );
    }

    let mut pox_id_string = "1".to_string();
    // now let's start revealing stacks blocks to the blinded coordinator
    for (sortition_id, block) in stacks_blocks.iter() {
        reveal_block(
            path_blinded,
            &sort_db_blind,
            &mut coord_blind,
            sortition_id,
            block,
        );

        let pox_id_at_tip = {
            let ic = sort_db_blind.index_handle_at_tip();
            ic.get_pox_id().unwrap()
        };

        let block_hash = block.header.block_hash();
        if anchor_blocks.contains(&block_hash) {
            // just processed an anchor block, we should expect to have a pox_id
            //   that has one more one!
            pox_id_string.push('1');
        }

        assert_eq!(
            pox_id_at_tip.to_string(),
            // right-pad pox_id_string to 11 characters
            format!("{:0<11}", pox_id_string)
        );
    }
}

#[test]
fn test_sortition_with_reward_set() {
    let path = "/tmp/stacks-blockchain-simple-reward-set";
    let _r = std::fs::remove_dir_all(path);

    let mut vrf_keys: Vec<_> = (0..150).map(|_| VRFPrivateKey::new()).collect();
    let mut committers: Vec<_> = (0..150).map(|_| StacksPrivateKey::new()).collect();

    let reward_set_size = 10;
    let reward_set: Vec<_> = (0..reward_set_size)
        .map(|_| p2pkh_from(&StacksPrivateKey::new()))
        .collect();

    setup_states(&[path], &vrf_keys, &committers, None, None);

    let mut coord = make_reward_set_coordinator(path, reward_set, None);

    coord.handle_new_burnchain_block().unwrap();

    let sort_db = get_sortition_db(path, None);

    let tip = SortitionDB::get_canonical_burn_chain_tip(sort_db.conn()).unwrap();
    assert_eq!(tip.block_height, 1);
    assert_eq!(tip.sortition, false);
    let (_, ops) = sort_db
        .get_sortition_result(&tip.sortition_id)
        .unwrap()
        .unwrap();

    // we should have all the VRF registrations accepted
    assert_eq!(ops.accepted_ops.len(), vrf_keys.len());
    assert_eq!(ops.consumed_leader_keys.len(), 0);

    let mut started_first_reward_cycle = false;
    // process sequential blocks, and their sortitions...
    let mut stacks_blocks: Vec<(SortitionId, StacksBlock)> = vec![];
    let mut anchor_blocks = vec![];

    // split up the vrf keys and committers so that we have some that will be mining "correctly"
    //   and some that will be producing bad outputs

    let BURNER_OFFSET = 50;
    let mut vrf_key_burners = vrf_keys.split_off(50);
    let mut miner_burners = committers.split_off(50);

    let WRONG_OUTS_OFFSET = 100;
    let vrf_key_wrong_outs = vrf_key_burners.split_off(50);
    let miner_wrong_outs = miner_burners.split_off(50);

    // track the reward set consumption
    let mut reward_recipients = HashSet::new();
    for ix in 0..vrf_keys.len() {
        let vrf_key = &vrf_keys[ix];
        let miner = &committers[ix];

        let vrf_burner = &vrf_key_burners[ix];
        let miner_burner = &miner_burners[ix];

        let vrf_wrong_out = &vrf_key_wrong_outs[ix];
        let miner_wrong_out = &miner_wrong_outs[ix];

        let mut burnchain = get_burnchain_db(path, None);
        let mut chainstate = get_chainstate(path);

        let parent = if ix == 0 {
            BlockHeaderHash([0; 32])
        } else if ix == 49 {
            // lets mine off a block that _isn't_ a descendant of our PoX anchor
            stacks_blocks[1].1.header.block_hash()
        } else {
            stacks_blocks[ix - 1].1.header.block_hash()
        };

        let burnchain_tip = burnchain.get_canonical_chain_tip().unwrap();
        let next_mock_header = BurnchainBlockHeader {
            block_height: burnchain_tip.block_height + 1,
            block_hash: BurnchainHeaderHash([0; 32]),
            parent_block_hash: burnchain_tip.block_hash,
            num_txs: 0,
            timestamp: 1,
        };

        let reward_cycle_info = coord.get_reward_cycle_info(&next_mock_header).unwrap();
        if reward_cycle_info.is_some() {
            // did we process a reward set last cycle? check if the
            //  recipient set size matches our expectation
            if started_first_reward_cycle {
                assert_eq!(reward_recipients.len(), reward_set_size);
            }
            // clear the reward recipients tracker, since those
            //  recipients are now eligible again in the new reward cycle
            reward_recipients.clear();
        }
        let next_block_recipients = get_rw_sortdb(path, None)
            .test_get_next_block_recipients(reward_cycle_info.as_ref(), 5000)
            .unwrap();
        if let Some(ref next_block_recipients) = next_block_recipients {
            for (addr, _) in next_block_recipients.recipients.iter() {
                assert!(
                    !reward_recipients.contains(addr),
                    "Reward set should not already contain address {}",
                    addr
                );
                eprintln!("At iteration: {}, inserting address ... {}", ix, addr);
                reward_recipients.insert(addr.clone());
            }
        }

        let (good_op, mut block) = if ix == 0 {
            make_genesis_block_with_recipients(
                &sort_db,
                &mut chainstate,
                &parent,
                miner,
                10000,
                vrf_key,
                ix as u32,
                next_block_recipients.as_ref(),
            )
        } else {
            make_stacks_block_with_recipients(
                &sort_db,
                &mut chainstate,
                &parent,
                miner,
                10000,
                vrf_key,
                ix as u32,
                next_block_recipients.as_ref(),
            )
        };

        let mut expected_winner = good_op.txid();
        let mut ops = vec![good_op];

        if started_first_reward_cycle {
            // make the bad commitments
            // only create bad "burn" commitments if we know they'll be rejected:
            //   (a) we're in a reward cycle _and_ (b) there are expected recipients
            if next_block_recipients.is_some() {
                let (all_burn_op, all_burn_block) = make_stacks_block_with_recipients(
                    &sort_db,
                    &mut chainstate,
                    &parent,
                    miner_burner,
                    10000,
                    vrf_burner,
                    (ix + BURNER_OFFSET) as u32,
                    None,
                );
                if ix == 49 {
                    // at this ix, _all_burn_block_ should be the winner
                    //   because "parent" isn't a descendant of the PoX anchor
                    expected_winner = all_burn_op.txid();
                    block = all_burn_block;
                }
                ops.push(all_burn_op);
            }

            // sometime have the wrong _number_ of recipients,
            //   other times just have the wrong set of recipients
            let recipients = if ix % 2 == 0 {
                vec![(p2pkh_from(miner_wrong_out), 0)]
            } else {
                (0..OUTPUTS_PER_COMMIT)
                    .map(|ix| (p2pkh_from(&StacksPrivateKey::new()), ix as u16))
                    .collect()
            };
            let bad_block_recipipients = Some(RewardSetInfo {
                anchor_block: BlockHeaderHash([0; 32]),
                recipients,
            });
            let (bad_outs_op, _) = make_stacks_block_with_recipients(
                &sort_db,
                &mut chainstate,
                &parent,
                miner_wrong_out,
                10000,
                vrf_burner,
                (ix + WRONG_OUTS_OFFSET) as u32,
                bad_block_recipipients.as_ref(),
            );
            ops.push(bad_outs_op);
        }

        let burnchain_tip = burnchain.get_canonical_chain_tip().unwrap();
        produce_burn_block(
            &mut burnchain,
            &burnchain_tip.block_hash,
            ops,
            vec![].iter_mut(),
        );
        // handle the sortition
        coord.handle_new_burnchain_block().unwrap();

        let b = get_burnchain(path, None);
        let new_burnchain_tip = burnchain.get_canonical_chain_tip().unwrap();
        if b.is_reward_cycle_start(new_burnchain_tip.block_height) {
            started_first_reward_cycle = true;
            // store the anchor block for this sortition for later checking
            let ic = sort_db.index_handle_at_tip();
            let bhh = ic.get_last_anchor_block_hash().unwrap().unwrap();
            anchor_blocks.push(bhh);
        }

        let tip = SortitionDB::get_canonical_burn_chain_tip(sort_db.conn()).unwrap();
        assert_eq!(&tip.winning_block_txid, &expected_winner);

        // load the block into staging
        let block_hash = block.header.block_hash();

        assert_eq!(&tip.winning_stacks_block_hash, &block_hash);
        stacks_blocks.push((tip.sortition_id.clone(), block.clone()));

        preprocess_block(&mut chainstate, &sort_db, &tip, block);

        // handle the stacks block
        coord.handle_new_stacks_block().unwrap();
    }

    let stacks_tip = SortitionDB::get_canonical_stacks_chain_tip_hash(sort_db.conn()).unwrap();
    let mut chainstate = get_chainstate(path);
    assert_eq!(
        chainstate.with_read_only_clarity_tx(
            &sort_db.index_conn(),
            &StacksBlockId::new(&stacks_tip.0, &stacks_tip.1),
            |conn| conn
                .with_readonly_clarity_env(
                    PrincipalData::parse("SP3Q4A5WWZ80REGBN0ZXNE540ECJ9JZ4A765Q5K2Q").unwrap(),
                    LimitedCostTracker::new_max_limit(),
                    |env| env.eval_raw("block-height")
                )
                .unwrap()
        ),
        // we only got to block height 49, because of the little fork at the end.
        Value::UInt(49)
    );

    {
        let ic = sort_db.index_handle_at_tip();
        let pox_id = ic.get_pox_id().unwrap();
        assert_eq!(&pox_id.to_string(),
                   "11111111111",
                   "PoX ID should reflect the 10 reward cycles _with_ a known anchor block, plus the 'initial' known reward cycle at genesis");
    }
}

#[test]
fn test_sortition_with_burner_reward_set() {
    let path = "/tmp/stacks-blockchain-burner-reward-set";
    let _r = std::fs::remove_dir_all(path);

    let mut vrf_keys: Vec<_> = (0..150).map(|_| VRFPrivateKey::new()).collect();
    let mut committers: Vec<_> = (0..150).map(|_| StacksPrivateKey::new()).collect();

    let reward_set_size = 9;
    let mut reward_set: Vec<_> = (0..reward_set_size - 1)
        .map(|_| StacksAddress::burn_address(false))
        .collect();
    reward_set.push(p2pkh_from(&StacksPrivateKey::new()));

    setup_states(&[path], &vrf_keys, &committers, None, None);

    let mut coord = make_reward_set_coordinator(path, reward_set, None);

    coord.handle_new_burnchain_block().unwrap();

    let sort_db = get_sortition_db(path, None);

    let tip = SortitionDB::get_canonical_burn_chain_tip(sort_db.conn()).unwrap();
    assert_eq!(tip.block_height, 1);
    assert_eq!(tip.sortition, false);
    let (_, ops) = sort_db
        .get_sortition_result(&tip.sortition_id)
        .unwrap()
        .unwrap();

    // we should have all the VRF registrations accepted
    assert_eq!(ops.accepted_ops.len(), vrf_keys.len());
    assert_eq!(ops.consumed_leader_keys.len(), 0);

    let mut started_first_reward_cycle = false;
    // process sequential blocks, and their sortitions...
    let mut stacks_blocks: Vec<(SortitionId, StacksBlock)> = vec![];
    let mut anchor_blocks = vec![];

    // split up the vrf keys and committers so that we have some that will be mining "correctly"
    //   and some that will be producing bad outputs

    let BURNER_OFFSET = 50;
    let mut vrf_key_burners = vrf_keys.split_off(50);
    let mut miner_burners = committers.split_off(50);

    let WRONG_OUTS_OFFSET = 100;
    let vrf_key_wrong_outs = vrf_key_burners.split_off(50);
    let miner_wrong_outs = miner_burners.split_off(50);

    // track the reward set consumption
    let mut reward_recipients = HashSet::new();
    for ix in 0..vrf_keys.len() {
        let vrf_key = &vrf_keys[ix];
        let miner = &committers[ix];

        let vrf_burner = &vrf_key_burners[ix];
        let miner_burner = &miner_burners[ix];

        let vrf_wrong_out = &vrf_key_wrong_outs[ix];
        let miner_wrong_out = &miner_wrong_outs[ix];

        let mut burnchain = get_burnchain_db(path, None);
        let mut chainstate = get_chainstate(path);

        let parent = if ix == 0 {
            BlockHeaderHash([0; 32])
        } else {
            stacks_blocks[ix - 1].1.header.block_hash()
        };

        let burnchain_tip = burnchain.get_canonical_chain_tip().unwrap();
        let next_mock_header = BurnchainBlockHeader {
            block_height: burnchain_tip.block_height + 1,
            block_hash: BurnchainHeaderHash([0; 32]),
            parent_block_hash: burnchain_tip.block_hash,
            num_txs: 0,
            timestamp: 1,
        };

        let reward_cycle_info = coord.get_reward_cycle_info(&next_mock_header).unwrap();
        if reward_cycle_info.is_some() {
            // did we process a reward set last cycle? check if the
            //  recipient set size matches our expectation
            if started_first_reward_cycle {
                assert_eq!(reward_recipients.len(), 2);
            }
            // clear the reward recipients tracker, since those
            //  recipients are now eligible again in the new reward cycle
            reward_recipients.clear();
        }
        let next_block_recipients = get_rw_sortdb(path, None)
            .test_get_next_block_recipients(reward_cycle_info.as_ref(), 5000)
            .unwrap();
        if let Some(ref next_block_recipients) = next_block_recipients {
            for (addr, _) in next_block_recipients.recipients.iter() {
                if !addr.is_burn() {
                    assert!(
                        !reward_recipients.contains(addr),
                        "Reward set should not already contain address {}",
                        addr
                    );
                }
                eprintln!("At iteration: {}, inserting address ... {}", ix, addr);
                reward_recipients.insert(addr.clone());
            }
        }

        let (good_op, block) = if ix == 0 {
            make_genesis_block_with_recipients(
                &sort_db,
                &mut chainstate,
                &parent,
                miner,
                10000,
                vrf_key,
                ix as u32,
                next_block_recipients.as_ref(),
            )
        } else {
            make_stacks_block_with_recipients(
                &sort_db,
                &mut chainstate,
                &parent,
                miner,
                10000,
                vrf_key,
                ix as u32,
                next_block_recipients.as_ref(),
            )
        };

        let expected_winner = good_op.txid();
        let mut ops = vec![good_op];

        if started_first_reward_cycle {
            // sometime have the wrong _number_ of recipients,
            //   other times just have the wrong set of recipients
            let recipients = if ix % 2 == 0 {
                vec![(p2pkh_from(miner_wrong_out), 0)]
            } else {
                (0..OUTPUTS_PER_COMMIT)
                    .map(|ix| (p2pkh_from(&StacksPrivateKey::new()), ix as u16))
                    .collect()
            };
            let bad_block_recipipients = Some(RewardSetInfo {
                anchor_block: BlockHeaderHash([0; 32]),
                recipients,
            });
            let (bad_outs_op, _) = make_stacks_block_with_recipients(
                &sort_db,
                &mut chainstate,
                &parent,
                miner_wrong_out,
                10000,
                vrf_burner,
                (ix + WRONG_OUTS_OFFSET) as u32,
                bad_block_recipipients.as_ref(),
            );
            ops.push(bad_outs_op);
        }

        let burnchain_tip = burnchain.get_canonical_chain_tip().unwrap();
        produce_burn_block(
            &mut burnchain,
            &burnchain_tip.block_hash,
            ops,
            vec![].iter_mut(),
        );
        // handle the sortition
        coord.handle_new_burnchain_block().unwrap();

        let b = get_burnchain(path, None);
        let new_burnchain_tip = burnchain.get_canonical_chain_tip().unwrap();
        if b.is_reward_cycle_start(new_burnchain_tip.block_height) {
            started_first_reward_cycle = true;
            // store the anchor block for this sortition for later checking
            let ic = sort_db.index_handle_at_tip();
            let bhh = ic.get_last_anchor_block_hash().unwrap().unwrap();
            anchor_blocks.push(bhh);
        }

        let tip = SortitionDB::get_canonical_burn_chain_tip(sort_db.conn()).unwrap();
        assert_eq!(&tip.winning_block_txid, &expected_winner);

        // load the block into staging
        let block_hash = block.header.block_hash();

        assert_eq!(&tip.winning_stacks_block_hash, &block_hash);
        stacks_blocks.push((tip.sortition_id.clone(), block.clone()));

        preprocess_block(&mut chainstate, &sort_db, &tip, block);

        // handle the stacks block
        coord.handle_new_stacks_block().unwrap();
    }

    let stacks_tip = SortitionDB::get_canonical_stacks_chain_tip_hash(sort_db.conn()).unwrap();
    let mut chainstate = get_chainstate(path);
    assert_eq!(
        chainstate.with_read_only_clarity_tx(
            &sort_db.index_conn(),
            &StacksBlockId::new(&stacks_tip.0, &stacks_tip.1),
            |conn| conn
                .with_readonly_clarity_env(
                    PrincipalData::parse("SP3Q4A5WWZ80REGBN0ZXNE540ECJ9JZ4A765Q5K2Q").unwrap(),
                    LimitedCostTracker::new_max_limit(),
                    |env| env.eval_raw("block-height")
                )
                .unwrap()
        ),
        Value::UInt(50)
    );

    {
        let ic = sort_db.index_handle_at_tip();
        let pox_id = ic.get_pox_id().unwrap();
        assert_eq!(&pox_id.to_string(),
                   "11111111111",
                   "PoX ID should reflect the 10 reward cycles _with_ a known anchor block, plus the 'initial' known reward cycle at genesis");
    }
}

#[test]
fn test_pox_btc_ops() {
    let path = "/tmp/stacks-blockchain-pox-btc-ops";
    let _r = std::fs::remove_dir_all(path);

    let sunset_ht = 8000;
    let pox_consts = Some(PoxConstants::new(5, 3, 3, 25, 5, 7010, sunset_ht));
    let burnchain_conf = get_burnchain(path, pox_consts.clone());

    let vrf_keys: Vec<_> = (0..50).map(|_| VRFPrivateKey::new()).collect();
    let committers: Vec<_> = (0..50).map(|_| StacksPrivateKey::new()).collect();

    let stacker = p2pkh_from(&StacksPrivateKey::new());
    let rewards = p2pkh_from(&StacksPrivateKey::new());
    let balance = 6_000_000_000 * (core::MICROSTACKS_PER_STACKS as u64);
    let stacked_amt = 1_000_000_000 * (core::MICROSTACKS_PER_STACKS as u128);
    let initial_balances = vec![(stacker.clone().into(), balance)];

    setup_states(
        &[path],
        &vrf_keys,
        &committers,
        pox_consts.clone(),
        Some(initial_balances),
    );

    let mut coord = make_coordinator(path, Some(burnchain_conf));

    coord.handle_new_burnchain_block().unwrap();

    let sort_db = get_sortition_db(path, pox_consts.clone());

    let tip = SortitionDB::get_canonical_burn_chain_tip(sort_db.conn()).unwrap();
    assert_eq!(tip.block_height, 1);
    assert_eq!(tip.sortition, false);
    let (_, ops) = sort_db
        .get_sortition_result(&tip.sortition_id)
        .unwrap()
        .unwrap();

    // we should have all the VRF registrations accepted
    assert_eq!(ops.accepted_ops.len(), vrf_keys.len());
    assert_eq!(ops.consumed_leader_keys.len(), 0);

    let mut started_first_reward_cycle = false;
    // process sequential blocks, and their sortitions...
    let mut stacks_blocks: Vec<(SortitionId, StacksBlock)> = vec![];
    let mut anchor_blocks = vec![];

    // track the reward set consumption
    let mut reward_cycle_count = 0;
    let mut reward_recipients = HashSet::new();
    for ix in 0..vrf_keys.len() {
        let vrf_key = &vrf_keys[ix];
        let miner = &committers[ix];

        let mut burnchain = get_burnchain_db(path, pox_consts.clone());
        let mut chainstate = get_chainstate(path);

        let parent = if ix == 0 {
            BlockHeaderHash([0; 32])
        } else {
            stacks_blocks[ix - 1].1.header.block_hash()
        };

        let burnchain_tip = burnchain.get_canonical_chain_tip().unwrap();
        let next_mock_header = BurnchainBlockHeader {
            block_height: burnchain_tip.block_height + 1,
            block_hash: BurnchainHeaderHash([0; 32]),
            parent_block_hash: burnchain_tip.block_hash,
            num_txs: 0,
            timestamp: 1,
        };

        let reward_cycle_info = coord.get_reward_cycle_info(&next_mock_header).unwrap();
        if reward_cycle_info.is_some() {
            // did we process a reward set last cycle? check if the
            //  recipient set size matches our expectation
            reward_cycle_count += 1;
            if reward_cycle_count > 2 && reward_cycle_count < 6 {
                assert_eq!(reward_recipients.len(), 1);
            }
            // clear the reward recipients tracker, since those
            //  recipients are now eligible again in the new reward cycle
            reward_recipients.clear();
        }
        let next_block_recipients = get_rw_sortdb(path, pox_consts.clone())
            .test_get_next_block_recipients(reward_cycle_info.as_ref(), sunset_ht)
            .unwrap();
        if next_mock_header.block_height >= sunset_ht {
            assert!(next_block_recipients.is_none());
        }

        if let Some(ref next_block_recipients) = next_block_recipients {
            for (addr, _) in next_block_recipients.recipients.iter() {
                eprintln!("At iteration: {}, inserting address ... {}", ix, addr);
                reward_recipients.insert(addr.clone());
            }
        }

        let (good_op, block) = if ix == 0 {
            make_genesis_block_with_recipients(
                &sort_db,
                &mut chainstate,
                &parent,
                miner,
                10000,
                vrf_key,
                ix as u32,
                next_block_recipients.as_ref(),
            )
        } else {
            make_stacks_block_with_recipients(
                &sort_db,
                &mut chainstate,
                &parent,
                miner,
                1000,
                vrf_key,
                ix as u32,
                next_block_recipients.as_ref(),
            )
        };

        let expected_winner = good_op.txid();
        let mut ops = vec![good_op];

        if ix == 0 {
            // add a pre-stack-stx op
            ops.push(BlockstackOperationType::PreStackStx(PreStackStxOp {
                output: stacker.clone(),
                txid: next_txid(),
                vtxindex: 5,
                block_height: 0,
                burn_header_hash: BurnchainHeaderHash([0; 32]),
            }));
        } else if ix == 1 {
            ops.push(BlockstackOperationType::StackStx(StackStxOp {
                sender: stacker.clone(),
                reward_addr: rewards.clone(),
                stacked_ustx: stacked_amt,
                num_cycles: 4,
                txid: next_txid(),
                vtxindex: 5,
                block_height: 0,
                burn_header_hash: BurnchainHeaderHash([0; 32]),
            }));
        }

        // check our locked balance
        if ix > 0 {
            let stacks_tip =
                SortitionDB::get_canonical_stacks_chain_tip_hash(sort_db.conn()).unwrap();
            let mut chainstate = get_chainstate(path);
            let (stacker_balance, burn_height) = chainstate.with_read_only_clarity_tx(
                &sort_db.index_conn(),
                &StacksBlockId::new(&stacks_tip.0, &stacks_tip.1),
                |conn| {
                    conn.with_clarity_db_readonly(|db| {
                        (
                            db.get_account_stx_balance(&stacker.clone().into()),
                            db.get_current_block_height(),
                        )
                    })
                },
            );

            if ix > 2 && reward_cycle_count < 6 {
                assert_eq!(
                    stacker_balance.amount_unlocked,
                    (balance as u128) - stacked_amt,
                    "Lock should be active"
                );
                assert_eq!(stacker_balance.amount_locked, stacked_amt);
            } else {
                assert_eq!(
                    stacker_balance.get_available_balance_at_block(burn_height as u64),
                    balance as u128,
                    "No lock should be active"
                );
            }
        }

        let burnchain_tip = burnchain.get_canonical_chain_tip().unwrap();
        produce_burn_block(
            &mut burnchain,
            &burnchain_tip.block_hash,
            ops,
            vec![].iter_mut(),
        );
        // handle the sortition
        coord.handle_new_burnchain_block().unwrap();

        let b = get_burnchain(path, pox_consts.clone());
        let new_burnchain_tip = burnchain.get_canonical_chain_tip().unwrap();
        if b.is_reward_cycle_start(new_burnchain_tip.block_height) {
            if new_burnchain_tip.block_height < sunset_ht {
                started_first_reward_cycle = true;
                // store the anchor block for this sortition for later checking
                let ic = sort_db.index_handle_at_tip();
                let bhh = ic.get_last_anchor_block_hash().unwrap().unwrap();
                anchor_blocks.push(bhh);
            } else {
                // store the anchor block for this sortition for later checking
                let ic = sort_db.index_handle_at_tip();
                assert!(
                    ic.get_last_anchor_block_hash().unwrap().is_none(),
                    "No PoX anchor block should be chosen after PoX sunset"
                );
            }
        }

        let tip = SortitionDB::get_canonical_burn_chain_tip(sort_db.conn()).unwrap();
        assert_eq!(&tip.winning_block_txid, &expected_winner);

        // load the block into staging
        let block_hash = block.header.block_hash();

        assert_eq!(&tip.winning_stacks_block_hash, &block_hash);
        stacks_blocks.push((tip.sortition_id.clone(), block.clone()));

        preprocess_block(&mut chainstate, &sort_db, &tip, block);

        // handle the stacks block
        coord.handle_new_stacks_block().unwrap();
    }

    let stacks_tip = SortitionDB::get_canonical_stacks_chain_tip_hash(sort_db.conn()).unwrap();
    let mut chainstate = get_chainstate(path);
    assert_eq!(
        chainstate.with_read_only_clarity_tx(
            &sort_db.index_conn(),
            &StacksBlockId::new(&stacks_tip.0, &stacks_tip.1),
            |conn| conn
                .with_readonly_clarity_env(
                    PrincipalData::parse("SP3Q4A5WWZ80REGBN0ZXNE540ECJ9JZ4A765Q5K2Q").unwrap(),
                    LimitedCostTracker::new_max_limit(),
                    |env| env.eval_raw("block-height")
                )
                .unwrap()
        ),
        Value::UInt(50)
    );

    {
        let ic = sort_db.index_handle_at_tip();
        let pox_id = ic.get_pox_id().unwrap();
        assert_eq!(&pox_id.to_string(),
                   "11111111111",
                   "PoX ID should reflect the 5 reward cycles _with_ a known anchor block, plus the 'initial' known reward cycle at genesis");
    }
}

#[test]
fn test_sortition_with_sunset() {
    let path = "/tmp/stacks-blockchain-sortition-with-sunset";
    let _r = std::fs::remove_dir_all(path);

    let sunset_ht = 80;
    let pox_consts = Some(PoxConstants::new(5, 3, 3, 25, 5, 10, sunset_ht));
    let burnchain_conf = get_burnchain(path, pox_consts.clone());

    let mut vrf_keys: Vec<_> = (0..200).map(|_| VRFPrivateKey::new()).collect();
    let mut committers: Vec<_> = (0..200).map(|_| StacksPrivateKey::new()).collect();

    let reward_set_size = 10;
    let reward_set: Vec<_> = (0..reward_set_size)
        .map(|_| p2pkh_from(&StacksPrivateKey::new()))
        .collect();

    setup_states(&[path], &vrf_keys, &committers, pox_consts.clone(), None);

    let mut coord = make_reward_set_coordinator(path, reward_set, pox_consts.clone());

    coord.handle_new_burnchain_block().unwrap();

    let sort_db = get_sortition_db(path, pox_consts.clone());

    let tip = SortitionDB::get_canonical_burn_chain_tip(sort_db.conn()).unwrap();
    assert_eq!(tip.block_height, 1);
    assert_eq!(tip.sortition, false);
    let (_, ops) = sort_db
        .get_sortition_result(&tip.sortition_id)
        .unwrap()
        .unwrap();

    // we should have all the VRF registrations accepted
    assert_eq!(ops.accepted_ops.len(), vrf_keys.len());
    assert_eq!(ops.consumed_leader_keys.len(), 0);

    let mut started_first_reward_cycle = false;
    // process sequential blocks, and their sortitions...
    let mut stacks_blocks: Vec<(SortitionId, StacksBlock)> = vec![];
    let mut anchor_blocks = vec![];

    // split up the vrf keys and committers so that we have some that will be mining "correctly"
    //   and some that will be producing bad outputs

    let WRONG_OUTS_OFFSET = 100;
    let vrf_key_wrong_outs = vrf_keys.split_off(WRONG_OUTS_OFFSET);
    let miner_wrong_outs = committers.split_off(WRONG_OUTS_OFFSET);

    // track the reward set consumption
    let mut reward_recipients = HashSet::new();
    for ix in 0..vrf_keys.len() {
        let vrf_key = &vrf_keys[ix];
        let miner = &committers[ix];

        let vrf_wrong_out = &vrf_key_wrong_outs[ix];
        let miner_wrong_out = &miner_wrong_outs[ix];

        let mut burnchain = get_burnchain_db(path, pox_consts.clone());
        let mut chainstate = get_chainstate(path);

        let parent = if ix == 0 {
            BlockHeaderHash([0; 32])
        } else {
            stacks_blocks[ix - 1].1.header.block_hash()
        };

        let burnchain_tip = burnchain.get_canonical_chain_tip().unwrap();
        let next_mock_header = BurnchainBlockHeader {
            block_height: burnchain_tip.block_height + 1,
            block_hash: BurnchainHeaderHash([0; 32]),
            parent_block_hash: burnchain_tip.block_hash,
            num_txs: 0,
            timestamp: 1,
        };

        let reward_cycle_info = coord.get_reward_cycle_info(&next_mock_header).unwrap();
        if reward_cycle_info.is_some() {
            // did we process a reward set last cycle? check if the
            //  recipient set size matches our expectation
            if started_first_reward_cycle {
                if burnchain_tip.block_height == sunset_ht {
                    // sunset finished in the last reward cycle,
                    //   the last two slots were left unfilled.
                    assert_eq!(reward_recipients.len(), reward_set_size - 2);
                } else if burnchain_tip.block_height > sunset_ht {
                    assert_eq!(reward_recipients.len(), 0);
                } else {
                    assert_eq!(reward_recipients.len(), reward_set_size);
                }
            }
            // clear the reward recipients tracker, since those
            //  recipients are now eligible again in the new reward cycle
            reward_recipients.clear();
        }
        let next_block_recipients = get_rw_sortdb(path, pox_consts.clone())
            .test_get_next_block_recipients(reward_cycle_info.as_ref(), sunset_ht)
            .unwrap();
        if next_mock_header.block_height >= sunset_ht {
            assert!(next_block_recipients.is_none());
        }

        if let Some(ref next_block_recipients) = next_block_recipients {
            for (addr, _) in next_block_recipients.recipients.iter() {
                if !addr.is_burn() {
                    assert!(
                        !reward_recipients.contains(addr),
                        "Reward set should not already contain address {}",
                        addr
                    );
                }
                reward_recipients.insert(addr.clone());
            }
        }

        let sunset_burn = burnchain_conf.expected_sunset_burn(next_mock_header.block_height, 10000);
        let rest_commit = 10000 - sunset_burn;

        let (good_op, block) = if ix == 0 {
            make_genesis_block_with_recipients(
                &sort_db,
                &mut chainstate,
                &parent,
                miner,
                10000,
                vrf_key,
                ix as u32,
                next_block_recipients.as_ref(),
            )
        } else {
            make_stacks_block_with_recipients_and_sunset_burn(
                &sort_db,
                &mut chainstate,
                &parent,
                miner,
                rest_commit,
                vrf_key,
                ix as u32,
                next_block_recipients.as_ref(),
                sunset_burn + (rand::random::<u8>() as u64),
                next_mock_header.block_height >= sunset_ht,
            )
        };

        let expected_winner = good_op.txid();
        let mut ops = vec![good_op];

        if sunset_burn > 0 {
            let (bad_outs_op, _) = make_stacks_block_with_recipients_and_sunset_burn(
                &sort_db,
                &mut chainstate,
                &parent,
                miner,
                10000,
                vrf_wrong_out,
                (ix + WRONG_OUTS_OFFSET) as u32,
                next_block_recipients.as_ref(),
                sunset_burn - 1,
                false,
            );
            ops.push(bad_outs_op);
        }

        let burnchain_tip = burnchain.get_canonical_chain_tip().unwrap();
        produce_burn_block(
            &mut burnchain,
            &burnchain_tip.block_hash,
            ops,
            vec![].iter_mut(),
        );
        // handle the sortition
        coord.handle_new_burnchain_block().unwrap();

        let b = get_burnchain(path, pox_consts.clone());
        let new_burnchain_tip = burnchain.get_canonical_chain_tip().unwrap();
        if b.is_reward_cycle_start(new_burnchain_tip.block_height) {
            if new_burnchain_tip.block_height < sunset_ht {
                started_first_reward_cycle = true;
                // store the anchor block for this sortition for later checking
                let ic = sort_db.index_handle_at_tip();
                let bhh = ic.get_last_anchor_block_hash().unwrap().unwrap();
                anchor_blocks.push(bhh);
            } else {
                // store the anchor block for this sortition for later checking
                let ic = sort_db.index_handle_at_tip();
                assert!(
                    ic.get_last_anchor_block_hash().unwrap().is_none(),
                    "No PoX anchor block should be chosen after PoX sunset"
                );
            }
        }

        let tip = SortitionDB::get_canonical_burn_chain_tip(sort_db.conn()).unwrap();
        assert_eq!(&tip.winning_block_txid, &expected_winner);

        // load the block into staging
        let block_hash = block.header.block_hash();

        assert_eq!(&tip.winning_stacks_block_hash, &block_hash);
        stacks_blocks.push((tip.sortition_id.clone(), block.clone()));

        preprocess_block(&mut chainstate, &sort_db, &tip, block);

        // handle the stacks block
        coord.handle_new_stacks_block().unwrap();
    }

    let stacks_tip = SortitionDB::get_canonical_stacks_chain_tip_hash(sort_db.conn()).unwrap();
    let mut chainstate = get_chainstate(path);
    assert_eq!(
        chainstate.with_read_only_clarity_tx(
            &sort_db.index_conn(),
            &StacksBlockId::new(&stacks_tip.0, &stacks_tip.1),
            |conn| conn
                .with_readonly_clarity_env(
                    PrincipalData::parse("SP3Q4A5WWZ80REGBN0ZXNE540ECJ9JZ4A765Q5K2Q").unwrap(),
                    LimitedCostTracker::new_max_limit(),
                    |env| env.eval_raw("block-height")
                )
                .unwrap()
        ),
        Value::UInt(100)
    );

    {
        let ic = sort_db.index_handle_at_tip();
        let pox_id = ic.get_pox_id().unwrap();
        assert_eq!(&pox_id.to_string(),
                   "111111111111111111111",
                   "PoX ID should reflect the 10 reward cycles _with_ a known anchor block, plus the 'initial' known reward cycle at genesis");
    }
}

#[test]
// This test should panic until the MARF stability issue
// https://github.com/blockstack/stacks-blockchain/issues/1805
// is resolved:
#[should_panic]
/// Test a block that is processable in 2 PoX forks:
///   block "11" should be processable in both `111` and `110`
///   (because its parent is block `0`, and nobody stacks in
///    this test, all block commits must burn)
fn test_pox_processable_block_in_different_pox_forks() {
    let path = "/tmp/stacks-blockchain.test.pox_processable_block_in_different_pox_forks";
    // setup a second set of states that won't see the broadcasted blocks
    let path_blinded =
        "/tmp/stacks-blockchain.test.pox_processable_block_in_different_pox_forks.blinded";
    let _r = std::fs::remove_dir_all(path);
    let _r = std::fs::remove_dir_all(path_blinded);

    let vrf_keys: Vec<_> = (0..12).map(|_| VRFPrivateKey::new()).collect();
    let committers: Vec<_> = (0..12).map(|_| StacksPrivateKey::new()).collect();

    setup_states(&[path, path_blinded], &vrf_keys, &committers, None, None);

    let mut coord = make_coordinator(path, None);
    let mut coord_blind = make_coordinator(path_blinded, None);

    coord.handle_new_burnchain_block().unwrap();
    coord_blind.handle_new_burnchain_block().unwrap();

    let sort_db = get_sortition_db(path, None);

    let tip = SortitionDB::get_canonical_burn_chain_tip(sort_db.conn()).unwrap();
    assert_eq!(tip.block_height, 1);
    assert_eq!(tip.sortition, false);
    let (_, ops) = sort_db
        .get_sortition_result(&tip.sortition_id)
        .unwrap()
        .unwrap();

    let sort_db_blind = get_sortition_db(path_blinded, None);

    let tip = SortitionDB::get_canonical_burn_chain_tip(sort_db_blind.conn()).unwrap();
    assert_eq!(tip.block_height, 1);
    assert_eq!(tip.sortition, false);
    let (_, ops) = sort_db_blind
        .get_sortition_result(&tip.sortition_id)
        .unwrap()
        .unwrap();

    // we should have all the VRF registrations accepted
    assert_eq!(ops.accepted_ops.len(), vrf_keys.len());
    assert_eq!(ops.consumed_leader_keys.len(), 0);

    // at first, sortition_ids shouldn't have diverged
    //  but once the first reward cycle begins, they should diverge.
    let mut sortition_ids_diverged = false;
    // process sequential blocks, and their sortitions...
    let mut stacks_blocks: Vec<(SortitionId, StacksBlock)> = vec![];
    let mut anchor_blocks = vec![];

    // setup:
    //   0 - 1 - 2 - 3 - 4 - 5 - 6 - 7 - 8 - 9
    //    \_ 10 _ 11
    //  blocks `10` and `11` can be processed either
    //    in PoX fork 111 or in 110
    for (ix, (vrf_key, miner)) in vrf_keys.iter().zip(committers.iter()).enumerate() {
        let mut burnchain = get_burnchain_db(path, None);
        let mut chainstate = get_chainstate(path);
        eprintln!("Making block {}", ix);
        let (op, block) = if ix == 0 {
            make_genesis_block(
                &sort_db,
                &mut chainstate,
                &BlockHeaderHash([0; 32]),
                miner,
                10000,
                vrf_key,
                ix as u32,
            )
        } else {
            let parent = if ix == 10 {
                stacks_blocks[0].1.header.block_hash()
            } else {
                stacks_blocks[ix - 1].1.header.block_hash()
            };
            make_stacks_block(
                &sort_db,
                &mut chainstate,
                &parent,
                miner,
                10000,
                vrf_key,
                ix as u32,
            )
        };
        let burnchain_tip = burnchain.get_canonical_chain_tip().unwrap();
        let burnchain_blinded = get_burnchain_db(path_blinded, None);
        produce_burn_block(
            &mut burnchain,
            &burnchain_tip.block_hash,
            vec![op],
            [burnchain_blinded].iter_mut(),
        );
        // handle the sortition
        coord.handle_new_burnchain_block().unwrap();
        coord_blind.handle_new_burnchain_block().unwrap();

        let b = get_burnchain(path, None);
        let new_burnchain_tip = burnchain.get_canonical_chain_tip().unwrap();
        if b.is_reward_cycle_start(new_burnchain_tip.block_height) {
            eprintln!(
                "Reward cycle start at height={}",
                new_burnchain_tip.block_height
            );
            // the "blinded" sortition db and the one that's processed all the blocks
            //   should have diverged in sortition_ids now...
            sortition_ids_diverged = true;
            // store the anchor block for this sortition for later checking
            let ic = sort_db.index_handle_at_tip();
            let bhh = ic.get_last_anchor_block_hash().unwrap().unwrap();
            eprintln!(
                "Anchor block={}, selected at height={}",
                &bhh,
                SortitionDB::get_block_snapshot_for_winning_stacks_block(
                    &sort_db.index_conn(),
                    &ic.context.chain_tip,
                    &bhh
                )
                .unwrap()
                .unwrap()
                .block_height
            );
            anchor_blocks.push(bhh);
        }

        let tip = SortitionDB::get_canonical_burn_chain_tip(sort_db.conn()).unwrap();
        let blinded_tip = SortitionDB::get_canonical_burn_chain_tip(sort_db_blind.conn()).unwrap();
        if sortition_ids_diverged {
            assert_ne!(
                tip.sortition_id, blinded_tip.sortition_id,
                "Sortitions should have diverged by block height = {}",
                blinded_tip.block_height
            );
        } else {
            assert_eq!(
                tip.sortition_id, blinded_tip.sortition_id,
                "Sortitions should not have diverged at block height = {}",
                blinded_tip.block_height
            );
        }

        // load the block into staging
        let block_hash = block.header.block_hash();
        eprintln!("Block hash={}, ix={}", &block_hash, ix);

        assert_eq!(&tip.winning_stacks_block_hash, &block_hash);
        stacks_blocks.push((tip.sortition_id.clone(), block.clone()));

        preprocess_block(&mut chainstate, &sort_db, &tip, block);

        // handle the stacks block
        coord.handle_new_stacks_block().unwrap();
    }

    let block_height = eval_at_chain_tip(path, &sort_db, "block-height");
    assert_eq!(block_height, Value::UInt(10));

    let block_height = eval_at_chain_tip(path_blinded, &sort_db_blind, "block-height");
    assert_eq!(block_height, Value::UInt(0));

    {
        let ic = sort_db.index_handle_at_tip();
        let pox_id = ic.get_pox_id().unwrap();
        assert_eq!(&pox_id.to_string(), "111");
    }

    {
        let ic = sort_db_blind.index_handle_at_tip();
        let pox_id = ic.get_pox_id().unwrap();
        assert_eq!(&pox_id.to_string(), "100");
    }

    // now, we reveal `0` to the blinded coordinator

    reveal_block(
        path_blinded,
        &sort_db_blind,
        &mut coord_blind,
        &stacks_blocks[0].0,
        &stacks_blocks[0].1,
    );

    // after revealing ``0``, we should now have the anchor block for
    //   the first reward cycle after the initial one

    {
        let ic = sort_db_blind.index_handle_at_tip();
        let pox_id = ic.get_pox_id().unwrap();
        assert_eq!(&pox_id.to_string(), "110");
    }

    // now, the blinded node should be able to process blocks 10 and 11
    //   10 will process fine, because its parent has consensus hash =
    //       INITIAL_CONSENSUS_HASH
    //   11 will NOT process fine, even though it _should_, because its parents
    //     consensus hash is different than the consensus hash of the parent when it was mined

    let sort_id = SortitionDB::get_block_snapshot_for_winning_stacks_block(
        &sort_db_blind.index_conn(),
        &SortitionDB::get_canonical_sortition_tip(sort_db_blind.conn()).unwrap(),
        &stacks_blocks[10].1.block_hash(),
    )
    .unwrap()
    .unwrap()
    .sortition_id;

    reveal_block(
        path_blinded,
        &sort_db_blind,
        &mut coord_blind,
        &sort_id,
        &stacks_blocks[10].1,
    );

    let block_height = eval_at_chain_tip(path_blinded, &sort_db_blind, "block-height");
    assert_eq!(block_height, Value::UInt(2));
    eprintln!("Processed block 10 okay!");

    // won't successfully process the block
    let sort_id = SortitionDB::get_block_snapshot_for_winning_stacks_block(
        &sort_db_blind.index_conn(),
        &SortitionDB::get_canonical_sortition_tip(sort_db_blind.conn()).unwrap(),
        &stacks_blocks[11].1.block_hash(),
    )
    .unwrap()
    .unwrap()
    .sortition_id;

    reveal_block(
        path_blinded,
        &sort_db_blind,
        &mut coord_blind,
        &sort_id,
        &stacks_blocks[11].1,
    );

    let block_height = eval_at_chain_tip(path_blinded, &sort_db_blind, "block-height");
    assert_eq!(block_height, Value::UInt(3));
    eprintln!("Processed block 11 okay!");
}

#[test]
fn test_pox_no_anchor_selected() {
    let path = "/tmp/stacks-blockchain.test.pox_fork_no_anchor_selected";
    // setup a second set of states that won't see the broadcasted blocks
    let path_blinded = "/tmp/stacks-blockchain.test.pox_fork_no_anchor_selected.blinded";
    let _r = std::fs::remove_dir_all(path);
    let _r = std::fs::remove_dir_all(path_blinded);

    let vrf_keys: Vec<_> = (0..10).map(|_| VRFPrivateKey::new()).collect();
    let committers: Vec<_> = (0..10).map(|_| StacksPrivateKey::new()).collect();

    setup_states(&[path, path_blinded], &vrf_keys, &committers, None, None);

    let mut coord = make_coordinator(path, None);
    let mut coord_blind = make_coordinator(path_blinded, None);

    coord.handle_new_burnchain_block().unwrap();
    coord_blind.handle_new_burnchain_block().unwrap();

    let sort_db = get_sortition_db(path, None);

    let tip = SortitionDB::get_canonical_burn_chain_tip(sort_db.conn()).unwrap();
    assert_eq!(tip.block_height, 1);
    assert_eq!(tip.sortition, false);
    let (_, ops) = sort_db
        .get_sortition_result(&tip.sortition_id)
        .unwrap()
        .unwrap();

    let sort_db_blind = get_sortition_db(path_blinded, None);

    let tip = SortitionDB::get_canonical_burn_chain_tip(sort_db_blind.conn()).unwrap();
    assert_eq!(tip.block_height, 1);
    assert_eq!(tip.sortition, false);
    let (_, ops) = sort_db_blind
        .get_sortition_result(&tip.sortition_id)
        .unwrap()
        .unwrap();

    // we should have all the VRF registrations accepted
    assert_eq!(ops.accepted_ops.len(), vrf_keys.len());
    assert_eq!(ops.consumed_leader_keys.len(), 0);

    // at first, sortition_ids shouldn't have diverged
    //  but once the first reward cycle begins, they should diverge.
    let mut sortition_ids_diverged = false;
    // process sequential blocks, and their sortitions...
    let mut stacks_blocks: Vec<(SortitionId, StacksBlock)> = vec![];
    let mut anchor_blocks = vec![];

    // setup:
    //   0 - 1 - 2 - 3 - 4 - 5 - 6
    //    \_ 7   \_ 8 _ 9
    for (ix, (vrf_key, miner)) in vrf_keys.iter().zip(committers.iter()).enumerate() {
        let mut burnchain = get_burnchain_db(path, None);
        let mut chainstate = get_chainstate(path);
        eprintln!("Making block {}", ix);
        let (op, block) = if ix == 0 {
            make_genesis_block(
                &sort_db,
                &mut chainstate,
                &BlockHeaderHash([0; 32]),
                miner,
                10000,
                vrf_key,
                ix as u32,
            )
        } else {
            let parent = if ix == 7 {
                stacks_blocks[0].1.header.block_hash()
            } else if ix == 8 {
                stacks_blocks[2].1.header.block_hash()
            } else {
                stacks_blocks[ix - 1].1.header.block_hash()
            };
            make_stacks_block(
                &sort_db,
                &mut chainstate,
                &parent,
                miner,
                10000,
                vrf_key,
                ix as u32,
            )
        };
        let burnchain_tip = burnchain.get_canonical_chain_tip().unwrap();
        let burnchain_blinded = get_burnchain_db(path_blinded, None);
        produce_burn_block(
            &mut burnchain,
            &burnchain_tip.block_hash,
            vec![op],
            [burnchain_blinded].iter_mut(),
        );
        // handle the sortition
        coord.handle_new_burnchain_block().unwrap();
        coord_blind.handle_new_burnchain_block().unwrap();

        let b = get_burnchain(path, None);
        let new_burnchain_tip = burnchain.get_canonical_chain_tip().unwrap();
        if b.is_reward_cycle_start(new_burnchain_tip.block_height) {
            eprintln!(
                "Reward cycle start at height={}",
                new_burnchain_tip.block_height
            );
            // processed first anchor block, not expecting a second one!
            if anchor_blocks.len() == 1 {
                let ic = sort_db.index_handle_at_tip();
                assert!(
                    ic.get_last_anchor_block_hash().unwrap().is_none(),
                    "No anchor block should have been chosen!"
                );
            } else {
                // the "blinded" sortition db and the one that's processed all the blocks
                //   should have diverged in sortition_ids now...
                sortition_ids_diverged = true;
                // store the anchor block for this sortition for later checking
                let ic = sort_db.index_handle_at_tip();
                let bhh = ic.get_last_anchor_block_hash().unwrap().unwrap();
                eprintln!(
                    "Anchor block={}, selected at height={}",
                    &bhh,
                    SortitionDB::get_block_snapshot_for_winning_stacks_block(
                        &sort_db.index_conn(),
                        &ic.context.chain_tip,
                        &bhh
                    )
                    .unwrap()
                    .unwrap()
                    .block_height
                );
                anchor_blocks.push(bhh);
            }
        }

        let tip = SortitionDB::get_canonical_burn_chain_tip(sort_db.conn()).unwrap();
        let blinded_tip = SortitionDB::get_canonical_burn_chain_tip(sort_db_blind.conn()).unwrap();
        if sortition_ids_diverged {
            assert_ne!(
                tip.sortition_id, blinded_tip.sortition_id,
                "Sortitions should have diverged by block height = {}",
                blinded_tip.block_height
            );
        } else {
            assert_eq!(
                tip.sortition_id, blinded_tip.sortition_id,
                "Sortitions should not have diverged at block height = {}",
                blinded_tip.block_height
            );
        }

        // load the block into staging
        let block_hash = block.header.block_hash();
        eprintln!("Block hash={}, ix={}", &block_hash, ix);

        assert_eq!(&tip.winning_stacks_block_hash, &block_hash);
        stacks_blocks.push((tip.sortition_id.clone(), block.clone()));

        preprocess_block(&mut chainstate, &sort_db, &tip, block);

        // handle the stacks block
        coord.handle_new_stacks_block().unwrap();
    }

    let block_height = eval_at_chain_tip(path, &sort_db, "block-height");
    assert_eq!(block_height, Value::UInt(7));

    let block_height = eval_at_chain_tip(path_blinded, &sort_db_blind, "block-height");
    assert_eq!(block_height, Value::UInt(0));

    {
        let ic = sort_db.index_handle_at_tip();
        let pox_id = ic.get_pox_id().unwrap();
        assert_eq!(&pox_id.to_string(), "111");
    }

    {
        let ic = sort_db_blind.index_handle_at_tip();
        let pox_id = ic.get_pox_id().unwrap();
        assert_eq!(&pox_id.to_string(), "101");
    }

    for (sort_id, block) in stacks_blocks.iter() {
        reveal_block(
            path_blinded,
            &sort_db_blind,
            &mut coord_blind,
            &sort_id,
            block,
        );
    }

    {
        let ic = sort_db_blind.index_handle_at_tip();
        let pox_id = ic.get_pox_id().unwrap();
        assert_eq!(&pox_id.to_string(), "111");
    }

    let block_height = eval_at_chain_tip(path_blinded, &sort_db_blind, "block-height");
    assert_eq!(block_height, Value::UInt(7));
}

#[test]
fn test_pox_fork_out_of_order() {
    let path = "/tmp/stacks-blockchain.test.pox_fork_out_of_order";
    // setup a second set of states that won't see the broadcasted blocks
    let path_blinded = "/tmp/stacks-blockchain.test.pox_fork_out_of_order.blinded";
    let _r = std::fs::remove_dir_all(path);
    let _r = std::fs::remove_dir_all(path_blinded);

    let vrf_keys: Vec<_> = (0..15).map(|_| VRFPrivateKey::new()).collect();
    let committers: Vec<_> = (0..15).map(|_| StacksPrivateKey::new()).collect();

    setup_states(&[path, path_blinded], &vrf_keys, &committers, None, None);

    let mut coord = make_coordinator(path, None);
    let mut coord_blind = make_coordinator(path_blinded, None);

    coord.handle_new_burnchain_block().unwrap();
    coord_blind.handle_new_burnchain_block().unwrap();

    let sort_db = get_sortition_db(path, None);

    let tip = SortitionDB::get_canonical_burn_chain_tip(sort_db.conn()).unwrap();
    assert_eq!(tip.block_height, 1);
    assert_eq!(tip.sortition, false);
    let (_, ops) = sort_db
        .get_sortition_result(&tip.sortition_id)
        .unwrap()
        .unwrap();

    let sort_db_blind = get_sortition_db(path_blinded, None);

    let tip = SortitionDB::get_canonical_burn_chain_tip(sort_db_blind.conn()).unwrap();
    assert_eq!(tip.block_height, 1);
    assert_eq!(tip.sortition, false);
    let (_, ops) = sort_db_blind
        .get_sortition_result(&tip.sortition_id)
        .unwrap()
        .unwrap();

    // we should have all the VRF registrations accepted
    assert_eq!(ops.accepted_ops.len(), vrf_keys.len());
    assert_eq!(ops.consumed_leader_keys.len(), 0);

    // at first, sortition_ids shouldn't have diverged
    //  but once the first reward cycle begins, they should diverge.
    let mut sortition_ids_diverged = false;
    // process sequential blocks, and their sortitions...
    let mut stacks_blocks: Vec<(SortitionId, StacksBlock)> = vec![];
    let mut anchor_blocks = vec![];

    // setup:
    //  2 forks: 0 - 1 - 2 - 3 - 4 - 5 - 11 - 12 - 13 - 14 - 15
    //            \_ 6 _ 7 _ 8 _ 9 _ 10
    for (ix, (vrf_key, miner)) in vrf_keys.iter().zip(committers.iter()).enumerate() {
        let mut burnchain = get_burnchain_db(path, None);
        let mut chainstate = get_chainstate(path);
        eprintln!("Making block {}", ix);
        let (op, block) = if ix == 0 {
            make_genesis_block(
                &sort_db,
                &mut chainstate,
                &BlockHeaderHash([0; 32]),
                miner,
                10000,
                vrf_key,
                ix as u32,
            )
        } else {
            let parent = if ix == 1 {
                stacks_blocks[0].1.header.block_hash()
            } else if ix == 6 {
                stacks_blocks[0].1.header.block_hash()
            } else if ix == 11 {
                stacks_blocks[5].1.header.block_hash()
            } else {
                stacks_blocks[ix - 1].1.header.block_hash()
            };
            make_stacks_block(
                &sort_db,
                &mut chainstate,
                &parent,
                miner,
                10000,
                vrf_key,
                ix as u32,
            )
        };
        let burnchain_tip = burnchain.get_canonical_chain_tip().unwrap();
        let burnchain_blinded = get_burnchain_db(path_blinded, None);
        produce_burn_block(
            &mut burnchain,
            &burnchain_tip.block_hash,
            vec![op],
            [burnchain_blinded].iter_mut(),
        );
        // handle the sortition
        coord.handle_new_burnchain_block().unwrap();
        coord_blind.handle_new_burnchain_block().unwrap();

        let b = get_burnchain(path, None);
        let new_burnchain_tip = burnchain.get_canonical_chain_tip().unwrap();
        if b.is_reward_cycle_start(new_burnchain_tip.block_height) {
            eprintln!(
                "Reward cycle start at height={}",
                new_burnchain_tip.block_height
            );
            // the "blinded" sortition db and the one that's processed all the blocks
            //   should have diverged in sortition_ids now...
            sortition_ids_diverged = true;
            // store the anchor block for this sortition for later checking
            let ic = sort_db.index_handle_at_tip();
            let bhh = ic.get_last_anchor_block_hash().unwrap().unwrap();
            eprintln!(
                "Anchor block={}, selected at height={}",
                &bhh,
                SortitionDB::get_block_snapshot_for_winning_stacks_block(
                    &sort_db.index_conn(),
                    &ic.context.chain_tip,
                    &bhh
                )
                .unwrap()
                .unwrap()
                .block_height
            );

            anchor_blocks.push(bhh);
        }

        let tip = SortitionDB::get_canonical_burn_chain_tip(sort_db.conn()).unwrap();
        let blinded_tip = SortitionDB::get_canonical_burn_chain_tip(sort_db_blind.conn()).unwrap();
        if sortition_ids_diverged {
            assert_ne!(
                tip.sortition_id, blinded_tip.sortition_id,
                "Sortitions should have diverged by block height = {}",
                blinded_tip.block_height
            );
        } else {
            assert_eq!(
                tip.sortition_id, blinded_tip.sortition_id,
                "Sortitions should not have diverged at block height = {}",
                blinded_tip.block_height
            );
        }

        // load the block into staging
        let block_hash = block.header.block_hash();
        eprintln!("Block hash={}, ix={}", &block_hash, ix);

        assert_eq!(&tip.winning_stacks_block_hash, &block_hash);
        stacks_blocks.push((tip.sortition_id.clone(), block.clone()));

        preprocess_block(&mut chainstate, &sort_db, &tip, block);

        // handle the stacks block
        coord.handle_new_stacks_block().unwrap();
    }

    let block_height = eval_at_chain_tip(path, &sort_db, "block-height");
    assert_eq!(block_height, Value::UInt(10));

    let block_height = eval_at_chain_tip(path_blinded, &sort_db_blind, "block-height");
    assert_eq!(block_height, Value::UInt(0));

    {
        let ic = sort_db.index_handle_at_tip();
        let pox_id = ic.get_pox_id().unwrap();
        assert_eq!(&pox_id.to_string(), "1111");
    }

    {
        let ic = sort_db_blind.index_handle_at_tip();
        let pox_id = ic.get_pox_id().unwrap();
        assert_eq!(&pox_id.to_string(), "1000");
    }

    // now, we reveal to the blinded coordinator, but out of order.
    //  reveal block 0 first,
    //   then the 6-7-8-9-10 fork.
    //   then reveal 1-2-3-4-5
    //   then reveal 11-12-13-14

    reveal_block(
        path_blinded,
        &sort_db_blind,
        &mut coord_blind,
        &stacks_blocks[0].0,
        &stacks_blocks[0].1,
    );

    // after revealing ``0``, we should now have the anchor block for
    //   the 6-7-8-9-10 fork

    {
        let ic = sort_db_blind.index_handle_at_tip();
        let pox_id = ic.get_pox_id().unwrap();
        assert_eq!(&pox_id.to_string(), "1110");
    }

    let block_height = eval_at_chain_tip(path_blinded, &sort_db_blind, "block-height");
    assert_eq!(block_height, Value::UInt(1));

    // reveal [6-10]
    for (_sort_id, block) in stacks_blocks[6..=10].iter() {
        // cannot use sort_id from stacks_blocks, because the blinded coordinator
        //   has different sortition_id's for blocks 6-10 (because it's missing
        //   the 2nd anchor block).
        let sort_id = SortitionDB::get_block_snapshot_for_winning_stacks_block(
            &sort_db_blind.index_conn(),
            &SortitionDB::get_canonical_sortition_tip(sort_db_blind.conn()).unwrap(),
            &block.header.block_hash(),
        )
        .unwrap()
        .unwrap()
        .sortition_id;
        reveal_block(
            path_blinded,
            &sort_db_blind,
            &mut coord_blind,
            &sort_id,
            block,
        );
    }

    {
        let ic = sort_db_blind.index_handle_at_tip();
        let pox_id = ic.get_pox_id().unwrap();
        assert_eq!(&pox_id.to_string(), "1110");
    }

    let block_height = eval_at_chain_tip(path_blinded, &sort_db_blind, "block-height");
    assert_eq!(block_height, Value::UInt(6));

    let block_hash = eval_at_chain_tip(
        path_blinded,
        &sort_db_blind,
        "(get-block-info? header-hash u5)",
    );
    assert_eq!(
        block_hash,
        Value::some(
            Value::buff_from(stacks_blocks[9].1.header.block_hash().as_bytes().to_vec()).unwrap()
        )
        .unwrap()
    );

    // reveal [1-5]
    for (_sort_id, block) in stacks_blocks[1..=5].iter() {
        // cannot use sort_id from stacks_blocks, because the blinded coordinator
        //   has different sortition_id's for blocks 6-10 (because it's missing
        //   the 2nd anchor block).
        let sort_id = SortitionDB::get_block_snapshot_for_winning_stacks_block(
            &sort_db_blind.index_conn(),
            &SortitionDB::get_canonical_sortition_tip(sort_db_blind.conn()).unwrap(),
            &block.header.block_hash(),
        )
        .unwrap()
        .unwrap()
        .sortition_id;

        // before processing the last of these blocks, the stacks_block[9] should still
        //   be the canonical tip
        let block_hash = eval_at_chain_tip(
            path_blinded,
            &sort_db_blind,
            "(get-block-info? header-hash u5)",
        );
        assert_eq!(
            block_hash,
            Value::some(
                Value::buff_from(stacks_blocks[9].1.header.block_hash().as_bytes().to_vec())
                    .unwrap()
            )
            .unwrap()
        );

        reveal_block(
            path_blinded,
            &sort_db_blind,
            &mut coord_blind,
            &sort_id,
            block,
        );
    }

    {
        let ic = sort_db_blind.index_handle_at_tip();
        let pox_id = ic.get_pox_id().unwrap();
        assert_eq!(&pox_id.to_string(), "1111");
    }

    let block_height = eval_at_chain_tip(path_blinded, &sort_db_blind, "block-height");
    assert_eq!(block_height, Value::UInt(6));

    // reveal [11-14]
    for (_sort_id, block) in stacks_blocks[11..].iter() {
        // cannot use sort_id from stacks_blocks, because the blinded coordinator
        //   has different sortition_id's for blocks 6-10 (because it's missing
        //   the 2nd anchor block).
        let sort_id = SortitionDB::get_block_snapshot_for_winning_stacks_block(
            &sort_db_blind.index_conn(),
            &SortitionDB::get_canonical_sortition_tip(sort_db_blind.conn()).unwrap(),
            &block.header.block_hash(),
        )
        .unwrap()
        .unwrap()
        .sortition_id;

        reveal_block(
            path_blinded,
            &sort_db_blind,
            &mut coord_blind,
            &sort_id,
            block,
        );
    }

    let block_height = eval_at_chain_tip(path_blinded, &sort_db_blind, "block-height");
    assert_eq!(block_height, Value::UInt(10));

    let block_hash = eval_at_chain_tip(
        path_blinded,
        &sort_db_blind,
        "(get-block-info? header-hash u9)",
    );
    assert_eq!(
        block_hash,
        Value::some(
            Value::buff_from(stacks_blocks[13].1.header.block_hash().as_bytes().to_vec()).unwrap()
        )
        .unwrap()
    );
}

fn eval_at_chain_tip(chainstate_path: &str, sort_db: &SortitionDB, eval: &str) -> Value {
    let stacks_tip = SortitionDB::get_canonical_stacks_chain_tip_hash(sort_db.conn()).unwrap();
    let mut chainstate = get_chainstate(chainstate_path);
    chainstate.with_read_only_clarity_tx(
        &sort_db.index_conn(),
        &StacksBlockId::new(&stacks_tip.0, &stacks_tip.1),
        |conn| {
            conn.with_readonly_clarity_env(
                PrincipalData::parse("SP3Q4A5WWZ80REGBN0ZXNE540ECJ9JZ4A765Q5K2Q").unwrap(),
                LimitedCostTracker::new_max_limit(),
                |env| env.eval_raw(eval),
            )
            .unwrap()
        },
    )
}

fn reveal_block<T: BlockEventDispatcher, N: CoordinatorNotices, U: RewardSetProvider>(
    chainstate_path: &str,
    sort_db: &SortitionDB,
    coord: &mut ChainsCoordinator<T, N, U>,
    my_sortition: &SortitionId,
    block: &StacksBlock,
) {
    let mut chainstate = get_chainstate(chainstate_path);
    let sortition = SortitionDB::get_block_snapshot(sort_db.conn(), &my_sortition)
        .unwrap()
        .unwrap();
    preprocess_block(&mut chainstate, sort_db, &sortition, block.clone());
    coord.handle_new_stacks_block().unwrap();
}

fn preprocess_block(
    chain_state: &mut StacksChainState,
    sort_db: &SortitionDB,
    my_sortition: &BlockSnapshot,
    block: StacksBlock,
) {
    let ic = sort_db.index_conn();
    let parent_consensus_hash = SortitionDB::get_block_snapshot_for_winning_stacks_block(
        &ic,
        &my_sortition.sortition_id,
        &block.header.parent_block,
    )
    .unwrap()
    .unwrap()
    .consensus_hash;
    // Preprocess the anchored block
    chain_state
        .preprocess_anchored_block(
            &ic,
            &my_sortition.consensus_hash,
            &block,
            &parent_consensus_hash,
            5,
        )
        .unwrap();
}<|MERGE_RESOLUTION|>--- conflicted
+++ resolved
@@ -292,13 +292,9 @@
     path: &str,
     burnchain: Option<Burnchain>,
 ) -> ChainsCoordinator<'a, NullEventDispatcher, (), OnChainRewardSetProvider> {
-<<<<<<< HEAD
     let (tx, _) = sync_channel(1000);
-    ChainsCoordinator::test_new(&get_burnchain(path), path, OnChainRewardSetProvider(), tx)
-=======
     let burnchain = burnchain.unwrap_or_else(|| get_burnchain(path, None));
-    ChainsCoordinator::test_new(&burnchain, path, OnChainRewardSetProvider())
->>>>>>> 57953c0a
+    ChainsCoordinator::test_new(&burnchain, path, OnChainRewardSetProvider(), tx)
 }
 
 struct StubbedRewardSetProvider(Vec<StacksAddress>);
@@ -321,19 +317,12 @@
     addrs: Vec<StacksAddress>,
     pox_consts: Option<PoxConstants>,
 ) -> ChainsCoordinator<'a, NullEventDispatcher, (), StubbedRewardSetProvider> {
-<<<<<<< HEAD
     let (tx, _) = sync_channel(1000);
-    ChainsCoordinator::test_new(
-        &get_burnchain(path),
-        path,
-        StubbedRewardSetProvider(addrs),
-        tx,
-=======
     ChainsCoordinator::test_new(
         &get_burnchain(path, pox_consts),
         path,
         StubbedRewardSetProvider(addrs),
->>>>>>> 57953c0a
+        tx,
     )
 }
 
