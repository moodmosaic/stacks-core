/*
 copyright: (c) 2013-2020 by Blockstack PBC, a public benefit corporation.

 This file is part of Blockstack.

 Blockstack is free software. You may redistribute or modify
 it under the terms of the GNU General Public License as published by
 the Free Software Foundation, either version 3 of the License or
 (at your option) any later version.

 Blockstack is distributed in the hope that it will be useful,
 but WITHOUT ANY WARRANTY, including without the implied warranty of
 MERCHANTABILITY or FITNESS FOR A PARTICULAR PURPOSE. See the
 GNU General Public License for more details.

 You should have received a copy of the GNU General Public License
 along with Blockstack. If not, see <http://www.gnu.org/licenses/>.
*/

use chainstate::burn::{
    BlockSnapshot,
};

use chainstate::burn::db::sortdb::{
    SortitionId, SortitionHandleTx, PoxId
};

use chainstate::coordinator::{
    RewardCycleInfo
};

use chainstate::burn::operations::{
    BlockstackOperation,
    BlockstackOperationType,
    leader_block_commit::RewardSetInfo,
};

use burnchains::{
    BurnchainHeaderHash, Burnchain, BurnchainBlockHeader, BurnchainStateTransition,
    Error as BurnchainError
};

use chainstate::stacks::index::{
    TrieHash, MarfTrieId, storage::TrieFileStorage,
    marf::MARF, MARFValue, Error as MARFError
};

use util::db::Error as DBError;

use address::AddressHashMode;

impl <'a> SortitionHandleTx <'a> {
    /// Run a blockstack operation's "check()" method and return the result.
<<<<<<< HEAD
    fn check_transaction(&mut self, burnchain: &Burnchain, blockstack_op: &BlockstackOperationType) -> Result<(), BurnchainError> {
=======
    fn check_transaction(&self, burnchain: &Burnchain, blockstack_op: &BlockstackOperationType, reward_info: Option<&RewardSetInfo>) -> Result<(), BurnchainError> {
>>>>>>> 0fd5da30
        match blockstack_op {
            BlockstackOperationType::LeaderKeyRegister(ref op) => {
                op.check(burnchain, self)
                    .map_err(|e| {
                        warn!("REJECTED({}) leader key register {} at {},{}: {:?}", op.block_height, &op.txid, op.block_height, op.vtxindex, &e);
                        BurnchainError::OpError(e)
                    })
            },
            BlockstackOperationType::LeaderBlockCommit(ref op) => {
<<<<<<< HEAD
                op.check(burnchain, self)
=======
                op.check(burnchain, &self.as_conn(), reward_info)
>>>>>>> 0fd5da30
                    .map_err(|e| {
                        warn!("REJECTED({}) leader block commit {} at {},{}: {:?}", op.block_height, &op.txid, op.block_height, op.vtxindex, &e);
                        BurnchainError::OpError(e)
                    })
            },
            BlockstackOperationType::UserBurnSupport(ref op) => {
                op.check(burnchain, self)
                    .map_err(|e| {
                        warn!("REJECTED({}) user burn support {} at {},{}: {:?}", op.block_height, &op.txid, op.block_height, op.vtxindex, &e);
                        BurnchainError::OpError(e)
                    })
            }
        }
    }

    /// Generate the list of blockstack operations that will be snapshotted -- a subset of the
    /// blockstack operations extracted from get_blockstack_transactions.
    /// Return the list of parsed blockstack operations whose check() method has returned true.
<<<<<<< HEAD
    fn check_block_ops(&mut self, burnchain: &Burnchain, mut block_ops: Vec<BlockstackOperationType>) -> Result<Vec<BlockstackOperationType>, BurnchainError> {
=======
    fn check_block_ops(&self, burnchain: &Burnchain, mut block_ops: Vec<BlockstackOperationType>, reward_info: Option<&RewardSetInfo>) -> Result<Vec<BlockstackOperationType>, BurnchainError> {
>>>>>>> 0fd5da30
        debug!("Check Blockstack transactions from sortition_id: {}", &self.context.chain_tip);

        // classify and check each transaction
        block_ops.retain(|blockstack_op| {
            self.check_transaction(burnchain, blockstack_op, reward_info)
                .is_ok()
        });

        // block-wide check: no duplicate keys registered
        let ret_filtered = Burnchain::filter_block_VRF_dups(block_ops);
        assert!(Burnchain::ops_are_sorted(&ret_filtered));
    
        // block-wide check: at most one block-commit can consume a VRF key
        let ret_filtered = Burnchain::filter_block_commits_with_same_VRF_key(ret_filtered);
        assert!(Burnchain::ops_are_sorted(&ret_filtered));

        Ok(ret_filtered)
    }

    /// Process all block's checked transactions 
    /// * make the burn distribution
    /// * insert the ones that went into the burn distribution
    /// * snapshot the block and run the sortition
    /// * return the snapshot (and sortition results)
    fn process_checked_block_ops(&mut self, burnchain: &Burnchain, parent_snapshot: &BlockSnapshot,
                                 block_header: &BurnchainBlockHeader, this_block_ops: &Vec<BlockstackOperationType>,
                                 next_pox_info: Option<RewardCycleInfo>, parent_pox: PoxId, reward_info: Option<&RewardSetInfo>) -> Result<(BlockSnapshot, BurnchainStateTransition), BurnchainError> {
        let this_block_height = block_header.block_height;
        let this_block_hash = block_header.block_hash.clone();

        // make the burn distribution, and in doing so, identify the user burns that we'll keep
        let state_transition = BurnchainStateTransition::from_block_ops(self, parent_snapshot, this_block_ops)
            .map_err(|e| {
                error!("TRANSACTION ABORTED when converting {} blockstack operations in block {} ({}) to a burn distribution: {:?}", this_block_ops.len(), this_block_height, &this_block_hash, e);
                e
            })?;

        let txids = state_transition.accepted_ops.iter().map(|ref op| op.txid()).collect();

        let mut next_pox = parent_pox;
        if let Some(ref next_pox_info) = next_pox_info {
            if next_pox_info.is_reward_info_known() {
                info!("Begin reward-cycle sortition with present anchor block={:?}", &next_pox_info.selected_anchor_block());
                next_pox.extend_with_present_block();
            } else {
                info!("Begin reward-cycle sortition with absent anchor block={:?}", &next_pox_info.selected_anchor_block());
                next_pox.extend_with_not_present_block();
            }
        };

        let next_sortition_id = SortitionId::new(&this_block_hash, &next_pox);

        // do the cryptographic sortition and pick the next winning block.
        let mut snapshot = BlockSnapshot::make_snapshot(self, burnchain, &next_sortition_id, &next_pox,
                                                        parent_snapshot, block_header, &state_transition.burn_dist, &txids)
            .map_err(|e| {
                error!("TRANSACTION ABORTED when taking snapshot at block {} ({}): {:?}", this_block_height, &this_block_hash, e);
                BurnchainError::DBError(e)
            })?;
        
        // store the snapshot
        let index_root = self.append_chain_tip_snapshot(
            parent_snapshot, &snapshot, &state_transition.accepted_ops,
            next_pox_info, reward_info)?;

        snapshot.index_root = index_root;

        debug!("OPS-HASH({}): {}", this_block_height, &snapshot.ops_hash);
        debug!("INDEX-ROOT({}): {}", this_block_height, &snapshot.index_root);
        debug!("SORTITION-HASH({}): {}", this_block_height, &snapshot.sortition_hash);
        debug!("CONSENSUS({}): {}", this_block_height, &snapshot.consensus_hash);
        Ok((snapshot, state_transition))
    }

    /// Check and then commit all blockstack operations to our chainstate.
    /// * pull out all the transactions that are blockstack ops
    /// * select the ones that are _valid_ 
    /// * do a cryptographic sortition to select the next Stacks block
    /// * commit all valid transactions
    /// * commit the results of the sortition
    /// Returns the BlockSnapshot created from this block.
    pub fn process_block_ops(&mut self, burnchain: &Burnchain, parent_snapshot: &BlockSnapshot, block_header: &BurnchainBlockHeader,
                             mut blockstack_txs: Vec<BlockstackOperationType>, next_pox_info: Option<RewardCycleInfo>,
                             parent_pox: PoxId, reward_set_info: Option<&RewardSetInfo>) -> Result<(BlockSnapshot, BurnchainStateTransition), BurnchainError> {
        debug!("BEGIN({}) block ({},{}) with sortition_id: {}", block_header.block_height, block_header.block_hash,
               block_header.parent_block_hash, &self.context.chain_tip);
        debug!("Append {} operation(s) from block {} {}", blockstack_txs.len(), block_header.block_height, &block_header.block_hash);

        blockstack_txs.sort_by(|ref a, ref b| a.vtxindex().partial_cmp(&b.vtxindex()).unwrap());

        // check each transaction, and filter out only the ones that are valid 
        let block_ops = self.check_block_ops(burnchain, blockstack_txs, reward_set_info)
            .map_err(|e| {
                error!("TRANSACTION ABORTED when checking block {} ({}): {:?}", block_header.block_height, &block_header.block_hash, e);
                e
            })?;

        // process them 
        let res = self.process_checked_block_ops(burnchain, parent_snapshot, block_header,
                                                 &block_ops, next_pox_info, parent_pox, reward_set_info)
            .map_err(|e| {
                error!("TRANSACTION ABORTED when snapshotting block {} ({}): {:?}", block_header.block_height, &block_header.block_hash, e);
                e
            })?;

        Ok(res)
    }

    /// Given the extracted txs, and a block header, go process them into the next
    /// snapshot.  Unlike process_block_ops, this method applies safety checks against the given
    /// list of blockstack transactions.
    pub fn process_block_txs(&mut self, parent_snapshot: &BlockSnapshot, this_block_header: &BurnchainBlockHeader,
                             burnchain: &Burnchain, blockstack_txs: Vec<BlockstackOperationType>,
                             next_pox_info: Option<RewardCycleInfo>, parent_pox: PoxId, reward_set_info: Option<&RewardSetInfo>) -> Result<(BlockSnapshot, BurnchainStateTransition), BurnchainError> {
        assert_eq!(parent_snapshot.block_height + 1, this_block_header.block_height);
        assert_eq!(parent_snapshot.burn_header_hash, this_block_header.parent_block_hash);

        let new_snapshot = self.process_block_ops(burnchain, &parent_snapshot, &this_block_header, blockstack_txs, next_pox_info, parent_pox, reward_set_info)?;
        Ok(new_snapshot)
    }
}<|MERGE_RESOLUTION|>--- conflicted
+++ resolved
@@ -51,11 +51,7 @@
 
 impl <'a> SortitionHandleTx <'a> {
     /// Run a blockstack operation's "check()" method and return the result.
-<<<<<<< HEAD
-    fn check_transaction(&mut self, burnchain: &Burnchain, blockstack_op: &BlockstackOperationType) -> Result<(), BurnchainError> {
-=======
-    fn check_transaction(&self, burnchain: &Burnchain, blockstack_op: &BlockstackOperationType, reward_info: Option<&RewardSetInfo>) -> Result<(), BurnchainError> {
->>>>>>> 0fd5da30
+    fn check_transaction(&mut self, burnchain: &Burnchain, blockstack_op: &BlockstackOperationType, reward_info: Option<&RewardSetInfo>) -> Result<(), BurnchainError> {
         match blockstack_op {
             BlockstackOperationType::LeaderKeyRegister(ref op) => {
                 op.check(burnchain, self)
@@ -65,11 +61,7 @@
                     })
             },
             BlockstackOperationType::LeaderBlockCommit(ref op) => {
-<<<<<<< HEAD
-                op.check(burnchain, self)
-=======
-                op.check(burnchain, &self.as_conn(), reward_info)
->>>>>>> 0fd5da30
+                op.check(burnchain, self, reward_info)
                     .map_err(|e| {
                         warn!("REJECTED({}) leader block commit {} at {},{}: {:?}", op.block_height, &op.txid, op.block_height, op.vtxindex, &e);
                         BurnchainError::OpError(e)
@@ -88,11 +80,7 @@
     /// Generate the list of blockstack operations that will be snapshotted -- a subset of the
     /// blockstack operations extracted from get_blockstack_transactions.
     /// Return the list of parsed blockstack operations whose check() method has returned true.
-<<<<<<< HEAD
-    fn check_block_ops(&mut self, burnchain: &Burnchain, mut block_ops: Vec<BlockstackOperationType>) -> Result<Vec<BlockstackOperationType>, BurnchainError> {
-=======
-    fn check_block_ops(&self, burnchain: &Burnchain, mut block_ops: Vec<BlockstackOperationType>, reward_info: Option<&RewardSetInfo>) -> Result<Vec<BlockstackOperationType>, BurnchainError> {
->>>>>>> 0fd5da30
+    fn check_block_ops(&mut self, burnchain: &Burnchain, mut block_ops: Vec<BlockstackOperationType>, reward_info: Option<&RewardSetInfo>) -> Result<Vec<BlockstackOperationType>, BurnchainError> {
         debug!("Check Blockstack transactions from sortition_id: {}", &self.context.chain_tip);
 
         // classify and check each transaction
