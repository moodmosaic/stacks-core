--- conflicted
+++ resolved
@@ -680,19 +680,14 @@
 ;;               2. This "commit" transaction is called _before_ the PoX anchor block.
 ;;   This ensures that each entry in the reward set returned to the stacks-node is greater than the threshold,
 ;;   but does not require it be all locked up within a single transaction
-<<<<<<< HEAD
 ;;
 ;; Returns (ok uint) on success, where the given uint is the reward address's index in the list of reward 
 ;; addresses allocated in this reward cycle.  This index can then be passed to `stack-aggregation-increase`
 ;; to later increment the STX this PoX address represents, in amounts less than the stacking minimum.
 ;; 
 ;; *New in Stacks 2.1.*
-(define-private (inner-stack-aggregation-commit (pox-addr { version: (buff 1), hashbytes: (buff 20) })
+(define-private (inner-stack-aggregation-commit (pox-addr { version: (buff 1), hashbytes: (buff 32) })
                                                 (reward-cycle uint))
-=======
-(define-public (stack-aggregation-commit (pox-addr { version: (buff 1), hashbytes: (buff 32) })
-                                         (reward-cycle uint))
->>>>>>> 729c60ee
   (let ((partial-stacked
          ;; fetch the partial commitments
          (unwrap! (map-get? partial-stacked-by-cycle { pox-addr: pox-addr, sender: tx-sender, reward-cycle: reward-cycle })
@@ -729,7 +724,7 @@
 ;; Wraps inner-stack-aggregation-commit.  See its docstring for details.
 ;; Returns (ok true) on success
 ;; Returns (err ...) on failure.
-(define-public (stack-aggregation-commit (pox-addr { version: (buff 1), hashbytes: (buff 20) })
+(define-public (stack-aggregation-commit (pox-addr { version: (buff 1), hashbytes: (buff 32) })
                                          (reward-cycle uint))
     (match (inner-stack-aggregation-commit pox-addr reward-cycle)
         pox-addr-index (ok true)
@@ -737,7 +732,7 @@
 
 ;; Public interface to `inner-stack-aggregation-commit`.  See its documentation for details.
 ;; *New in Stacks 2.1.*
-(define-public (stack-aggregation-commit-indexed (pox-addr { version: (buff 1), hashbytes: (buff 20) })
+(define-public (stack-aggregation-commit-indexed (pox-addr { version: (buff 1), hashbytes: (buff 32) })
                                                  (reward-cycle uint))
     (inner-stack-aggregation-commit pox-addr reward-cycle))
 
@@ -753,7 +748,7 @@
 ;;
 ;; *New in Stacks 2.1*
 ;;
-(define-public (stack-aggregation-increase (pox-addr { version: (buff 1), hashbytes: (buff 20) })
+(define-public (stack-aggregation-increase (pox-addr { version: (buff 1), hashbytes: (buff 32) })
                                            (reward-cycle uint)
                                            (reward-cycle-index uint))
   (let ((partial-stacked
