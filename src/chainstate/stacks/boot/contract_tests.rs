use std::collections::{HashMap, VecDeque};
use std::convert::TryFrom;

use vm::contracts::Contract;
use vm::errors::{
    CheckErrors, Error, IncomparableError, InterpreterError, InterpreterResult as Result,
    RuntimeErrorType,
};
use vm::types::{
    OptionalData, PrincipalData, QualifiedContractIdentifier, ResponseData, StandardPrincipalData,
<<<<<<< HEAD
    TupleTypeSignature, TypeSignature, Value, NONE,
=======
    TupleData, TupleTypeSignature, TypeSignature, Value, NONE,
>>>>>>> 959aa24b
};

use std::convert::TryInto;

use burnchains::BurnchainHeaderHash;
use chainstate::burn::{BlockHeaderHash, ConsensusHash, VRFSeed};
use chainstate::stacks::boot::STACKS_BOOT_CODE_CONTRACT_ADDRESS_STR;
use chainstate::stacks::db::{MinerPaymentSchedule, StacksHeaderInfo};
use chainstate::stacks::index::proofs::TrieMerkleProof;
use chainstate::stacks::index::MarfTrieId;
use chainstate::stacks::*;

use util::db::{DBConn, FromRow};
use util::hash::{Sha256Sum, Sha512Trunc256Sum};
use vm::contexts::OwnedEnvironment;
use vm::costs::CostOverflowingMath;
use vm::database::*;
use vm::representations::SymbolicExpression;

use util::hash::to_hex;
use vm::eval;
use vm::tests::{execute, is_committed, is_err_code, symbols_from_values};

use address::AddressHashMode;
use core::{
    FIRST_BURNCHAIN_BLOCK_HASH, FIRST_BURNCHAIN_BLOCK_HEIGHT, FIRST_BURNCHAIN_BLOCK_TIMESTAMP,
    FIRST_BURNCHAIN_CONSENSUS_HASH, FIRST_STACKS_BLOCK_HASH, POX_REWARD_CYCLE_LENGTH,
};
use vm::types::Value::Response;

const BOOT_CODE_POX_BODY: &'static str = std::include_str!("pox.clar");
const BOOT_CODE_POX_TESTNET_CONSTS: &'static str = std::include_str!("pox-testnet.clar");
const BOOT_CODE_POX_MAINNET_CONSTS: &'static str = std::include_str!("pox-mainnet.clar");
const BOOT_CODE_LOCKUP: &'static str = std::include_str!("lockup.clar");

const BOOT_CODE_COSTS: &'static str = std::include_str!("costs.clar");
const BOOT_CODE_COST_VOTING: &'static str = std::include_str!("cost-voting.clar");

const USTX_PER_HOLDER: u128 = 1_000_000;

lazy_static! {
    static ref BOOT_CODE_POX_MAINNET: String =
        format!("{}\n{}", BOOT_CODE_POX_MAINNET_CONSTS, BOOT_CODE_POX_BODY);
    static ref BOOT_CODE_POX_TESTNET: String =
        format!("{}\n{}", BOOT_CODE_POX_TESTNET_CONSTS, BOOT_CODE_POX_BODY);
    static ref FIRST_INDEX_BLOCK_HASH: StacksBlockId = StacksBlockHeader::make_index_block_hash(
        &FIRST_BURNCHAIN_CONSENSUS_HASH,
        &FIRST_STACKS_BLOCK_HASH
    );
    static ref POX_CONTRACT: QualifiedContractIdentifier = QualifiedContractIdentifier::parse(
        &format!("{}.pox", STACKS_BOOT_CODE_CONTRACT_ADDRESS_STR)
    )
    .unwrap();
    static ref COST_VOTING_CONTRACT: QualifiedContractIdentifier =
        QualifiedContractIdentifier::parse(&format!(
            "{}.cost-voting",
            STACKS_BOOT_CODE_CONTRACT_ADDRESS_STR
        ))
        .unwrap();
    static ref USER_KEYS: Vec<StacksPrivateKey> =
        (0..50).map(|_| StacksPrivateKey::new()).collect();
    static ref POX_ADDRS: Vec<Value> = (0..50u64)
        .map(|ix| execute(&format!(
            "{{ version: 0x00, hashbytes: 0x000000000000000000000000{} }}",
            &to_hex(&ix.to_le_bytes())
        )))
        .collect();
    static ref MINER_KEY: StacksPrivateKey = StacksPrivateKey::new();
    static ref MINER_ADDR: StacksAddress = StacksAddress::from_public_keys(
        C32_ADDRESS_VERSION_TESTNET_SINGLESIG,
        &AddressHashMode::SerializeP2PKH,
        1,
        &vec![StacksPublicKey::from_private(&MINER_KEY.clone())],
    )
    .unwrap();
    static ref LIQUID_SUPPLY: u128 = USTX_PER_HOLDER * (POX_ADDRS.len() as u128);
    static ref MIN_THRESHOLD: u128 = *LIQUID_SUPPLY / 480;
}

impl From<&StacksPrivateKey> for StandardPrincipalData {
    fn from(o: &StacksPrivateKey) -> StandardPrincipalData {
        let stacks_addr = StacksAddress::from_public_keys(
            C32_ADDRESS_VERSION_TESTNET_SINGLESIG,
            &AddressHashMode::SerializeP2PKH,
            1,
            &vec![StacksPublicKey::from_private(o)],
        )
        .unwrap();
        StandardPrincipalData::from(stacks_addr)
    }
}

impl From<&StacksPrivateKey> for Value {
    fn from(o: &StacksPrivateKey) -> Value {
        Value::from(StandardPrincipalData::from(o))
    }
}

struct ClarityTestSim {
    marf: MarfedKV,
    height: u64,
}

struct TestSimHeadersDB {
    height: u64,
}

impl ClarityTestSim {
    pub fn new() -> ClarityTestSim {
        let mut marf = MarfedKV::temporary();
        marf.begin(
            &StacksBlockId::sentinel(),
            &StacksBlockId(test_sim_height_to_hash(0)),
        );
        {
            marf.as_clarity_db(&NULL_HEADER_DB, &NULL_BURN_STATE_DB)
                .initialize();

            let mut owned_env =
                OwnedEnvironment::new(marf.as_clarity_db(&NULL_HEADER_DB, &NULL_BURN_STATE_DB));

            for user_key in USER_KEYS.iter() {
                owned_env.stx_faucet(
                    &StandardPrincipalData::from(user_key).into(),
                    USTX_PER_HOLDER,
                );
            }
        }
        marf.test_commit();

        ClarityTestSim { marf, height: 0 }
    }

    pub fn execute_next_block<F, R>(&mut self, f: F) -> R
    where
        F: FnOnce(&mut OwnedEnvironment) -> R,
    {
        self.marf.begin(
            &StacksBlockId(test_sim_height_to_hash(self.height)),
            &StacksBlockId(test_sim_height_to_hash(self.height + 1)),
        );

        let r = {
            let headers_db = TestSimHeadersDB {
                height: self.height + 1,
            };
            let mut owned_env =
                OwnedEnvironment::new(self.marf.as_clarity_db(&headers_db, &NULL_BURN_STATE_DB));
            f(&mut owned_env)
        };

        self.marf.test_commit();
        self.height += 1;

        r
    }
}

fn test_sim_height_to_hash(burn_height: u64) -> [u8; 32] {
    let mut out = [0; 32];
    out[0..8].copy_from_slice(&burn_height.to_le_bytes());
    out
}

fn test_sim_hash_to_height(in_bytes: &[u8; 32]) -> Option<u64> {
    if &in_bytes[8..] != &[0; 24] {
        None
    } else {
        let mut bytes = [0; 8];
        bytes.copy_from_slice(&in_bytes[0..8]);
        Some(u64::from_le_bytes(bytes))
    }
}

impl HeadersDB for TestSimHeadersDB {
    fn get_burn_header_hash_for_block(
        &self,
        id_bhh: &StacksBlockId,
    ) -> Option<BurnchainHeaderHash> {
        if *id_bhh == *FIRST_INDEX_BLOCK_HASH {
            Some(FIRST_BURNCHAIN_BLOCK_HASH)
        } else {
            self.get_burn_block_height_for_block(id_bhh)?;
            Some(BurnchainHeaderHash(id_bhh.0.clone()))
        }
    }

    fn get_vrf_seed_for_block(&self, _bhh: &StacksBlockId) -> Option<VRFSeed> {
        None
    }

    fn get_stacks_block_header_hash_for_block(
        &self,
        id_bhh: &StacksBlockId,
    ) -> Option<BlockHeaderHash> {
        if *id_bhh == *FIRST_INDEX_BLOCK_HASH {
            Some(FIRST_STACKS_BLOCK_HASH)
        } else {
            self.get_burn_block_height_for_block(id_bhh)?;
            Some(BlockHeaderHash(id_bhh.0.clone()))
        }
    }

    fn get_burn_block_time_for_block(&self, id_bhh: &StacksBlockId) -> Option<u64> {
        if *id_bhh == *FIRST_INDEX_BLOCK_HASH {
            Some(FIRST_BURNCHAIN_BLOCK_TIMESTAMP)
        } else {
            let burn_block_height = self.get_burn_block_height_for_block(id_bhh)? as u64;
            Some(
                FIRST_BURNCHAIN_BLOCK_TIMESTAMP + burn_block_height
                    - FIRST_BURNCHAIN_BLOCK_HEIGHT as u64,
            )
        }
    }
    fn get_burn_block_height_for_block(&self, id_bhh: &StacksBlockId) -> Option<u32> {
        if *id_bhh == *FIRST_INDEX_BLOCK_HASH {
            Some(FIRST_BURNCHAIN_BLOCK_HEIGHT)
        } else {
            let input_height = test_sim_hash_to_height(&id_bhh.0)?;
            if input_height > self.height {
                eprintln!("{} > {}", input_height, self.height);
                None
            } else {
                Some(
                    (FIRST_BURNCHAIN_BLOCK_HEIGHT as u64 + input_height)
                        .try_into()
                        .unwrap(),
                )
            }
        }
    }
    fn get_miner_address(&self, _id_bhh: &StacksBlockId) -> Option<StacksAddress> {
        Some(MINER_ADDR.clone())
    }
    fn get_total_liquid_ustx(&self, _id_bhh: &StacksBlockId) -> u128 {
        *LIQUID_SUPPLY
    }
}

#[test]
fn recency_tests() {
    let mut sim = ClarityTestSim::new();
    let delegator = StacksPrivateKey::new();

    sim.execute_next_block(|env| {
        env.initialize_contract(POX_CONTRACT.clone(), &BOOT_CODE_POX_TESTNET)
            .unwrap()
    });
    sim.execute_next_block(|env| {
        // try to issue a far future stacking tx
        assert_eq!(
            env.execute_transaction(
                (&USER_KEYS[0]).into(),
                POX_CONTRACT.clone(),
                "stack-stx",
                &symbols_from_values(vec![
                    Value::UInt(USTX_PER_HOLDER),
                    POX_ADDRS[0].clone(),
                    Value::UInt(3000),
                    Value::UInt(3),
                ])
            )
            .unwrap()
            .0
            .to_string(),
            "(err 24)".to_string()
        );
        // let's delegate, and check if the delegate can issue a far future
        //   stacking tx
        assert_eq!(
            env.execute_transaction(
                (&USER_KEYS[0]).into(),
                POX_CONTRACT.clone(),
                "delegate-stx",
                &symbols_from_values(vec![
                    Value::UInt(2 * USTX_PER_HOLDER),
                    (&delegator).into(),
                    Value::none(),
                    Value::none()
                ])
            )
            .unwrap()
            .0,
            Value::okay_true()
        );

        assert_eq!(
            env.execute_transaction(
                (&delegator).into(),
                POX_CONTRACT.clone(),
                "delegate-stack-stx",
                &symbols_from_values(vec![
                    (&USER_KEYS[0]).into(),
                    Value::UInt(USTX_PER_HOLDER),
                    POX_ADDRS[1].clone(),
                    Value::UInt(3000),
                    Value::UInt(2)
                ])
            )
            .unwrap()
            .0
            .to_string(),
            "(err 24)".to_string()
        );
    });
}

#[test]
fn delegation_tests() {
    let mut sim = ClarityTestSim::new();
    let delegator = StacksPrivateKey::new();

    sim.execute_next_block(|env| {
        env.initialize_contract(POX_CONTRACT.clone(), &BOOT_CODE_POX_TESTNET)
            .unwrap()
    });
    sim.execute_next_block(|env| {
        assert_eq!(
            env.execute_transaction(
                (&USER_KEYS[0]).into(),
                POX_CONTRACT.clone(),
                "delegate-stx",
                &symbols_from_values(vec![
                    Value::UInt(2 * USTX_PER_HOLDER),
                    (&delegator).into(),
                    Value::none(),
                    Value::none()
                ])
            )
            .unwrap()
            .0,
            Value::okay_true()
        );

        // already delegating...
        assert_eq!(
            env.execute_transaction(
                (&USER_KEYS[0]).into(),
                POX_CONTRACT.clone(),
                "delegate-stx",
                &symbols_from_values(vec![
                    Value::UInt(USTX_PER_HOLDER),
                    (&delegator).into(),
                    Value::none(),
                    Value::none()
                ])
            )
            .unwrap()
            .0,
            Value::error(Value::Int(20)).unwrap()
        );

        assert_eq!(
            env.execute_transaction(
                (&USER_KEYS[1]).into(),
                POX_CONTRACT.clone(),
                "delegate-stx",
                &symbols_from_values(vec![
                    Value::UInt(USTX_PER_HOLDER),
                    (&delegator).into(),
                    Value::none(),
                    Value::some(POX_ADDRS[0].clone()).unwrap()
                ])
            )
            .unwrap()
            .0,
            Value::okay_true()
        );
        assert_eq!(
            env.execute_transaction(
                (&USER_KEYS[2]).into(),
                POX_CONTRACT.clone(),
                "delegate-stx",
                &symbols_from_values(vec![
                    Value::UInt(USTX_PER_HOLDER),
                    (&delegator).into(),
                    Value::some(Value::UInt(300)).unwrap(),
                    Value::none()
                ])
            )
            .unwrap()
            .0,
            Value::okay_true()
        );

        assert_eq!(
            env.execute_transaction(
                (&USER_KEYS[3]).into(),
                POX_CONTRACT.clone(),
                "delegate-stx",
                &symbols_from_values(vec![
                    Value::UInt(USTX_PER_HOLDER),
                    (&delegator).into(),
                    Value::none(),
                    Value::none()
                ])
            )
            .unwrap()
            .0,
            Value::okay_true()
        );

        assert_eq!(
            env.execute_transaction(
                (&USER_KEYS[4]).into(),
                POX_CONTRACT.clone(),
                "delegate-stx",
                &symbols_from_values(vec![
                    Value::UInt(USTX_PER_HOLDER),
                    (&delegator).into(),
                    Value::none(),
                    Value::none()
                ])
            )
            .unwrap()
            .0,
            Value::okay_true()
        );
    });
    // let's do some delegated stacking!
    sim.execute_next_block(|env| {
        // try to stack more than [0]'s delegated amount!
        let burn_height = env.eval_raw("burn-block-height").unwrap().0;
        assert_eq!(
            env.execute_transaction(
                (&delegator).into(),
                POX_CONTRACT.clone(),
                "delegate-stack-stx",
                &symbols_from_values(vec![
                    (&USER_KEYS[0]).into(),
                    Value::UInt(3 * USTX_PER_HOLDER),
                    POX_ADDRS[1].clone(),
                    burn_height.clone(),
                    Value::UInt(2)
                ])
            )
            .unwrap()
            .0
            .to_string(),
            "(err 22)".to_string()
        );

        // try to stack more than [0] has!
        assert_eq!(
            env.execute_transaction(
                (&delegator).into(),
                POX_CONTRACT.clone(),
                "delegate-stack-stx",
                &symbols_from_values(vec![
                    (&USER_KEYS[0]).into(),
                    Value::UInt(2 * USTX_PER_HOLDER),
                    POX_ADDRS[1].clone(),
                    burn_height.clone(),
                    Value::UInt(2)
                ])
            )
            .unwrap()
            .0
            .to_string(),
            "(err 1)".to_string()
        );

        // let's stack less than the threshold
        assert_eq!(
            env.execute_transaction(
                (&delegator).into(),
                POX_CONTRACT.clone(),
                "delegate-stack-stx",
                &symbols_from_values(vec![
                    (&USER_KEYS[0]).into(),
                    Value::UInt(*MIN_THRESHOLD - 1),
                    POX_ADDRS[1].clone(),
                    burn_height.clone(),
                    Value::UInt(2)
                ])
            )
            .unwrap()
            .0,
            execute(&format!(
                "(ok {{ stacker: '{}, lock-amount: {}, unlock-burn-height: {} }})",
                Value::from(&USER_KEYS[0]),
                Value::UInt(*MIN_THRESHOLD - 1),
                Value::UInt(360)
            ))
        );

        assert_eq!(
            env.eval_read_only(
                &POX_CONTRACT,
                &format!("(stx-get-balance '{})", &Value::from(&USER_KEYS[0]))
            )
            .unwrap()
            .0,
            Value::UInt(USTX_PER_HOLDER - *MIN_THRESHOLD + 1)
        );

        // try to commit our partial stacking...
        assert_eq!(
            env.execute_transaction(
                (&delegator).into(),
                POX_CONTRACT.clone(),
                "stack-aggregation-commit",
                &symbols_from_values(vec![POX_ADDRS[1].clone(), Value::UInt(1)])
            )
            .unwrap()
            .0
            .to_string(),
            "(err 11)".to_string()
        );
        // not enough! we need to stack more...
        //   but POX_ADDR[1] cannot be used for USER_KEYS[1]...
        assert_eq!(
            env.execute_transaction(
                (&delegator).into(),
                POX_CONTRACT.clone(),
                "delegate-stack-stx",
                &symbols_from_values(vec![
                    (&USER_KEYS[1]).into(),
                    Value::UInt(*MIN_THRESHOLD - 1),
                    POX_ADDRS[1].clone(),
                    burn_height.clone(),
                    Value::UInt(2)
                ])
            )
            .unwrap()
            .0
            .to_string(),
            "(err 23)".to_string()
        );

        // And USER_KEYS[0] is already stacking...
        assert_eq!(
            env.execute_transaction(
                (&delegator).into(),
                POX_CONTRACT.clone(),
                "delegate-stack-stx",
                &symbols_from_values(vec![
                    (&USER_KEYS[0]).into(),
                    Value::UInt(*MIN_THRESHOLD - 1),
                    POX_ADDRS[1].clone(),
                    burn_height.clone(),
                    Value::UInt(2)
                ])
            )
            .unwrap()
            .0
            .to_string(),
            "(err 3)".to_string()
        );

        // USER_KEYS[2] won't want to stack past the delegation expiration...
        assert_eq!(
            env.execute_transaction(
                (&delegator).into(),
                POX_CONTRACT.clone(),
                "delegate-stack-stx",
                &symbols_from_values(vec![
                    (&USER_KEYS[2]).into(),
                    Value::UInt(*MIN_THRESHOLD - 1),
                    POX_ADDRS[1].clone(),
                    burn_height.clone(),
                    Value::UInt(2)
                ])
            )
            .unwrap()
            .0
            .to_string(),
            "(err 21)".to_string()
        );

        //  but for just one block will be fine
        assert_eq!(
            env.execute_transaction(
                (&delegator).into(),
                POX_CONTRACT.clone(),
                "delegate-stack-stx",
                &symbols_from_values(vec![
                    (&USER_KEYS[2]).into(),
                    Value::UInt(*MIN_THRESHOLD - 1),
                    POX_ADDRS[1].clone(),
                    burn_height.clone(),
                    Value::UInt(1)
                ])
            )
            .unwrap()
            .0,
            execute(&format!(
                "(ok {{ stacker: '{}, lock-amount: {}, unlock-burn-height: {} }})",
                Value::from(&USER_KEYS[2]),
                Value::UInt(*MIN_THRESHOLD - 1),
                Value::UInt(240)
            ))
        );

        assert_eq!(
            env.eval_read_only(
                &POX_CONTRACT,
                &format!("(stx-get-balance '{})", &Value::from(&USER_KEYS[2]))
            )
            .unwrap()
            .0,
            Value::UInt(USTX_PER_HOLDER - *MIN_THRESHOLD + 1)
        );

        assert_eq!(
            env.eval_read_only(
                &POX_CONTRACT,
                &format!("(stx-get-balance '{})", &Value::from(&USER_KEYS[0]))
            )
            .unwrap()
            .0,
            Value::UInt(USTX_PER_HOLDER - *MIN_THRESHOLD + 1)
        );

        assert_eq!(
            env.eval_read_only(
                &POX_CONTRACT,
                &format!("(stx-get-balance '{})", &Value::from(&USER_KEYS[1]))
            )
            .unwrap()
            .0,
            Value::UInt(USTX_PER_HOLDER)
        );

        // try to commit our partial stacking again!
        assert_eq!(
            env.execute_transaction(
                (&delegator).into(),
                POX_CONTRACT.clone(),
                "stack-aggregation-commit",
                &symbols_from_values(vec![POX_ADDRS[1].clone(), Value::UInt(1)])
            )
            .unwrap()
            .0
            .to_string(),
            "(ok true)".to_string()
        );

        assert_eq!(
            env.eval_read_only(&POX_CONTRACT, "(get-reward-set-size u1)")
                .unwrap()
                .0
                .to_string(),
            "u1"
        );
        assert_eq!(
            env.eval_read_only(&POX_CONTRACT, "(get-reward-set-pox-address u1 u0)")
                .unwrap()
                .0,
            execute(&format!(
                "(some {{ pox-addr: {}, total-ustx: {} }})",
                &POX_ADDRS[1],
                &Value::UInt(2 * (*MIN_THRESHOLD - 1))
            ))
        );

        // can we double commit? I don't think so!
        assert_eq!(
            env.execute_transaction(
                (&delegator).into(),
                POX_CONTRACT.clone(),
                "stack-aggregation-commit",
                &symbols_from_values(vec![POX_ADDRS[1].clone(), Value::UInt(1)])
            )
            .unwrap()
            .0
            .to_string(),
            "(err 4)".to_string()
        );

        // okay, let's try some more delegation situations...
        // 1. we already locked user[0] up for round 2, so let's add some more stacks for round 2 from
        //    user[3]. in the process, this will add more stacks for lockup in round 1, so lets commit
        //    that as well.

        assert_eq!(
            env.execute_transaction(
                (&delegator).into(),
                POX_CONTRACT.clone(),
                "delegate-stack-stx",
                &symbols_from_values(vec![
                    (&USER_KEYS[3]).into(),
                    Value::UInt(*MIN_THRESHOLD),
                    POX_ADDRS[1].clone(),
                    burn_height.clone(),
                    Value::UInt(2)
                ])
            )
            .unwrap()
            .0,
            execute(&format!(
                "(ok {{ stacker: '{}, lock-amount: {}, unlock-burn-height: {} }})",
                Value::from(&USER_KEYS[3]),
                Value::UInt(*MIN_THRESHOLD),
                Value::UInt(360)
            ))
        );

        assert_eq!(
            env.eval_read_only(
                &POX_CONTRACT,
                &format!("(stx-get-balance '{})", &Value::from(&USER_KEYS[3]))
            )
            .unwrap()
            .0,
            Value::UInt(USTX_PER_HOLDER - *MIN_THRESHOLD)
        );

        // let's commit to round 2 now.
        assert_eq!(
            env.execute_transaction(
                (&delegator).into(),
                POX_CONTRACT.clone(),
                "stack-aggregation-commit",
                &symbols_from_values(vec![POX_ADDRS[1].clone(), Value::UInt(2)])
            )
            .unwrap()
            .0
            .to_string(),
            "(ok true)".to_string()
        );

        // and we can commit to round 1 again as well!
        assert_eq!(
            env.execute_transaction(
                (&delegator).into(),
                POX_CONTRACT.clone(),
                "stack-aggregation-commit",
                &symbols_from_values(vec![POX_ADDRS[1].clone(), Value::UInt(1)])
            )
            .unwrap()
            .0
            .to_string(),
            "(ok true)".to_string()
        );

        // check reward sets for round 2 and round 1...

        assert_eq!(
            env.eval_read_only(&POX_CONTRACT, "(get-reward-set-size u2)")
                .unwrap()
                .0
                .to_string(),
            "u1"
        );
        assert_eq!(
            env.eval_read_only(&POX_CONTRACT, "(get-reward-set-pox-address u2 u0)")
                .unwrap()
                .0,
            execute(&format!(
                "(some {{ pox-addr: {}, total-ustx: {} }})",
                &POX_ADDRS[1],
                &Value::UInt(2 * (*MIN_THRESHOLD) - 1)
            ))
        );

        assert_eq!(
            env.eval_read_only(&POX_CONTRACT, "(get-reward-set-size u1)")
                .unwrap()
                .0
                .to_string(),
            "u2"
        );
        assert_eq!(
            env.eval_read_only(&POX_CONTRACT, "(get-reward-set-pox-address u1 u0)")
                .unwrap()
                .0,
            execute(&format!(
                "(some {{ pox-addr: {}, total-ustx: {} }})",
                &POX_ADDRS[1],
                &Value::UInt(2 * (*MIN_THRESHOLD - 1))
            ))
        );
        assert_eq!(
            env.eval_read_only(&POX_CONTRACT, "(get-reward-set-pox-address u1 u1)")
                .unwrap()
                .0,
            execute(&format!(
                "(some {{ pox-addr: {}, total-ustx: {} }})",
                &POX_ADDRS[1],
                &Value::UInt(*MIN_THRESHOLD)
            ))
        );

        // 2. lets make sure we can lock up for user[1] so long as it goes to pox[0].

        assert_eq!(
            env.execute_transaction(
                (&delegator).into(),
                POX_CONTRACT.clone(),
                "delegate-stack-stx",
                &symbols_from_values(vec![
                    (&USER_KEYS[1]).into(),
                    Value::UInt(*MIN_THRESHOLD),
                    POX_ADDRS[0].clone(),
                    burn_height.clone(),
                    Value::UInt(2)
                ])
            )
            .unwrap()
            .0,
            execute(&format!(
                "(ok {{ stacker: '{}, lock-amount: {}, unlock-burn-height: {} }})",
                Value::from(&USER_KEYS[1]),
                Value::UInt(*MIN_THRESHOLD),
                Value::UInt(360)
            ))
        );

        // 3. lets try to lock up user[4], but do some revocation first.
        assert_eq!(
            env.execute_transaction(
                (&USER_KEYS[4]).into(),
                POX_CONTRACT.clone(),
                "revoke-delegate-stx",
                &[]
            )
            .unwrap()
            .0,
            Value::okay_true()
        );

        // will run a second time, but return false
        assert_eq!(
            env.execute_transaction(
                (&USER_KEYS[4]).into(),
                POX_CONTRACT.clone(),
                "revoke-delegate-stx",
                &[]
            )
            .unwrap()
            .0
            .to_string(),
            "(ok false)".to_string()
        );

        assert_eq!(
            env.execute_transaction(
                (&delegator).into(),
                POX_CONTRACT.clone(),
                "delegate-stack-stx",
                &symbols_from_values(vec![
                    (&USER_KEYS[4]).into(),
                    Value::UInt(*MIN_THRESHOLD - 1),
                    POX_ADDRS[0].clone(),
                    burn_height.clone(),
                    Value::UInt(2)
                ])
            )
            .unwrap()
            .0
            .to_string(),
            "(err 9)".to_string()
        );
    });
}

#[test]
fn cost_voting_tests() {
    let mut sim = ClarityTestSim::new();

    sim.execute_next_block(|env| {
        env.initialize_contract(COST_VOTING_CONTRACT.clone(), &BOOT_CODE_COST_VOTING)
            .unwrap();

        // Submit a proposal
        assert_eq!(
            env.execute_transaction(
                (&USER_KEYS[0]).into(),
                COST_VOTING_CONTRACT.clone(),
                "submit-proposal",
                &symbols_from_values(vec![
                    Value::Principal(
                        PrincipalData::parse_qualified_contract_principal(
                            "ST000000000000000000002AMW42H.function-name"
                        )
                        .unwrap()
                    ),
<<<<<<< HEAD
                    Value::string_utf8_from_string_utf8_literal("function-name".into()).unwrap(),
=======
                    Value::string_ascii_from_bytes("function-name".into()).unwrap(),
>>>>>>> 959aa24b
                    Value::Principal(
                        PrincipalData::parse_qualified_contract_principal(
                            "ST000000000000000000002AMW42H.cost-function-name"
                        )
                        .unwrap()
                    ),
<<<<<<< HEAD
                    Value::string_utf8_from_string_utf8_literal("cost-function-name".into())
                        .unwrap(),
=======
                    Value::string_ascii_from_bytes("cost-function-name".into()).unwrap(),
>>>>>>> 959aa24b
                ])
            )
            .unwrap()
            .0,
            Value::Response(ResponseData {
                committed: true,
                data: Value::UInt(0).into()
            })
        );

        // Vote on the proposal
        env.execute_transaction(
            (&USER_KEYS[0]).into(),
            COST_VOTING_CONTRACT.clone(),
            "vote-proposal",
            &symbols_from_values(vec![Value::UInt(0), Value::UInt(10)]),
        )
        .unwrap()
        .0;

        // Assert that the number of votes is correct
        assert_eq!(
            env.execute_transaction(
                (&USER_KEYS[0]).into(),
                COST_VOTING_CONTRACT.clone(),
                "get-proposal-votes",
<<<<<<< HEAD
                &symbols_from_values(vec![Value::UInt(0),])
=======
                &symbols_from_values(vec![Value::UInt(0)])
>>>>>>> 959aa24b
            )
            .unwrap()
            .0,
            Value::Optional(OptionalData {
                data: Some(Box::from(Value::UInt(10)))
            })
        );

        // Vote again on the proposal
        env.execute_transaction(
            (&USER_KEYS[0]).into(),
            COST_VOTING_CONTRACT.clone(),
            "vote-proposal",
            &symbols_from_values(vec![Value::UInt(0), Value::UInt(5)]),
        )
        .unwrap()
        .0;

        // Assert that the number of votes is correct
        assert_eq!(
            env.execute_transaction(
                (&USER_KEYS[0]).into(),
                COST_VOTING_CONTRACT.clone(),
                "get-proposal-votes",
<<<<<<< HEAD
                &symbols_from_values(vec![Value::UInt(0),])
=======
                &symbols_from_values(vec![Value::UInt(0)])
>>>>>>> 959aa24b
            )
            .unwrap()
            .0,
            Value::Optional(OptionalData {
                data: Some(Box::from(Value::UInt(15)))
            })
        );

        // Assert votes are assigned to principal
        assert_eq!(
            env.execute_transaction(
                (&USER_KEYS[0]).into(),
                COST_VOTING_CONTRACT.clone(),
                "get-principal-votes",
                &symbols_from_values(vec![
                    Value::Principal(StandardPrincipalData::from(&USER_KEYS[0]).into()),
                    Value::UInt(0),
                ])
            )
            .unwrap()
            .0,
            Value::Optional(OptionalData {
                data: Some(Box::from(Value::UInt(15)))
            })
        );

        // Withdraw votes
        env.execute_transaction(
            (&USER_KEYS[0]).into(),
            COST_VOTING_CONTRACT.clone(),
            "withdraw-votes",
            &symbols_from_values(vec![Value::UInt(0), Value::UInt(5)]),
        )
        .unwrap();

        // Assert withdrawal worked
        assert_eq!(
            env.execute_transaction(
                (&USER_KEYS[0]).into(),
                COST_VOTING_CONTRACT.clone(),
                "get-proposal-votes",
<<<<<<< HEAD
                &symbols_from_values(vec![Value::UInt(0),])
=======
                &symbols_from_values(vec![Value::UInt(0)])
>>>>>>> 959aa24b
            )
            .unwrap()
            .0,
            Value::Optional(OptionalData {
                data: Some(Box::from(Value::UInt(10)))
            })
        );
    });

    // Fast forward to proposal expiration
    for _ in 0..2016 {
        sim.execute_next_block(|_| {});
    }

    sim.execute_next_block(|env| {
        // Withdraw STX after proposal expires
        env.execute_transaction(
            (&USER_KEYS[0]).into(),
            COST_VOTING_CONTRACT.clone(),
<<<<<<< HEAD
            "withdraw-after-votes",
            &symbols_from_values(vec![Value::UInt(0)]),
=======
            "withdraw-votes",
            &symbols_from_values(vec![Value::UInt(0), Value::UInt(10)]),
>>>>>>> 959aa24b
        )
        .unwrap();
    });

    sim.execute_next_block(|env| {
        // Assert that stx balance is correct
        assert_eq!(
            env.eval_read_only(
                &COST_VOTING_CONTRACT,
                &format!("(stx-get-balance '{})", &Value::from(&USER_KEYS[0]))
            )
            .unwrap()
            .0,
            Value::UInt(1000000)
        );

        env.execute_transaction(
            (&MINER_KEY.clone()).into(),
            COST_VOTING_CONTRACT.clone(),
            "veto",
            &symbols_from_values(vec![Value::UInt(0)]),
        )
        .unwrap();

        assert_eq!(
            env.execute_transaction(
                (&USER_KEYS[0]).into(),
                COST_VOTING_CONTRACT.clone(),
                "get-proposal-vetos",
<<<<<<< HEAD
                &symbols_from_values(vec![Value::UInt(0),])
=======
                &symbols_from_values(vec![Value::UInt(0)])
>>>>>>> 959aa24b
            )
            .unwrap()
            .0,
            Value::Optional(OptionalData {
                data: Some(Box::from(Value::UInt(1)))
            })
<<<<<<< HEAD
=======
        );

        assert_eq!(
            env.execute_transaction(
                (&MINER_KEY.clone()).into(),
                COST_VOTING_CONTRACT.clone(),
                "veto",
                &symbols_from_values(vec![Value::UInt(0)])
            )
            .unwrap()
            .0,
            Value::Response(ResponseData {
                committed: false,
                data: Value::Int(1).into()
            })
        )
    });

    // Test voting in a proposal
    sim.execute_next_block(|env| {
        // Submit a proposal
        assert_eq!(
            env.execute_transaction(
                (&USER_KEYS[0]).into(),
                COST_VOTING_CONTRACT.clone(),
                "submit-proposal",
                &symbols_from_values(vec![
                    Value::Principal(
                        PrincipalData::parse_qualified_contract_principal(
                            "ST000000000000000000002AMW42H.function-name2"
                        )
                        .unwrap()
                    ),
                    Value::string_ascii_from_bytes("function-name2".into()).unwrap(),
                    Value::Principal(
                        PrincipalData::parse_qualified_contract_principal(
                            "ST000000000000000000002AMW42H.cost-function-name2"
                        )
                        .unwrap()
                    ),
                    Value::string_ascii_from_bytes("cost-function-name2".into()).unwrap(),
                ])
            )
            .unwrap()
            .0,
            Value::Response(ResponseData {
                committed: true,
                data: Value::UInt(1).into()
            })
>>>>>>> 959aa24b
        );

        // Assert confirmation returns false
        assert_eq!(
            env.execute_transaction(
                (&USER_KEYS[0]).into(),
                COST_VOTING_CONTRACT.clone(),
                "confirm",
                &symbols_from_values(vec![Value::UInt(1)])
            )
            .unwrap()
            .0,
            Value::Response(ResponseData {
                committed: true,
                data: Value::Bool(false).into()
            })
        );

        // Commit all liquid stacks to vote
        for user in USER_KEYS.iter() {
            env.execute_transaction(
                user.into(),
                COST_VOTING_CONTRACT.clone(),
                "vote-proposal",
                &symbols_from_values(vec![Value::UInt(1), Value::UInt(USTX_PER_HOLDER)]),
            )
            .unwrap()
            .0;
        }

        // Assert confirmation returns true
        assert_eq!(
            env.execute_transaction(
                (&USER_KEYS[0]).into(),
                COST_VOTING_CONTRACT.clone(),
                "confirm",
                &symbols_from_values(vec![Value::UInt(1)])
            )
            .unwrap()
            .0,
            Value::Response(ResponseData {
                committed: true,
                data: Value::Bool(true).into()
            })
        );

        // TODO: add test asserting proposal was confirmed
    });
}<|MERGE_RESOLUTION|>--- conflicted
+++ resolved
@@ -8,11 +8,7 @@
 };
 use vm::types::{
     OptionalData, PrincipalData, QualifiedContractIdentifier, ResponseData, StandardPrincipalData,
-<<<<<<< HEAD
-    TupleTypeSignature, TypeSignature, Value, NONE,
-=======
     TupleData, TupleTypeSignature, TypeSignature, Value, NONE,
->>>>>>> 959aa24b
 };
 
 use std::convert::TryInto;
@@ -891,23 +887,14 @@
                         )
                         .unwrap()
                     ),
-<<<<<<< HEAD
-                    Value::string_utf8_from_string_utf8_literal("function-name".into()).unwrap(),
-=======
                     Value::string_ascii_from_bytes("function-name".into()).unwrap(),
->>>>>>> 959aa24b
                     Value::Principal(
                         PrincipalData::parse_qualified_contract_principal(
                             "ST000000000000000000002AMW42H.cost-function-name"
                         )
                         .unwrap()
                     ),
-<<<<<<< HEAD
-                    Value::string_utf8_from_string_utf8_literal("cost-function-name".into())
-                        .unwrap(),
-=======
                     Value::string_ascii_from_bytes("cost-function-name".into()).unwrap(),
->>>>>>> 959aa24b
                 ])
             )
             .unwrap()
@@ -934,11 +921,7 @@
                 (&USER_KEYS[0]).into(),
                 COST_VOTING_CONTRACT.clone(),
                 "get-proposal-votes",
-<<<<<<< HEAD
-                &symbols_from_values(vec![Value::UInt(0),])
-=======
                 &symbols_from_values(vec![Value::UInt(0)])
->>>>>>> 959aa24b
             )
             .unwrap()
             .0,
@@ -963,11 +946,7 @@
                 (&USER_KEYS[0]).into(),
                 COST_VOTING_CONTRACT.clone(),
                 "get-proposal-votes",
-<<<<<<< HEAD
-                &symbols_from_values(vec![Value::UInt(0),])
-=======
                 &symbols_from_values(vec![Value::UInt(0)])
->>>>>>> 959aa24b
             )
             .unwrap()
             .0,
@@ -1009,11 +988,7 @@
                 (&USER_KEYS[0]).into(),
                 COST_VOTING_CONTRACT.clone(),
                 "get-proposal-votes",
-<<<<<<< HEAD
-                &symbols_from_values(vec![Value::UInt(0),])
-=======
                 &symbols_from_values(vec![Value::UInt(0)])
->>>>>>> 959aa24b
             )
             .unwrap()
             .0,
@@ -1033,13 +1008,8 @@
         env.execute_transaction(
             (&USER_KEYS[0]).into(),
             COST_VOTING_CONTRACT.clone(),
-<<<<<<< HEAD
-            "withdraw-after-votes",
-            &symbols_from_values(vec![Value::UInt(0)]),
-=======
             "withdraw-votes",
             &symbols_from_values(vec![Value::UInt(0), Value::UInt(10)]),
->>>>>>> 959aa24b
         )
         .unwrap();
     });
@@ -1069,19 +1039,13 @@
                 (&USER_KEYS[0]).into(),
                 COST_VOTING_CONTRACT.clone(),
                 "get-proposal-vetos",
-<<<<<<< HEAD
-                &symbols_from_values(vec![Value::UInt(0),])
-=======
                 &symbols_from_values(vec![Value::UInt(0)])
->>>>>>> 959aa24b
             )
             .unwrap()
             .0,
             Value::Optional(OptionalData {
                 data: Some(Box::from(Value::UInt(1)))
             })
-<<<<<<< HEAD
-=======
         );
 
         assert_eq!(
@@ -1131,7 +1095,6 @@
                 committed: true,
                 data: Value::UInt(1).into()
             })
->>>>>>> 959aa24b
         );
 
         // Assert confirmation returns false
