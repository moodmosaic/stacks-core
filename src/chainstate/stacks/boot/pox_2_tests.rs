--- conflicted
+++ resolved
@@ -471,7 +471,17 @@
         Value::err_none(),
         "Bob tx1 should have resulted in a runtime error"
     );
-<<<<<<< HEAD
+
+    //  TX0 -> Charlie's delegation in PoX 2. This tx just checks that the
+    //         initialization code tracks costs in txs that occur after the
+    //         initialization code (which uses a free tracker).
+    assert!(
+        match charlie_txs.get(&0).unwrap().result {
+            Value::Response(ref r) => r.committed,
+            _ => false,
+        },
+        "Charlie tx0 should have committed okay"
+    );
 }
 
 /// In this test case, two Stackers, Alice and Bob stack and interact with the
@@ -792,17 +802,5 @@
             _ => false,
         },
         "Bob tx0 should have committed okay"
-=======
-
-    //  TX0 -> Charlie's delegation in PoX 2. This tx just checks that the
-    //         initialization code tracks costs in txs that occur after the
-    //         initialization code (which uses a free tracker).
-    assert!(
-        match charlie_txs.get(&0).unwrap().result {
-            Value::Response(ref r) => r.committed,
-            _ => false,
-        },
-        "Charlie tx0 should have committed okay"
->>>>>>> c5401ecc
     );
 }