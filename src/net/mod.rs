--- conflicted
+++ resolved
@@ -1595,13 +1595,8 @@
 pub struct NetworkResult {
     pub download_pox_id: Option<PoxId>, // PoX ID as it was when we begin downloading blocks (set if we have downloaded new blocks)
     pub unhandled_messages: HashMap<NeighborKey, Vec<StacksMessage>>,
-<<<<<<< HEAD
     pub blocks: Vec<(ConsensusHash, StacksBlock, u64)>, // blocks we downloaded, and time taken
     pub confirmed_microblocks: Vec<(ConsensusHash, Vec<StacksMicroblock>, u64)>, // confiremd microblocks we downloaded, and time taken
-=======
-    pub blocks: Vec<(ConsensusHash, StacksBlock)>, // blocks we downloaded
-    pub confirmed_microblocks: Vec<(ConsensusHash, Vec<StacksMicroblock>)>, // confiremd microblocks we downloaded
->>>>>>> 75e61de3
     pub pushed_transactions: HashMap<NeighborKey, Vec<(Vec<RelayData>, StacksTransaction)>>, // all transactions pushed to us and their message relay hints
     pub pushed_blocks: HashMap<NeighborKey, Vec<BlocksData>>, // all blocks pushed to us
     pub pushed_microblocks: HashMap<NeighborKey, Vec<(Vec<RelayData>, MicroblocksData)>>, // all microblocks pushed to us, and the relay hints from the message
@@ -2585,10 +2580,7 @@
                         &sn.consensus_hash,
                         block,
                         &parent_sn.consensus_hash,
-<<<<<<< HEAD
-                        5,
-=======
->>>>>>> 75e61de3
+                        5
                     )
                     .map_err(|e| format!("Failed to preprocess anchored block: {:?}", &e))
             };
