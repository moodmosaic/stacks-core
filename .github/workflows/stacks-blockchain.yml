--- conflicted
+++ resolved
@@ -126,21 +126,12 @@
           if [[ -z ${TAG} ]]; then
               REF=$(echo ${GITHUB_REF#refs/*/} | tr / -)
               if [[ "${REF}" == "master" ]]; then
-<<<<<<< HEAD
-                  echo "name=STRETCH_TAG::latest-stretch" >> $GITHUB_ENV
-              else
-                  echo "name=STRETCH_TAG::${REF}-stretch" >> $GITHUB_ENV
-              fi
-          else
-              echo "name=STRETCH_TAG::${TAG}-stretch" >> $GITHUB_ENV
-=======
                   echo "STRETCH_TAG=latest-stretch" >> $GITHUB_ENV
               else
                   echo "STRETCH_TAG=${REF}-stretch" >> $GITHUB_ENV
               fi
           else
               echo "STRETCH_TAG=${TAG}-stretch" >> $GITHUB_ENV
->>>>>>> f76f048c
           fi
         env:
           TAG: ${{ github.event.inputs.tag }}
