// Copyright (C) 2013-2020 Blockstack PBC, a public benefit corporation
// Copyright (C) 2020-2024 Stacks Open Internet Foundation
//
// This program is free software: you can redistribute it and/or modify
// it under the terms of the GNU General Public License as published by
// the Free Software Foundation, either version 3 of the License, or
// (at your option) any later version.
//
// This program is distributed in the hope that it will be useful,
// but WITHOUT ANY WARRANTY; without even the implied warranty of
// MERCHANTABILITY or FITNESS FOR A PARTICULAR PURPOSE.  See the
// GNU General Public License for more details.
//
// You should have received a copy of the GNU General Public License
// along with this program.  If not, see <http://www.gnu.org/licenses/>.

use std::time::Instant;

use blockstack_lib::chainstate::burn::ConsensusHashExtensions;
use slog::slog_debug;
use stacks_common::debug;
use stacks_common::types::chainstate::ConsensusHash;
use stacks_common::util::hash::Sha256Sum;
use wsts::curve::ecdsa;
use wsts::state_machine::PublicKeys;

/// TODO: test this value and adjust as necessary. Maybe make configurable?
pub const COORDINATOR_OPERATION_TIMEOUT_SECS: u64 = 300;

/// TODO: test this value and adjust as necessary. Maybe make configurable?
pub const COORDINATOR_TENURE_TIMEOUT_SECS: u64 = 600;

/// The coordinator selector
#[derive(Clone, Debug)]
pub struct CoordinatorSelector {
    /// The ordered list of potential coordinators for a specific consensus hash
    coordinator_ids: Vec<u32>,
    /// The current coordinator id
    coordinator_id: u32,
    /// The current coordinator index into the coordinator ids list
    coordinator_index: usize,
    /// The last message received time for the current coordinator
    pub last_message_time: Option<Instant>,
    /// The time the coordinator started its tenure
    tenure_start: Instant,
    /// The public keys of the coordinators
    public_keys: PublicKeys,
}

impl From<PublicKeys> for CoordinatorSelector {
    /// Create a new Coordinator selector from the given list of public keys
    fn from(public_keys: PublicKeys) -> Self {
        let coordinator_ids =
            Self::calculate_coordinator_ids(&public_keys, &ConsensusHash::empty());
        let coordinator_id = *coordinator_ids
            .first()
            .expect("FATAL: No registered signers");
        let coordinator_index = 0;
        let last_message_time = None;
        let tenure_start = Instant::now();
        Self {
            coordinator_ids,
            coordinator_id,
            coordinator_index,
            last_message_time,
            tenure_start,
            public_keys,
        }
    }
}

/// Whether or not to rotate to new coordinators in `update_coordinator`
const ROTATE_COORDINATORS: bool = false;

impl CoordinatorSelector {
    /// Update the coordinator id
    fn update_coordinator(&mut self, new_coordinator_ids: Vec<u32>) {
        self.last_message_time = None;
        self.coordinator_index = if new_coordinator_ids != self.coordinator_ids {
            // We have advanced our block height and should select from the new list
            let mut new_index: usize = 0;
            self.coordinator_ids = new_coordinator_ids;
            let new_coordinator_id = *self
                .coordinator_ids
                .first()
                .expect("FATAL: No registered signers");
            if ROTATE_COORDINATORS && new_coordinator_id == self.coordinator_id {
                // If the newly selected coordinator is the same as the current and we have more than one available, advance immediately to the next
                if self.coordinator_ids.len() > 1 {
                    new_index = new_index.saturating_add(1);
                }
            }
            new_index
        } else if ROTATE_COORDINATORS {
<<<<<<< HEAD
            let mut new_index = self.coordinator_index.saturating_add(1);
            if new_index == self.coordinator_ids.len() {
                // We have exhausted all potential coordinators. Go back to the start
                new_index = 0;
            }
            new_index
=======
            self.coordinator_index.saturating_add(1) % self.coordinator_ids.len()
>>>>>>> d54b67c9
        } else {
            self.coordinator_index
        };
        self.coordinator_id = *self
            .coordinator_ids
            .get(self.coordinator_index)
            .expect("FATAL: Invalid number of registered signers");
        self.tenure_start = Instant::now();
        self.last_message_time = None;
    }

    /// Check the coordinator timeouts and update the selected coordinator accordingly
    /// Returns the resulting coordinator ID. (Note: it may be unchanged)
    pub fn refresh_coordinator(&mut self, pox_consensus_hash: &ConsensusHash) -> u32 {
        let new_coordinator_ids =
            Self::calculate_coordinator_ids(&self.public_keys, pox_consensus_hash);
        if let Some(time) = self.last_message_time {
            if time.elapsed().as_secs() > COORDINATOR_OPERATION_TIMEOUT_SECS {
                // We have not received a message in a while from this coordinator.
                // We should consider the operation finished and use a new coordinator id.
                self.update_coordinator(new_coordinator_ids);
            }
        } else if self.tenure_start.elapsed().as_secs() > COORDINATOR_TENURE_TIMEOUT_SECS
            || new_coordinator_ids != self.coordinator_ids
        {
            // Our tenure has been exceeded or we have advanced our block height and should select from the new list
            self.update_coordinator(new_coordinator_ids);
        }
        self.coordinator_id
    }

    /// Get the current coordinator id and public key
    pub fn get_coordinator(&self) -> (u32, ecdsa::PublicKey) {
        (
            self.coordinator_id,
            *self
                .public_keys
                .signers
                .get(&self.coordinator_id)
                .expect("FATAL: missing public key for selected coordinator id"),
        )
    }

    /// Calculate the ordered list of coordinator ids by comparing the provided public keys
    pub fn calculate_coordinator_ids(
        public_keys: &PublicKeys,
        pox_consensus_hash: &ConsensusHash,
    ) -> Vec<u32> {
        debug!("Using pox_consensus_hash {pox_consensus_hash:?} for selecting coordinator");
        // Create combined hash of each signer's public key with pox_consensus_hash
        let mut selection_ids = public_keys
            .signers
            .iter()
            .map(|(&id, pk)| {
                let pk_bytes = pk.to_bytes();
                let mut buffer =
                    Vec::with_capacity(pk_bytes.len() + pox_consensus_hash.as_bytes().len());
                buffer.extend_from_slice(&pk_bytes[..]);
                buffer.extend_from_slice(pox_consensus_hash.as_bytes());
                let digest = Sha256Sum::from_data(&buffer).as_bytes().to_vec();
                (id, digest)
            })
            .collect::<Vec<_>>();

        // Sort the selection IDs based on the hash
        selection_ids.sort_by_key(|(_, hash)| hash.clone());
        // Return only the ids
        selection_ids.iter().map(|(id, _)| *id).collect()
    }
}
#[cfg(test)]
mod tests {
    use super::*;
    use crate::client::tests::{generate_random_consensus_hash, generate_signer_config};
    use crate::config::GlobalConfig;

    #[test]
    fn calculate_coordinator_different_consensus_hashes_produces_unique_results() {
        let number_of_tests = 5;
        let config = GlobalConfig::load_from_file("./src/tests/conf/signer-0.toml").unwrap();
        let public_keys = generate_signer_config(&config, 10, 4000)
            .signer_entries
            .public_keys;
        let mut results = Vec::new();

        for _ in 0..number_of_tests {
            let result = CoordinatorSelector::calculate_coordinator_ids(
                &public_keys,
                &generate_random_consensus_hash(),
            );
            results.push(result);
        }

        // Check that not all coordinator IDs are the same
        let all_ids_same = results.iter().all(|ids| ids == &results[0]);
        assert!(!all_ids_same, "Not all coordinator IDs should be the same");
    }

    fn generate_calculate_coordinator_test_results(
        random_consensus: bool,
        count: usize,
    ) -> Vec<Vec<u32>> {
        let config = GlobalConfig::load_from_file("./src/tests/conf/signer-0.toml").unwrap();
        let public_keys = generate_signer_config(&config, 10, 4000)
            .signer_entries
            .public_keys;
        let mut results = Vec::new();
        let same_hash = generate_random_consensus_hash();
        for _ in 0..count {
            let hash = if random_consensus {
                generate_random_consensus_hash()
            } else {
                same_hash
            };
            let result = CoordinatorSelector::calculate_coordinator_ids(&public_keys, &hash);
            results.push(result);
        }
        results
    }

    #[test]
    fn calculate_coordinator_results_should_vary_or_match_based_on_hash() {
        let results_with_random_hash = generate_calculate_coordinator_test_results(true, 5);
        let all_ids_same = results_with_random_hash
            .iter()
            .all(|ids| ids == &results_with_random_hash[0]);
        assert!(!all_ids_same, "Not all coordinator IDs should be the same");

        let results_with_static_hash = generate_calculate_coordinator_test_results(false, 5);
        let all_ids_same = results_with_static_hash
            .iter()
            .all(|ids| ids == &results_with_static_hash[0]);
        assert!(all_ids_same, "All coordinator IDs should be the same");
    }
}<|MERGE_RESOLUTION|>--- conflicted
+++ resolved
@@ -92,16 +92,7 @@
             }
             new_index
         } else if ROTATE_COORDINATORS {
-<<<<<<< HEAD
-            let mut new_index = self.coordinator_index.saturating_add(1);
-            if new_index == self.coordinator_ids.len() {
-                // We have exhausted all potential coordinators. Go back to the start
-                new_index = 0;
-            }
-            new_index
-=======
             self.coordinator_index.saturating_add(1) % self.coordinator_ids.len()
->>>>>>> d54b67c9
         } else {
             self.coordinator_index
         };
