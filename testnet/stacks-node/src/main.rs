--- conflicted
+++ resolved
@@ -39,20 +39,10 @@
 
 fn main() {
 
-<<<<<<< HEAD
-    panic::set_hook(Box::new(|panic_info| {
-        if let Some(s) = panic_info.payload().downcast_ref::<&str>() {
-            eprintln!("panic occurred: {:?}", s);
-        }
-        else {
-            eprintln!("panic occurred");
-        }
-=======
     panic::set_hook(Box::new(|_| {
         eprintln!("Process abort due to thread panic");
         let bt = Backtrace::new();
         eprintln!("{:?}", &bt);
->>>>>>> 2599e7c8
         process::exit(1);
     }));
 
