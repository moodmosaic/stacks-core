use std::thread;
use std::time::{Duration, Instant};

use clarity::boot_util::boot_code_addr;
use clarity::vm::costs::ExecutionCost;
use clarity::vm::Value;
use rand_core::OsRng;
use stacks::chainstate::burn::db::sortdb::SortitionDB;
use stacks::chainstate::nakamoto::NakamotoChainState;
use stacks::chainstate::stacks::boot::POX_4_NAME;
use stacks::chainstate::stacks::db::StacksChainState;
use stacks_common::types::chainstate::{StacksAddress, StacksPrivateKey};
use stacks_common::types::StacksEpochId;
use stacks_common::util::hash::to_hex;
use wsts::curve::point::Point;
use wsts::curve::scalar::Scalar;

use super::MockamotoNode;
use crate::config::{EventKeyType, EventObserverConfig};
use crate::neon_node::PeerThread;
<<<<<<< HEAD
use crate::tests::neon_integrations::{submit_tx, test_observer};
=======
use crate::tests::neon_integrations::test_observer;
>>>>>>> 9865cb68
use crate::tests::{make_contract_call, make_stacks_transfer, to_addr};
use crate::{Config, ConfigFile};

#[test]
fn observe_100_blocks() {
    let mut conf = Config::from_config_file(ConfigFile::mockamoto()).unwrap();
    conf.node.mockamoto_time_ms = 10;

    let submitter_sk = StacksPrivateKey::from_seed(&[1]);
    let submitter_addr = to_addr(&submitter_sk);
    conf.add_initial_balance(submitter_addr.to_string(), 1_000);
    let recipient_addr = StacksAddress::burn_address(false).into();

    test_observer::spawn();
    let observer_port = test_observer::EVENT_OBSERVER_PORT;
    conf.events_observers.insert(EventObserverConfig {
        endpoint: format!("localhost:{observer_port}"),
        events_keys: vec![EventKeyType::AnyEvent],
    });

    let mut mockamoto = MockamotoNode::new(&conf).unwrap();
    let globals = mockamoto.globals.clone();

    let mut mempool = PeerThread::connect_mempool_db(&conf);
    let (mut chainstate, _) = StacksChainState::open(
        conf.is_mainnet(),
        conf.burnchain.chain_id,
        &conf.get_chainstate_path_str(),
        None,
    )
    .unwrap();
    let burnchain = conf.get_burnchain();
    let sortdb = burnchain.open_sortition_db(true).unwrap();

    let start = Instant::now();

    let node_thread = thread::Builder::new()
        .name("mockamoto-main".into())
        .spawn(move || mockamoto.run())
        .expect("FATAL: failed to start mockamoto main thread");

    // make a transfer tx to test that the mockamoto miner picks up txs from the mempool
    let tx_fee = 200;
    let transfer_tx = make_stacks_transfer(&submitter_sk, 0, tx_fee, &recipient_addr, 100);
    let transfer_tx_hex = format!("0x{}", to_hex(&transfer_tx));

    // complete within 2 minutes or abort
    let completed = loop {
        if Instant::now().duration_since(start) > Duration::from_secs(120) {
            break false;
        }
        let latest_block = test_observer::get_blocks().pop();
        thread::sleep(Duration::from_secs(1));
        let Some(ref latest_block) = latest_block else {
            info!("No block observed yet!");
            continue;
        };
        let stacks_block_height = latest_block.get("block_height").unwrap().as_u64().unwrap();
        info!("Block height observed: {stacks_block_height}");

        if stacks_block_height == 1 {
            let tip = NakamotoChainState::get_canonical_block_header(chainstate.db(), &sortdb)
                .unwrap()
                .unwrap();
            // Bypass admission checks
            mempool
                .submit_raw(
                    &mut chainstate,
                    &sortdb,
                    &tip.consensus_hash,
                    &tip.anchored_header.block_hash(),
                    transfer_tx.clone(),
                    &ExecutionCost::max_value(),
                    &StacksEpochId::Epoch30,
                )
                .unwrap();
        }

        if stacks_block_height >= 100 {
            break true;
        }
    };

    globals.signal_stop();

    node_thread
        .join()
        .expect("Failed to join node thread to exit");

    let transfer_tx_included = test_observer::get_blocks()
        .into_iter()
        .find(|block_json| {
            block_json["transactions"]
                .as_array()
                .unwrap()
                .iter()
                .find(|tx_json| tx_json["raw_tx"].as_str() == Some(&transfer_tx_hex))
                .is_some()
        })
        .is_some();

    assert!(
        transfer_tx_included,
        "Mockamoto node failed to include the transfer tx"
    );

    assert!(
        completed,
        "Mockamoto node failed to produce and announce 100 blocks before timeout"
    );
}

#[test]
fn observe_set_aggregate_tx() {
    let mut conf = Config::from_config_file(ConfigFile::mockamoto()).unwrap();
    conf.node.mockamoto_time_ms = 10;

    let submitter_sk = StacksPrivateKey::from_seed(&[1]);
    let submitter_addr = to_addr(&submitter_sk);
    conf.add_initial_balance(submitter_addr.to_string(), 1_000);

    test_observer::spawn();
    let observer_port = test_observer::EVENT_OBSERVER_PORT;
    conf.events_observers.insert(EventObserverConfig {
        endpoint: format!("localhost:{observer_port}"),
        events_keys: vec![EventKeyType::AnyEvent],
    });

    let mut mockamoto = MockamotoNode::new(&conf).unwrap();
    // Get the aggregate public key of the original reward cycle to compare against
    let orig_key = mockamoto.self_signer.aggregate_public_key;

    let globals = mockamoto.globals.clone();

    let mut mempool = PeerThread::connect_mempool_db(&conf);
    let (mut chainstate, _) = StacksChainState::open(
        conf.is_mainnet(),
        conf.burnchain.chain_id,
        &conf.get_chainstate_path_str(),
        None,
    )
    .unwrap();
    let burnchain = conf.get_burnchain();
    let sortdb = burnchain.open_sortition_db(true).unwrap();
    let sortition_tip = SortitionDB::get_canonical_burn_chain_tip(mockamoto.sortdb.conn()).unwrap();

    let start = Instant::now();
    // Get the reward cycle of the sortition tip
    let reward_cycle = mockamoto
        .sortdb
        .pox_constants
        .block_height_to_reward_cycle(
            mockamoto.sortdb.first_block_height,
            sortition_tip.block_height,
        )
        .expect(
            format!(
                "Failed to determine reward cycle of block height: {}",
                sortition_tip.block_height
            )
            .as_str(),
        );

    let node_thread = thread::Builder::new()
        .name("mockamoto-main".into())
        .spawn(move || {
            mockamoto.run();
            let aggregate_key_block_header = NakamotoChainState::get_canonical_block_header(
                mockamoto.chainstate.db(),
                &mockamoto.sortdb,
            )
            .unwrap()
            .unwrap();
            // Get the aggregate public key of the original reward cycle
            let orig_aggregate_key = mockamoto
                .chainstate
                .get_aggregate_public_key_pox_4(
                    &mockamoto.sortdb,
                    &aggregate_key_block_header.index_block_hash(),
                    reward_cycle,
                )
                .unwrap();
            // Get the aggregate public key of the next reward cycle that we manually overwrote
            let new_aggregate_key = mockamoto
                .chainstate
                .get_aggregate_public_key_pox_4(
                    &mockamoto.sortdb,
                    &aggregate_key_block_header.index_block_hash(),
                    reward_cycle + 1,
                )
                .unwrap();
            (orig_aggregate_key, new_aggregate_key)
        })
        .expect("FATAL: failed to start mockamoto main thread");

    // Create a "set-aggregate-public-key" tx to verify it sets correctly
    let mut rng = OsRng::default();
    let x = Scalar::random(&mut rng);
    let random_key = Point::from(x);

    let tx_fee = 200;
    let aggregate_public_key = Value::buff_from(random_key.compress().data.to_vec())
        .expect("Failed to serialize aggregate public key");
    let aggregate_tx = make_contract_call(
        &submitter_sk,
        0,
        tx_fee,
        &boot_code_addr(false),
        POX_4_NAME,
        "set-aggregate-public-key",
        &[
            Value::UInt(u128::from(reward_cycle + 1)),
            aggregate_public_key,
        ],
    );
    let aggregate_tx_hex = format!("0x{}", to_hex(&aggregate_tx));

    // complete within 5 seconds or abort (we are only observing one block)
    let completed = loop {
        if Instant::now().duration_since(start) > Duration::from_secs(5) {
            break false;
        }
        let latest_block = test_observer::get_blocks().pop();
        thread::sleep(Duration::from_secs(1));
        let Some(ref latest_block) = latest_block else {
            info!("No block observed yet!");
            continue;
        };
        let stacks_block_height = latest_block.get("block_height").unwrap().as_u64().unwrap();
        info!("Block height observed: {stacks_block_height}");

        // Submit the aggregate tx for processing to update the aggregate public key
        let tip = NakamotoChainState::get_canonical_block_header(chainstate.db(), &sortdb)
            .unwrap()
            .unwrap();
        mempool
            .submit_raw(
                &mut chainstate,
                &sortdb,
                &tip.consensus_hash,
                &tip.anchored_header.block_hash(),
                aggregate_tx.clone(),
                &ExecutionCost::max_value(),
                &StacksEpochId::Epoch30,
            )
            .unwrap();
        break true;
    };

    globals.signal_stop();

    let (orig_aggregate_key, new_aggregate_key) = node_thread
        .join()
        .expect("Failed to join node thread to exit");

    let aggregate_tx_included = test_observer::get_blocks()
        .into_iter()
        .find(|block_json| {
            block_json["transactions"]
                .as_array()
                .unwrap()
                .iter()
                .find(|tx_json| tx_json["raw_tx"].as_str() == Some(&aggregate_tx_hex))
                .is_some()
        })
        .is_some();

    assert!(
        aggregate_tx_included,
        "Mockamoto node failed to include the aggregate tx"
    );

    assert!(
        completed,
        "Mockamoto node failed to produce and announce its block before timeout"
    );

    // Did we set and retrieve the aggregate key correctly?
    assert_eq!(orig_aggregate_key.unwrap(), orig_key);
    assert_eq!(new_aggregate_key.unwrap(), random_key);
}

#[test]
fn mempool_rpc_submit() {
    let mut conf = Config::from_config_file(ConfigFile::mockamoto()).unwrap();
    conf.node.mockamoto_time_ms = 10;

    let submitter_sk = StacksPrivateKey::from_seed(&[1]);
    let submitter_addr = to_addr(&submitter_sk);
    conf.add_initial_balance(submitter_addr.to_string(), 1_000);
    let recipient_addr = StacksAddress::burn_address(false).into();

    test_observer::spawn();
    let observer_port = test_observer::EVENT_OBSERVER_PORT;
    conf.events_observers.insert(EventObserverConfig {
        endpoint: format!("localhost:{observer_port}"),
        events_keys: vec![EventKeyType::AnyEvent],
    });

    let mut mockamoto = MockamotoNode::new(&conf).unwrap();
    let globals = mockamoto.globals.clone();

    let http_origin = format!("http://{}", &conf.node.rpc_bind);

    let start = Instant::now();

    let node_thread = thread::Builder::new()
        .name("mockamoto-main".into())
        .spawn(move || mockamoto.run())
        .expect("FATAL: failed to start mockamoto main thread");

    // make a transfer tx to test that the mockamoto miner picks up txs from the mempool
    let tx_fee = 200;
    let transfer_tx = make_stacks_transfer(&submitter_sk, 0, tx_fee, &recipient_addr, 100);
    let transfer_tx_hex = format!("0x{}", to_hex(&transfer_tx));

    // complete within 2 minutes or abort
    let completed = loop {
        if Instant::now().duration_since(start) > Duration::from_secs(120) {
            break false;
        }
        let latest_block = test_observer::get_blocks().pop();
        thread::sleep(Duration::from_secs(1));
        let Some(ref latest_block) = latest_block else {
            info!("No block observed yet!");
            continue;
        };
        let stacks_block_height = latest_block.get("block_height").unwrap().as_u64().unwrap();
        info!("Block height observed: {stacks_block_height}");

        if stacks_block_height == 1 {
            // Enforce admission checks by utilizing the RPC endpoint
            submit_tx(&http_origin, &transfer_tx);
        }

        if stacks_block_height >= 100 {
            break true;
        }
    };

    globals.signal_stop();

    node_thread
        .join()
        .expect("Failed to join node thread to exit");
<<<<<<< HEAD

    let transfer_tx_included = test_observer::get_blocks()
        .into_iter()
        .find(|block_json| {
            block_json["transactions"]
                .as_array()
                .unwrap()
                .iter()
                .find(|tx_json| tx_json["raw_tx"].as_str() == Some(&transfer_tx_hex))
                .is_some()
        })
        .is_some();

    assert!(
        transfer_tx_included,
        "Mockamoto node failed to include the transfer tx"
    );

    assert!(
        completed,
        "Mockamoto node failed to produce and announce 100 blocks before timeout"
    );
=======
}

#[test]
fn observe_set_aggregate_key() {
    let mut conf = Config::from_config_file(ConfigFile::mockamoto()).unwrap();
    conf.node.mockamoto_time_ms = 10;

    let submitter_sk = StacksPrivateKey::from_seed(&[1]);
    let submitter_addr = to_addr(&submitter_sk);
    conf.add_initial_balance(submitter_addr.to_string(), 1_000);

    test_observer::spawn();
    let observer_port = test_observer::EVENT_OBSERVER_PORT;
    conf.events_observers.insert(EventObserverConfig {
        endpoint: format!("localhost:{observer_port}"),
        events_keys: vec![EventKeyType::AnyEvent],
    });

    let mut mockamoto = MockamotoNode::new(&conf).unwrap();
    // Get the aggregate public key of the original reward cycle to compare against
    let orig_key = mockamoto.self_signer.aggregate_public_key;

    let globals = mockamoto.globals.clone();

    let mut mempool = PeerThread::connect_mempool_db(&conf);
    let (mut chainstate, _) = StacksChainState::open(
        conf.is_mainnet(),
        conf.burnchain.chain_id,
        &conf.get_chainstate_path_str(),
        None,
    )
    .unwrap();
    let burnchain = conf.get_burnchain();
    let sortdb = burnchain.open_sortition_db(true).unwrap();
    let sortition_tip = SortitionDB::get_canonical_burn_chain_tip(mockamoto.sortdb.conn()).unwrap();

    let start = Instant::now();
    // Get the reward cycle of the sortition tip
    let reward_cycle = mockamoto
        .sortdb
        .pox_constants
        .block_height_to_reward_cycle(
            mockamoto.sortdb.first_block_height,
            sortition_tip.block_height,
        )
        .expect(
            format!(
                "Failed to determine reward cycle of block height: {}",
                sortition_tip.block_height
            )
            .as_str(),
        );

    let node_thread = thread::Builder::new()
        .name("mockamoto-main".into())
        .spawn(move || {
            mockamoto.run();
            let aggregate_key_block_header = NakamotoChainState::get_canonical_block_header(
                mockamoto.chainstate.db(),
                &mockamoto.sortdb,
            )
            .unwrap()
            .unwrap();
            // Get the aggregate public key of the original reward cycle
            let orig_aggregate_key = mockamoto
                .chainstate
                .get_aggregate_public_key_pox_4(
                    &mockamoto.sortdb,
                    &aggregate_key_block_header.index_block_hash(),
                    reward_cycle,
                )
                .unwrap();
            // Get the aggregate public key of the next reward cycle that we manually overwrote
            let new_aggregate_key = mockamoto
                .chainstate
                .get_aggregate_public_key_pox_4(
                    &mockamoto.sortdb,
                    &aggregate_key_block_header.index_block_hash(),
                    reward_cycle + 1,
                )
                .unwrap();
            (orig_aggregate_key, new_aggregate_key)
        })
        .expect("FATAL: failed to start mockamoto main thread");

    // complete within 5 seconds or abort (we are only observing one block)
    let completed = loop {
        if Instant::now().duration_since(start) > Duration::from_secs(120) {
            break false;
        }
        let latest_block = test_observer::get_blocks().pop();
        thread::sleep(Duration::from_secs(1));
        let Some(ref latest_block) = latest_block else {
            info!("No block observed yet!");
            continue;
        };
        let stacks_block_height = latest_block.get("block_height").unwrap().as_u64().unwrap();
        info!("Block height observed: {stacks_block_height}");
        if stacks_block_height >= 100 {
            break true;
        }
    };

    globals.signal_stop();

    let (orig_aggregate_key, new_aggregate_key) = node_thread
        .join()
        .expect("Failed to join node thread to exit");

    assert!(
        completed,
        "Mockamoto node failed to produce and announce its block before timeout"
    );

    // Did we set and retrieve the aggregate key correctly?
    assert_eq!(orig_aggregate_key.unwrap(), orig_key);
    assert_eq!(new_aggregate_key.unwrap(), orig_key);
>>>>>>> 9865cb68
}<|MERGE_RESOLUTION|>--- conflicted
+++ resolved
@@ -18,11 +18,7 @@
 use super::MockamotoNode;
 use crate::config::{EventKeyType, EventObserverConfig};
 use crate::neon_node::PeerThread;
-<<<<<<< HEAD
 use crate::tests::neon_integrations::{submit_tx, test_observer};
-=======
-use crate::tests::neon_integrations::test_observer;
->>>>>>> 9865cb68
 use crate::tests::{make_contract_call, make_stacks_transfer, to_addr};
 use crate::{Config, ConfigFile};
 
@@ -368,7 +364,6 @@
     node_thread
         .join()
         .expect("Failed to join node thread to exit");
-<<<<<<< HEAD
 
     let transfer_tx_included = test_observer::get_blocks()
         .into_iter()
@@ -391,7 +386,6 @@
         completed,
         "Mockamoto node failed to produce and announce 100 blocks before timeout"
     );
-=======
 }
 
 #[test]
@@ -509,5 +503,4 @@
     // Did we set and retrieve the aggregate key correctly?
     assert_eq!(orig_aggregate_key.unwrap(), orig_key);
     assert_eq!(new_aggregate_key.unwrap(), orig_key);
->>>>>>> 9865cb68
 }