--- conflicted
+++ resolved
@@ -416,7 +416,9 @@
                         .burnchain_op_tx_fee
                         .unwrap_or(default_burnchain_config.burnchain_op_tx_fee),
                     process_exit_at_block_height: burnchain.process_exit_at_block_height,
-<<<<<<< HEAD
+                    poll_time_secs: burnchain
+                        .poll_time_secs
+                        .unwrap_or(default_burnchain_config.poll_time_secs),
                     first_block_hash: burnchain
                         .first_block_hash
                         .unwrap_or(default_burnchain_config.first_block_hash),
@@ -426,11 +428,6 @@
                     first_block_timestamp: burnchain
                         .first_block_timestamp
                         .unwrap_or(default_burnchain_config.first_block_timestamp),
-=======
-                    poll_time_secs: burnchain
-                        .poll_time_secs
-                        .unwrap_or(default_burnchain_config.poll_time_secs),
->>>>>>> a619e313
                 }
             }
             None => default_burnchain_config,
@@ -746,13 +743,10 @@
     pub local_mining_public_key: Option<String>,
     pub burnchain_op_tx_fee: u64,
     pub process_exit_at_block_height: Option<u64>,
-<<<<<<< HEAD
+    pub poll_time_secs: u64,
     pub first_block_hash: BurnchainHeaderHash,
     pub first_block_height: u32,
     pub first_block_timestamp: u64,
-=======
-    pub poll_time_secs: u64,
->>>>>>> a619e313
 }
 
 impl BurnchainConfig {
@@ -774,13 +768,10 @@
             local_mining_public_key: None,
             burnchain_op_tx_fee: MINIMUM_DUST_FEE,
             process_exit_at_block_height: None,
-<<<<<<< HEAD
+            poll_time_secs: 10, // TODO: this is a testnet specific value.
             first_block_hash: BurnchainHeaderHash::zero(),
             first_block_height: 0,
             first_block_timestamp: 0,
-=======
-            poll_time_secs: 10, // TODO: this is a testnet specific value.
->>>>>>> a619e313
         }
     }
 
@@ -830,13 +821,10 @@
     pub local_mining_public_key: Option<String>,
     pub burnchain_op_tx_fee: Option<u64>,
     pub process_exit_at_block_height: Option<u64>,
-<<<<<<< HEAD
+    pub poll_time_secs: Option<u64>,
     pub first_block_hash: Option<BurnchainHeaderHash>,
     pub first_block_height: Option<u32>,
     pub first_block_timestamp: Option<u64>,
-=======
-    pub poll_time_secs: Option<u64>,
->>>>>>> a619e313
 }
 
 #[derive(Clone, Debug, Default)]
