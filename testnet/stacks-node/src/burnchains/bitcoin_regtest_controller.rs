--- conflicted
+++ resolved
@@ -39,13 +39,8 @@
 use stacks::burnchains::{Burnchain, BurnchainParameters};
 use stacks::chainstate::burn::db::sortdb::SortitionDB;
 use stacks::chainstate::burn::operations::{
-<<<<<<< HEAD
-    BlockstackOperationType, LeaderBlockCommitOp, LeaderKeyRegisterOp, PegInOp, PreStxOp,
-    TransferStxOp, UserBurnSupportOp,
-=======
     BlockstackOperationType, DelegateStxOp, LeaderBlockCommitOp, LeaderKeyRegisterOp, PegInOp,
     PreStxOp, TransferStxOp, UserBurnSupportOp,
->>>>>>> fd770ece
 };
 use stacks::chainstate::coordinator::comm::CoordinatorChannels;
 #[cfg(test)]
@@ -1173,11 +1168,6 @@
         let op_bytes = {
             let mut bytes = self.config.burnchain.magic_bytes.as_bytes().to_vec();
             bytes.push(Opcodes::PegIn as u8);
-<<<<<<< HEAD
-            let recipient_address: StacksAddress = payload.recipient.into();
-            bytes.push(recipient_address.version);
-            bytes.extend_from_slice(recipient_address.bytes.as_bytes());
-=======
             let (recipient_address, contract_name): (StacksAddress, String) =
                 match payload.recipient {
                     PrincipalData::Standard(standard_principal) => {
@@ -1191,7 +1181,6 @@
             bytes.push(recipient_address.version);
             bytes.extend_from_slice(recipient_address.bytes.as_bytes());
             bytes.extend_from_slice(contract_name.as_bytes());
->>>>>>> fd770ece
             bytes
         };
 
