--- conflicted
+++ resolved
@@ -11,12 +11,9 @@
 use stacks::chainstate::burn::db::sortdb::SortitionDB;
 use stacks::chainstate::coordinator::comm::{CoordinatorChannels, CoordinatorReceivers};
 use stacks::chainstate::coordinator::{ChainsCoordinator, CoordinatorCommunication};
-<<<<<<< HEAD
 use stacks::chainstate::stacks::db::StacksChainState;
 use stacks::util::get_epoch_time_secs;
 use stacks::util::sleep_ms;
-=======
->>>>>>> 75e61de3
 
 use super::RunLoopCallbacks;
 
@@ -39,7 +36,6 @@
     coordinator_channels: Option<(CoordinatorReceivers, CoordinatorChannels)>,
 }
 
-<<<<<<< HEAD
 /// Monitor the state of the Stacks blockchain as the peer network and relay threads download and
 /// proces Stacks blocks.  Don't allow the node to process the next PoX reward cycle's sortitions
 /// unless it's reasonably sure that it has processed all Stacks blocks for this reward cycle.
@@ -452,8 +448,6 @@
     }
 }
 
-=======
->>>>>>> 75e61de3
 impl RunLoop {
     /// Sets up a runloop and node, given a config.
     #[cfg(not(test))]
@@ -513,10 +507,7 @@
         // Initialize and start the burnchain.
         let mut burnchain =
             BitcoinRegtestController::new(self.config.clone(), Some(coordinator_senders.clone()));
-<<<<<<< HEAD
         let pox_constants = burnchain.get_pox_constants();
-=======
->>>>>>> 75e61de3
 
         let is_miner = if self.config.node.miner {
             let keychain = Keychain::default(self.config.node.seed.clone());
@@ -560,10 +551,7 @@
             .iter()
             .map(|e| (e.address.clone(), e.amount))
             .collect();
-<<<<<<< HEAD
         let burnchain_poll_time = 30; // TODO: this is testnet-specific
-=======
->>>>>>> 75e61de3
 
         // setup dispatcher
         let mut event_dispatcher = EventDispatcher::new();
@@ -589,11 +577,7 @@
         thread::spawn(move || {
             ChainsCoordinator::run(
                 &chainstate_path,
-<<<<<<< HEAD
                 coordinator_burnchain_config,
-=======
-                burnchain_config,
->>>>>>> 75e61de3
                 mainnet,
                 chainid,
                 Some(initial_balances),
@@ -688,11 +672,8 @@
                 let sortition_id = &block.sortition_id;
 
                 // Have the node process the new block, that can include, or not, a sortition.
-<<<<<<< HEAD
                 node.process_burnchain_state(burnchain.sortdb_mut(), sortition_id, ibd);
-=======
-                node.process_burnchain_state(burnchain.sortdb_mut(), sortition_id);
->>>>>>> 75e61de3
+
                 // Now, tell the relayer to check if it won a sortition during this block,
                 //   and, if so, to process and advertize the block
                 //
@@ -703,15 +684,6 @@
                     return;
                 }
             }
-<<<<<<< HEAD
-=======
-            // now, let's tell the miner to try and mine.
-            if !node.relayer_issue_tenure() {
-                // relayer hung up, exit.
-                error!("Block relayer and miner hung up, exiting.");
-                return;
-            }
->>>>>>> 75e61de3
 
             block_height = next_height;
             debug!(
