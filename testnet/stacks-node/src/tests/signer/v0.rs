// Copyright (C) 2020-2024 Stacks Open Internet Foundation
//
// This program is free software: you can redistribute it and/or modify
// it under the terms of the GNU General Public License as published by
// the Free Software Foundation, either version 3 of the License, or
// (at your option) any later version.
//
// This program is distributed in the hope that it will be useful,
// but WITHOUT ANY WARRANTY; without even the implied warranty of
// MERCHANTABILITY or FITNESS FOR A PARTICULAR PURPOSE.  See the
// GNU General Public License for more details.
//
// You should have received a copy of the GNU General Public License
// along with this program.  If not, see <http://www.gnu.org/licenses/>.

use std::collections::{HashMap, HashSet};
use std::ops::Add;
use std::str::FromStr;
use std::sync::atomic::Ordering;
use std::time::{Duration, Instant};
use std::{env, thread};

use clarity::vm::types::PrincipalData;
use clarity::vm::StacksEpoch;
use libsigner::v0::messages::{
    BlockRejection, BlockResponse, MessageSlotID, RejectCode, SignerMessage,
};
use libsigner::{BlockProposal, SignerSession, StackerDBSession};
use rand::RngCore;
use stacks::address::AddressHashMode;
use stacks::chainstate::burn::db::sortdb::SortitionDB;
use stacks::chainstate::nakamoto::{NakamotoBlock, NakamotoBlockHeader, NakamotoChainState};
use stacks::chainstate::stacks::address::PoxAddress;
use stacks::chainstate::stacks::boot::MINERS_NAME;
use stacks::chainstate::stacks::db::{StacksChainState, StacksHeaderInfo};
use stacks::codec::StacksMessageCodec;
use stacks::core::{StacksEpochId, CHAIN_ID_TESTNET};
use stacks::libstackerdb::StackerDBChunkData;
use stacks::net::api::postblock_proposal::TEST_VALIDATE_STALL;
use stacks::types::chainstate::{StacksAddress, StacksBlockId, StacksPrivateKey, StacksPublicKey};
use stacks::types::PublicKey;
use stacks::util::hash::MerkleHashFunc;
use stacks::util::secp256k1::{Secp256k1PrivateKey, Secp256k1PublicKey};
use stacks::util_lib::boot::boot_code_id;
use stacks::util_lib::signed_structured_data::pox4::{
    make_pox_4_signer_key_signature, Pox4SignatureTopic,
};
use stacks_common::bitvec::BitVec;
use stacks_signer::chainstate::{ProposalEvalConfig, SortitionsView};
use stacks_signer::client::{SignerSlotID, StackerDB};
use stacks_signer::config::{build_signer_config_tomls, GlobalConfig as SignerConfig, Network};
use stacks_signer::runloop::State;
use stacks_signer::v0::SpawnedSigner;
use tracing_subscriber::prelude::*;
use tracing_subscriber::{fmt, EnvFilter};

use super::SignerTest;
use crate::config::{EventKeyType, EventObserverConfig};
use crate::event_dispatcher::MinedNakamotoBlockEvent;
use crate::nakamoto_node::miner::TEST_BROADCAST_STALL;
use crate::neon::Counters;
use crate::run_loop::boot_nakamoto;
use crate::tests::nakamoto_integrations::{
    boot_to_epoch_25, boot_to_epoch_3_reward_set, next_block_and, wait_for,
    POX_4_DEFAULT_STACKER_BALANCE, POX_4_DEFAULT_STACKER_STX_AMT,
};
use crate::tests::neon_integrations::{
    get_account, get_chain_info, next_block_and_wait, run_until_burnchain_height, submit_tx,
    test_observer,
};
use crate::tests::{self, make_stacks_transfer};
use crate::{nakamoto_node, BurnchainController, Config, Keychain};

impl SignerTest<SpawnedSigner> {
    /// Run the test until the first epoch 2.5 reward cycle.
    /// Will activate pox-4 and register signers for the first full Epoch 2.5 reward cycle.
    fn boot_to_epoch_25_reward_cycle(&mut self) {
        boot_to_epoch_25(
            &self.running_nodes.conf,
            &self.running_nodes.blocks_processed,
            &mut self.running_nodes.btc_regtest_controller,
        );

        next_block_and_wait(
            &mut self.running_nodes.btc_regtest_controller,
            &self.running_nodes.blocks_processed,
        );

        let http_origin = format!("http://{}", &self.running_nodes.conf.node.rpc_bind);
        let lock_period = 12;

        let epochs = self.running_nodes.conf.burnchain.epochs.clone().unwrap();
        let epoch_25 =
            &epochs[StacksEpoch::find_epoch_by_id(&epochs, StacksEpochId::Epoch25).unwrap()];
        let epoch_25_start_height = epoch_25.start_height;
        // stack enough to activate pox-4
        let block_height = self
            .running_nodes
            .btc_regtest_controller
            .get_headers_height();
        let reward_cycle = self
            .running_nodes
            .btc_regtest_controller
            .get_burnchain()
            .block_height_to_reward_cycle(block_height)
            .unwrap();
        for stacker_sk in self.signer_stacks_private_keys.iter() {
            let pox_addr = PoxAddress::from_legacy(
                AddressHashMode::SerializeP2PKH,
                tests::to_addr(&stacker_sk).bytes,
            );
            let pox_addr_tuple: clarity::vm::Value =
                pox_addr.clone().as_clarity_tuple().unwrap().into();
            let signature = make_pox_4_signer_key_signature(
                &pox_addr,
                &stacker_sk,
                reward_cycle.into(),
                &Pox4SignatureTopic::StackStx,
                CHAIN_ID_TESTNET,
                lock_period,
                u128::MAX,
                1,
            )
            .unwrap()
            .to_rsv();

            let signer_pk = StacksPublicKey::from_private(stacker_sk);
            let stacking_tx = tests::make_contract_call(
                &stacker_sk,
                0,
                1000,
                &StacksAddress::burn_address(false),
                "pox-4",
                "stack-stx",
                &[
                    clarity::vm::Value::UInt(POX_4_DEFAULT_STACKER_STX_AMT),
                    pox_addr_tuple.clone(),
                    clarity::vm::Value::UInt(block_height as u128),
                    clarity::vm::Value::UInt(lock_period),
                    clarity::vm::Value::some(clarity::vm::Value::buff_from(signature).unwrap())
                        .unwrap(),
                    clarity::vm::Value::buff_from(signer_pk.to_bytes_compressed()).unwrap(),
                    clarity::vm::Value::UInt(u128::MAX),
                    clarity::vm::Value::UInt(1),
                ],
            );
            submit_tx(&http_origin, &stacking_tx);
        }
        next_block_and_wait(
            &mut self.running_nodes.btc_regtest_controller,
            &self.running_nodes.blocks_processed,
        );
        next_block_and_wait(
            &mut self.running_nodes.btc_regtest_controller,
            &self.running_nodes.blocks_processed,
        );

        let reward_cycle_len = self
            .running_nodes
            .conf
            .get_burnchain()
            .pox_constants
            .reward_cycle_length as u64;
        let prepare_phase_len = self
            .running_nodes
            .conf
            .get_burnchain()
            .pox_constants
            .prepare_length as u64;

        let epoch_25_reward_cycle_boundary =
            epoch_25_start_height.saturating_sub(epoch_25_start_height % reward_cycle_len);
        let epoch_25_reward_set_calculation_boundary = epoch_25_reward_cycle_boundary
            .saturating_sub(prepare_phase_len)
            .wrapping_add(reward_cycle_len)
            .wrapping_add(1);

        let next_reward_cycle_boundary =
            epoch_25_reward_cycle_boundary.wrapping_add(reward_cycle_len);
        run_until_burnchain_height(
            &mut self.running_nodes.btc_regtest_controller,
            &self.running_nodes.blocks_processed,
            epoch_25_reward_set_calculation_boundary,
            &self.running_nodes.conf,
        );
        debug!("Waiting for signer set calculation.");
        let mut reward_set_calculated = false;
        let short_timeout = Duration::from_secs(30);
        let now = std::time::Instant::now();
        // Make sure the signer set is calculated before continuing or signers may not
        // recognize that they are registered signers in the subsequent burn block event
        let reward_cycle = self.get_current_reward_cycle().wrapping_add(1);
        while !reward_set_calculated {
            let reward_set = self
                .stacks_client
                .get_reward_set_signers(reward_cycle)
                .expect("Failed to check if reward set is calculated");
            reward_set_calculated = reward_set.is_some();
            if reward_set_calculated {
                debug!("Signer set: {:?}", reward_set.unwrap());
            }
            std::thread::sleep(Duration::from_secs(1));
            assert!(
                now.elapsed() < short_timeout,
                "Timed out waiting for reward set calculation"
            );
        }
        debug!("Signer set calculated");
        // Manually consume one more block to ensure signers refresh their state
        debug!("Waiting for signers to initialize.");
        next_block_and_wait(
            &mut self.running_nodes.btc_regtest_controller,
            &self.running_nodes.blocks_processed,
        );
        let now = std::time::Instant::now();
        loop {
            self.send_status_request();
            let states = self.wait_for_states(short_timeout);
            if states
                .iter()
                .all(|state_info| state_info.runloop_state == State::RegisteredSigners)
            {
                break;
            }
            assert!(
                now.elapsed() < short_timeout,
                "Timed out waiting for signers to be registered"
            );
            std::thread::sleep(Duration::from_secs(1));
        }
        debug!("Signers initialized");

        info!("Advancing to the first full Epoch 2.5 reward cycle boundary...");
        run_until_burnchain_height(
            &mut self.running_nodes.btc_regtest_controller,
            &self.running_nodes.blocks_processed,
            next_reward_cycle_boundary,
            &self.running_nodes.conf,
        );

        let current_burn_block_height = self
            .running_nodes
            .btc_regtest_controller
            .get_headers_height();
        info!("At burn block height {current_burn_block_height}. Ready to mine the first Epoch 2.5 reward cycle!");
    }

    /// Run the test until the epoch 3 boundary
    fn boot_to_epoch_3(&mut self) {
        boot_to_epoch_3_reward_set(
            &self.running_nodes.conf,
            &self.running_nodes.blocks_processed,
            &self.signer_stacks_private_keys,
            &self.signer_stacks_private_keys,
            &mut self.running_nodes.btc_regtest_controller,
            Some(self.num_stacking_cycles),
        );
        debug!("Waiting for signer set calculation.");
        let mut reward_set_calculated = false;
        let short_timeout = Duration::from_secs(30);
        let now = std::time::Instant::now();
        // Make sure the signer set is calculated before continuing or signers may not
        // recognize that they are registered signers in the subsequent burn block event
        let reward_cycle = self.get_current_reward_cycle() + 1;
        while !reward_set_calculated {
            let reward_set = self
                .stacks_client
                .get_reward_set_signers(reward_cycle)
                .expect("Failed to check if reward set is calculated");
            reward_set_calculated = reward_set.is_some();
            if reward_set_calculated {
                debug!("Signer set: {:?}", reward_set.unwrap());
            }
            std::thread::sleep(Duration::from_secs(1));
            assert!(
                now.elapsed() < short_timeout,
                "Timed out waiting for reward set calculation"
            );
        }
        debug!("Signer set calculated");

        // Manually consume one more block to ensure signers refresh their state
        debug!("Waiting for signers to initialize.");
        next_block_and_wait(
            &mut self.running_nodes.btc_regtest_controller,
            &self.running_nodes.blocks_processed,
        );
        let now = std::time::Instant::now();
        loop {
            self.send_status_request();
            let states = self.wait_for_states(short_timeout);
            if states
                .iter()
                .all(|state_info| state_info.runloop_state == State::RegisteredSigners)
            {
                break;
            }
            assert!(
                now.elapsed() < short_timeout,
                "Timed out waiting for signers to be registered"
            );
            std::thread::sleep(Duration::from_secs(1));
        }
        debug!("Singers initialized");

        self.run_until_epoch_3_boundary();

        let commits_submitted = self.running_nodes.commits_submitted.clone();

        info!("Waiting 1 burnchain block for miner VRF key confirmation");
        // Wait one block to confirm the VRF register, wait until a block commit is submitted
        next_block_and(&mut self.running_nodes.btc_regtest_controller, 60, || {
            let commits_count = commits_submitted.load(Ordering::SeqCst);
            Ok(commits_count >= 1)
        })
        .unwrap();
        info!("Ready to mine Nakamoto blocks!");
    }

    // Only call after already past the epoch 3.0 boundary
    fn mine_and_verify_confirmed_naka_block(&mut self, timeout: Duration, num_signers: usize) {
        info!("------------------------- Try mining one block -------------------------");

        self.mine_nakamoto_block(timeout);

        // Verify that the signers accepted the proposed block, sending back a validate ok response
        let proposed_signer_signature_hash = self.wait_for_validate_ok_response(timeout);
        let message = proposed_signer_signature_hash.0;

        info!("------------------------- Test Block Signed -------------------------");
        // Verify that the signers signed the proposed block
        let signature = self.wait_for_confirmed_block_v0(&proposed_signer_signature_hash, timeout);

        info!("Got {} signatures", signature.len());

        // NOTE: signature.len() does not need to equal signers.len(); the stacks miner can finish the block
        //  whenever it has crossed the threshold.
        assert!(signature.len() >= num_signers * 7 / 10);

        let reward_cycle = self.get_current_reward_cycle();
        let signers = self.get_reward_set_signers(reward_cycle);

        // Verify that the signers signed the proposed block
        let mut signer_index = 0;
        let mut signature_index = 0;
        let validated = loop {
            // Since we've already checked `signature.len()`, this means we've
            //  validated all the signatures in this loop
            let Some(signature) = signature.get(signature_index) else {
                break true;
            };
            let Some(signer) = signers.get(signer_index) else {
                error!("Failed to validate the mined nakamoto block: ran out of signers to try to validate signatures");
                break false;
            };
            let stacks_public_key = Secp256k1PublicKey::from_slice(signer.signing_key.as_slice())
                .expect("Failed to convert signing key to StacksPublicKey");
            let valid = stacks_public_key
                .verify(&message, signature)
                .expect("Failed to verify signature");
            if !valid {
                info!(
                    "Failed to verify signature for signer, will attempt to validate without this signer";
                    "signer_pk" => stacks_public_key.to_hex(),
                    "signer_index" => signer_index,
                    "signature_index" => signature_index,
                );
                signer_index += 1;
            } else {
                signer_index += 1;
                signature_index += 1;
            }
        };

        assert!(validated);
    }

    // Only call after already past the epoch 3.0 boundary
    fn run_until_burnchain_height_nakamoto(
        &mut self,
        timeout: Duration,
        burnchain_height: u64,
        num_signers: usize,
    ) {
        let current_block_height = self
            .running_nodes
            .btc_regtest_controller
            .get_headers_height();
        let total_nmb_blocks_to_mine = burnchain_height.saturating_sub(current_block_height);
        debug!("Mining {total_nmb_blocks_to_mine} Nakamoto block(s) to reach burnchain height {burnchain_height}");
        for _ in 0..total_nmb_blocks_to_mine {
            self.mine_and_verify_confirmed_naka_block(timeout, num_signers);
        }
    }

    /// Propose an invalid block to the signers
    fn propose_block(&mut self, slot_id: u32, version: u32, block: NakamotoBlock) {
        let miners_contract_id = boot_code_id(MINERS_NAME, false);
        let mut session =
            StackerDBSession::new(&self.running_nodes.conf.node.rpc_bind, miners_contract_id);
        let burn_height = self
            .running_nodes
            .btc_regtest_controller
            .get_headers_height();
        let reward_cycle = self.get_current_reward_cycle();
        let message = SignerMessage::BlockProposal(BlockProposal {
            block,
            burn_height,
            reward_cycle,
        });
        let miner_sk = self
            .running_nodes
            .conf
            .miner
            .mining_key
            .expect("No mining key");

        // Submit the block proposal to the miner's slot
        let mut chunk = StackerDBChunkData::new(slot_id, version, message.serialize_to_vec());
        chunk.sign(&miner_sk).expect("Failed to sign message chunk");
        debug!("Produced a signature: {:?}", chunk.sig);
        let result = session.put_chunk(&chunk).expect("Failed to put chunk");
        debug!("Test Put Chunk ACK: {result:?}");
        assert!(
            result.accepted,
            "Failed to submit block proposal to signers"
        );
    }
}

#[test]
#[ignore]
/// Test that a signer can respond to an invalid block proposal
///
/// Test Setup:
/// The test spins up five stacks signers, one miner Nakamoto node, and a corresponding bitcoind.
///
/// Test Execution:
/// The stacks node is advanced to epoch 3.0 reward set calculation to ensure the signer set is determined.
/// An invalid block proposal is forcibly written to the miner's slot to simulate the miner proposing a block.
/// The signers process the invalid block by first verifying it against the stacks node block proposal endpoint.
/// The signers then broadcast a rejection of the miner's proposed block back to the respective .signers-XXX-YYY contract.
///
/// Test Assertion:
/// Each signer successfully rejects the invalid block proposal.
fn block_proposal_rejection() {
    if env::var("BITCOIND_TEST") != Ok("1".into()) {
        return;
    }

    tracing_subscriber::registry()
        .with(fmt::layer())
        .with(EnvFilter::from_default_env())
        .init();

    info!("------------------------- Test Setup -------------------------");
    let num_signers = 5;
    let mut signer_test: SignerTest<SpawnedSigner> = SignerTest::new(num_signers, vec![], None);
    signer_test.boot_to_epoch_3();
    let short_timeout = Duration::from_secs(30);

    info!("------------------------- Send Block Proposal To Signers -------------------------");
    let reward_cycle = signer_test.get_current_reward_cycle();
    let proposal_conf = ProposalEvalConfig {
        first_proposal_burn_block_timing: Duration::from_secs(0),
        block_proposal_timeout: Duration::from_secs(100),
    };
    let view = SortitionsView::fetch_view(proposal_conf, &signer_test.stacks_client).unwrap();
    let mut block = NakamotoBlock {
        header: NakamotoBlockHeader::empty(),
        txs: vec![],
    };

    // First propose a block to the signers that does not have the correct consensus hash or BitVec. This should be rejected BEFORE
    // the block is submitted to the node for validation.
    let block_signer_signature_hash_1 = block.header.signer_signature_hash();
    signer_test.propose_block(0, 1, block.clone());

    // Propose a block to the signers that passes initial checks but will be rejected by the stacks node
    block.header.pox_treatment = BitVec::ones(1).unwrap();
    block.header.consensus_hash = view.cur_sortition.consensus_hash;

    let block_signer_signature_hash_2 = block.header.signer_signature_hash();
    signer_test.propose_block(0, 2, block);

    info!("------------------------- Test Block Proposal Rejected -------------------------");
    // Verify the signers rejected the second block via the endpoint
    let rejected_block_hash = signer_test.wait_for_validate_reject_response(short_timeout);
    assert_eq!(rejected_block_hash, block_signer_signature_hash_2);

    let mut stackerdb = StackerDB::new(
        &signer_test.running_nodes.conf.node.rpc_bind,
        StacksPrivateKey::new(), // We are just reading so don't care what the key is
        false,
        reward_cycle,
        SignerSlotID(0), // We are just reading so again, don't care about index.
    );

    let signer_slot_ids: Vec<_> = signer_test
        .get_signer_indices(reward_cycle)
        .iter()
        .map(|id| id.0)
        .collect();
    assert_eq!(signer_slot_ids.len(), num_signers);

    let start_polling = Instant::now();
    let mut found_signer_signature_hash_1 = false;
    let mut found_signer_signature_hash_2 = false;
    while !found_signer_signature_hash_1 && !found_signer_signature_hash_2 {
        std::thread::sleep(Duration::from_secs(1));
        let messages: Vec<SignerMessage> = StackerDB::get_messages(
            stackerdb
                .get_session_mut(&MessageSlotID::BlockResponse)
                .expect("Failed to get BlockResponse stackerdb session"),
            &signer_slot_ids,
        )
        .expect("Failed to get message from stackerdb");
        for message in messages {
            if let SignerMessage::BlockResponse(BlockResponse::Rejected(BlockRejection {
                reason: _reason,
                reason_code,
                signer_signature_hash,
            })) = message
            {
                if signer_signature_hash == block_signer_signature_hash_1 {
                    found_signer_signature_hash_1 = true;
                    assert!(matches!(reason_code, RejectCode::SortitionViewMismatch));
                } else if signer_signature_hash == block_signer_signature_hash_2 {
                    found_signer_signature_hash_2 = true;
                    assert!(matches!(reason_code, RejectCode::ValidationFailed(_)));
                } else {
                    panic!("Unexpected signer signature hash");
                }
            } else {
                panic!("Unexpected message type");
            }
        }
        assert!(
            start_polling.elapsed() <= short_timeout,
            "Timed out after waiting for response from signer"
        );
    }
    signer_test.shutdown();
}

// Basic test to ensure that miners are able to gather block responses
// from signers and create blocks.
#[test]
#[ignore]
fn miner_gather_signatures() {
    if env::var("BITCOIND_TEST") != Ok("1".into()) {
        return;
    }

    tracing_subscriber::registry()
        .with(fmt::layer())
        .with(EnvFilter::from_default_env())
        .init();

    // Disable p2p broadcast of the nakamoto blocks, so that we rely
    //  on the signer's using StackerDB to get pushed blocks
    *nakamoto_node::miner::TEST_SKIP_P2P_BROADCAST
        .lock()
        .unwrap() = Some(true);

    info!("------------------------- Test Setup -------------------------");
    let num_signers = 5;
    let mut signer_test: SignerTest<SpawnedSigner> = SignerTest::new(num_signers, vec![], None);
    signer_test.boot_to_epoch_3();
    let timeout = Duration::from_secs(30);

    info!("------------------------- Test Mine and Verify Confirmed Nakamoto Block -------------------------");
    signer_test.mine_and_verify_confirmed_naka_block(timeout, num_signers);

    // Test prometheus metrics response
    #[cfg(feature = "monitoring_prom")]
    {
        let metrics_response = signer_test.get_signer_metrics();

        // Because 5 signers are running in the same process, the prometheus metrics
        // are incremented once for every signer. This is why we expect the metric to be
        // `5`, even though there is only one block proposed.
        let expected_result = format!("stacks_signer_block_proposals_received {}", num_signers);
        assert!(metrics_response.contains(&expected_result));
        let expected_result = format!(
            "stacks_signer_block_responses_sent{{response_type=\"accepted\"}} {}",
            num_signers
        );
        assert!(metrics_response.contains(&expected_result));
    }
}

#[test]
#[ignore]
/// Test that signers can handle a transition between Nakamoto reward cycles
///
/// Test Setup:
/// The test spins up five stacks signers, one miner Nakamoto node, and a corresponding bitcoind.
/// The stacks node is then advanced to Epoch 3.0 boundary to allow block signing.
///
/// Test Execution:
/// The node mines 2 full Nakamoto reward cycles, sending blocks to observing signers to sign and return.
///
/// Test Assertion:
/// All signers sign all blocks successfully.
/// The chain advances 2 full reward cycles.
fn mine_2_nakamoto_reward_cycles() {
    if env::var("BITCOIND_TEST") != Ok("1".into()) {
        return;
    }

    tracing_subscriber::registry()
        .with(fmt::layer())
        .with(EnvFilter::from_default_env())
        .init();

    info!("------------------------- Test Setup -------------------------");
    let nmb_reward_cycles = 2;
    let num_signers = 5;
    let mut signer_test: SignerTest<SpawnedSigner> = SignerTest::new(num_signers, vec![], None);
    let timeout = Duration::from_secs(200);
    signer_test.boot_to_epoch_3();
    let curr_reward_cycle = signer_test.get_current_reward_cycle();
    // Mine 2 full Nakamoto reward cycles (epoch 3 starts in the middle of one, hence the + 1)
    let next_reward_cycle = curr_reward_cycle.saturating_add(1);
    let final_reward_cycle = next_reward_cycle.saturating_add(nmb_reward_cycles);
    let final_reward_cycle_height_boundary = signer_test
        .running_nodes
        .btc_regtest_controller
        .get_burnchain()
        .reward_cycle_to_block_height(final_reward_cycle)
        .saturating_sub(1);

    info!("------------------------- Test Mine 2 Nakamoto Reward Cycles -------------------------");
    signer_test.run_until_burnchain_height_nakamoto(
        timeout,
        final_reward_cycle_height_boundary,
        num_signers,
    );

    let current_burnchain_height = signer_test
        .running_nodes
        .btc_regtest_controller
        .get_headers_height();
    assert_eq!(current_burnchain_height, final_reward_cycle_height_boundary);
    signer_test.shutdown();
}

#[test]
#[ignore]
fn forked_tenure_invalid() {
    if env::var("BITCOIND_TEST") != Ok("1".into()) {
        return;
    }
    let result = forked_tenure_testing(Duration::from_secs(5), Duration::from_secs(7), false);

    assert_ne!(result.tip_b, result.tip_a);
    assert_eq!(result.tip_b, result.tip_c);
    assert_ne!(result.tip_c, result.tip_a);

    // Block B was built atop block A
    assert_eq!(
        result.tip_b.stacks_block_height,
        result.tip_a.stacks_block_height + 1
    );
    assert_eq!(
        result.mined_b.parent_block_id,
        result.tip_a.index_block_hash().to_string()
    );

    // Block C was built AFTER Block B was built, but BEFORE it was broadcasted, so it should be built off of Block A
    assert_eq!(
        result.mined_c.parent_block_id,
        result.tip_a.index_block_hash().to_string()
    );
    assert_ne!(
        result
            .tip_c
            .anchored_header
            .as_stacks_nakamoto()
            .unwrap()
            .signer_signature_hash(),
        result.mined_c.signer_signature_hash,
        "Mined block during tenure C should not have become the chain tip"
    );

    assert!(result.tip_c_2.is_none());
    assert!(result.mined_c_2.is_none());

    // Tenure D should continue progress
    assert_ne!(result.tip_c, result.tip_d);
    assert_ne!(result.tip_b, result.tip_d);
    assert_ne!(result.tip_a, result.tip_d);

    // Tenure D builds off of Tenure B
    assert_eq!(
        result.tip_d.stacks_block_height,
        result.tip_b.stacks_block_height + 1,
    );
    assert_eq!(
        result.mined_d.parent_block_id,
        result.tip_b.index_block_hash().to_string()
    );
}

#[test]
#[ignore]
fn forked_tenure_okay() {
    if env::var("BITCOIND_TEST") != Ok("1".into()) {
        return;
    }

    let result = forked_tenure_testing(Duration::from_secs(360), Duration::from_secs(0), true);

    assert_ne!(result.tip_b, result.tip_a);
    assert_ne!(result.tip_b, result.tip_c);
    assert_ne!(result.tip_c, result.tip_a);

    // Block B was built atop block A
    assert_eq!(
        result.tip_b.stacks_block_height,
        result.tip_a.stacks_block_height + 1
    );
    assert_eq!(
        result.mined_b.parent_block_id,
        result.tip_a.index_block_hash().to_string()
    );

    // Block C was built AFTER Block B was built, but BEFORE it was broadcasted, so it should be built off of Block A
    assert_eq!(
        result.tip_c.stacks_block_height,
        result.tip_a.stacks_block_height + 1
    );
    assert_eq!(
        result.mined_c.parent_block_id,
        result.tip_a.index_block_hash().to_string()
    );

    let tenure_c_2 = result.tip_c_2.unwrap();
    assert_ne!(result.tip_c, tenure_c_2);
    assert_ne!(tenure_c_2, result.tip_d);
    assert_ne!(result.tip_c, result.tip_d);

    // Second block of tenure C builds off of block C
    assert_eq!(
        tenure_c_2.stacks_block_height,
        result.tip_c.stacks_block_height + 1,
    );
    assert_eq!(
        result.mined_c_2.unwrap().parent_block_id,
        result.tip_c.index_block_hash().to_string()
    );

    // Tenure D builds off of the second block of tenure C
    assert_eq!(
        result.tip_d.stacks_block_height,
        tenure_c_2.stacks_block_height + 1,
    );
    assert_eq!(
        result.mined_d.parent_block_id,
        tenure_c_2.index_block_hash().to_string()
    );
}

struct TenureForkingResult {
    tip_a: StacksHeaderInfo,
    tip_b: StacksHeaderInfo,
    tip_c: StacksHeaderInfo,
    tip_c_2: Option<StacksHeaderInfo>,
    tip_d: StacksHeaderInfo,
    mined_b: MinedNakamotoBlockEvent,
    mined_c: MinedNakamotoBlockEvent,
    mined_c_2: Option<MinedNakamotoBlockEvent>,
    mined_d: MinedNakamotoBlockEvent,
}

/// This test spins up a nakamoto-neon node.
/// It starts in Epoch 2.0, mines with `neon_node` to Epoch 3.0, and then switches
///  to Nakamoto operation (activating pox-4 by submitting a stack-stx tx). The BootLoop
///  struct handles the epoch-2/3 tear-down and spin-up.
/// Miner A mines a regular tenure, its last block being block a_x.
/// Miner B starts its tenure, Miner B produces a Stacks block b_0, but miner C submits its block commit before b_0 is broadcasted.
/// Bitcoin block C, containing Miner C's block commit, is mined BEFORE miner C has a chance to update their block commit with b_0's information.
/// This test asserts:
///  * tenure C ignores b_0, and correctly builds off of block a_x.
fn forked_tenure_testing(
    proposal_limit: Duration,
    post_btc_block_pause: Duration,
    expect_tenure_c: bool,
) -> TenureForkingResult {
    tracing_subscriber::registry()
        .with(fmt::layer())
        .with(EnvFilter::from_default_env())
        .init();

    let num_signers = 5;
    let sender_sk = Secp256k1PrivateKey::new();
    let sender_addr = tests::to_addr(&sender_sk);
    let send_amt = 100;
    let send_fee = 180;
    let recipient = PrincipalData::from(StacksAddress::burn_address(false));
    let mut signer_test: SignerTest<SpawnedSigner> = SignerTest::new_with_config_modifications(
        num_signers,
        vec![(sender_addr.clone(), send_amt + send_fee)],
        Some(Duration::from_secs(15)),
        |config| {
            // make the duration long enough that the reorg attempt will definitely be accepted
            config.first_proposal_burn_block_timing = proposal_limit;
        },
        |_| {},
        &[],
    );
    let http_origin = format!("http://{}", &signer_test.running_nodes.conf.node.rpc_bind);

    signer_test.boot_to_epoch_3();
    info!("------------------------- Reached Epoch 3.0 -------------------------");

    let naka_conf = signer_test.running_nodes.conf.clone();
    let burnchain = naka_conf.get_burnchain();
    let sortdb = burnchain.open_sortition_db(true).unwrap();
    let (chainstate, _) = StacksChainState::open(
        naka_conf.is_mainnet(),
        naka_conf.burnchain.chain_id,
        &naka_conf.get_chainstate_path_str(),
        None,
    )
    .unwrap();

    let commits_submitted = signer_test.running_nodes.commits_submitted.clone();
    let mined_blocks = signer_test.running_nodes.nakamoto_blocks_mined.clone();
    let proposed_blocks = signer_test.running_nodes.nakamoto_blocks_proposed.clone();

    info!("Starting tenure A.");
    // In the next block, the miner should win the tenure and submit a stacks block
    let commits_before = commits_submitted.load(Ordering::SeqCst);
    let blocks_before = mined_blocks.load(Ordering::SeqCst);
    next_block_and(
        &mut signer_test.running_nodes.btc_regtest_controller,
        60,
        || {
            let commits_count = commits_submitted.load(Ordering::SeqCst);
            let blocks_count = mined_blocks.load(Ordering::SeqCst);
            Ok(commits_count > commits_before && blocks_count > blocks_before)
        },
    )
    .unwrap();

    let tip_a = NakamotoChainState::get_canonical_block_header(chainstate.db(), &sortdb)
        .unwrap()
        .unwrap();

    // For the next tenure, submit the commit op but do not allow any stacks blocks to be broadcasted
    TEST_BROADCAST_STALL.lock().unwrap().replace(true);
    let blocks_before = mined_blocks.load(Ordering::SeqCst);
    let commits_before = commits_submitted.load(Ordering::SeqCst);
    info!("Starting tenure B.");
    next_block_and(
        &mut signer_test.running_nodes.btc_regtest_controller,
        60,
        || {
            let commits_count = commits_submitted.load(Ordering::SeqCst);
            Ok(commits_count > commits_before)
        },
    )
    .unwrap();

    info!("Commit op is submitted; unpause tenure B's block");

    // Unpause the broadcast of Tenure B's block, do not submit commits.
    signer_test
        .running_nodes
        .nakamoto_test_skip_commit_op
        .0
        .lock()
        .unwrap()
        .replace(true);
    TEST_BROADCAST_STALL.lock().unwrap().replace(false);

    // Wait for a stacks block to be broadcasted
    let start_time = Instant::now();
    while mined_blocks.load(Ordering::SeqCst) <= blocks_before {
        assert!(
            start_time.elapsed() < Duration::from_secs(30),
            "FAIL: Test timed out while waiting for block production",
        );
        thread::sleep(Duration::from_secs(1));
    }

    info!("Tenure B broadcasted a block. Wait {post_btc_block_pause:?}, issue the next bitcon block, and un-stall block commits.");
    thread::sleep(post_btc_block_pause);
    let tip_b = NakamotoChainState::get_canonical_block_header(chainstate.db(), &sortdb)
        .unwrap()
        .unwrap();
    let blocks = test_observer::get_mined_nakamoto_blocks();
    let mined_b = blocks.last().unwrap().clone();

    info!("Starting tenure C.");
    // Submit a block commit op for tenure C
    let commits_before = commits_submitted.load(Ordering::SeqCst);
    let blocks_before = if expect_tenure_c {
        mined_blocks.load(Ordering::SeqCst)
    } else {
        proposed_blocks.load(Ordering::SeqCst)
    };
    next_block_and(
        &mut signer_test.running_nodes.btc_regtest_controller,
        60,
        || {
            signer_test
                .running_nodes
                .nakamoto_test_skip_commit_op
                .0
                .lock()
                .unwrap()
                .replace(false);
            let commits_count = commits_submitted.load(Ordering::SeqCst);
            let blocks_count = if expect_tenure_c {
                mined_blocks.load(Ordering::SeqCst)
            } else {
                proposed_blocks.load(Ordering::SeqCst)
            };
            Ok(commits_count > commits_before && blocks_count > blocks_before)
        },
    )
    .unwrap();

    info!("Tenure C produced (or proposed) a block!");
    let tip_c = NakamotoChainState::get_canonical_block_header(chainstate.db(), &sortdb)
        .unwrap()
        .unwrap();

    let blocks = test_observer::get_mined_nakamoto_blocks();
    let mined_c = blocks.last().unwrap().clone();

    let (tip_c_2, mined_c_2) = if !expect_tenure_c {
        (None, None)
    } else {
        // Now let's produce a second block for tenure C and ensure it builds off of block C.
        let blocks_before = mined_blocks.load(Ordering::SeqCst);
        let start_time = Instant::now();
        // submit a tx so that the miner will mine an extra block
        let sender_nonce = 0;
        let transfer_tx =
            make_stacks_transfer(&sender_sk, sender_nonce, send_fee, &recipient, send_amt);
        let tx = submit_tx(&http_origin, &transfer_tx);
        info!("Submitted tx {tx} in Tenure C to mine a second block");
        while mined_blocks.load(Ordering::SeqCst) <= blocks_before {
            assert!(
                start_time.elapsed() < Duration::from_secs(30),
                "FAIL: Test timed out while waiting for block production",
            );
            thread::sleep(Duration::from_secs(1));
        }

        info!("Tenure C produced a second block!");

        let block_2_tenure_c =
            NakamotoChainState::get_canonical_block_header(chainstate.db(), &sortdb)
                .unwrap()
                .unwrap();
        let blocks = test_observer::get_mined_nakamoto_blocks();
        let block_2_c = blocks.last().cloned().unwrap();
        (Some(block_2_tenure_c), Some(block_2_c))
    };

    info!("Starting tenure D.");
    // Submit a block commit op for tenure D and mine a stacks block
    let commits_before = commits_submitted.load(Ordering::SeqCst);
    let blocks_before = mined_blocks.load(Ordering::SeqCst);
    next_block_and(
        &mut signer_test.running_nodes.btc_regtest_controller,
        60,
        || {
            let commits_count = commits_submitted.load(Ordering::SeqCst);
            let blocks_count = mined_blocks.load(Ordering::SeqCst);
            Ok(commits_count > commits_before && blocks_count > blocks_before)
        },
    )
    .unwrap();

    let tip_d = NakamotoChainState::get_canonical_block_header(chainstate.db(), &sortdb)
        .unwrap()
        .unwrap();
    let blocks = test_observer::get_mined_nakamoto_blocks();
    let mined_d = blocks.last().unwrap().clone();
    signer_test.shutdown();
    TenureForkingResult {
        tip_a,
        tip_b,
        tip_c,
        tip_c_2,
        tip_d,
        mined_b,
        mined_c,
        mined_c_2,
        mined_d,
    }
}

#[test]
#[ignore]
fn bitcoind_forking_test() {
    if env::var("BITCOIND_TEST") != Ok("1".into()) {
        return;
    }

    let num_signers = 5;
    let sender_sk = Secp256k1PrivateKey::new();
    let sender_addr = tests::to_addr(&sender_sk);
    let send_amt = 100;
    let send_fee = 180;
    let mut signer_test: SignerTest<SpawnedSigner> = SignerTest::new(
        num_signers,
        vec![(sender_addr.clone(), send_amt + send_fee)],
        Some(Duration::from_secs(15)),
    );
    let conf = signer_test.running_nodes.conf.clone();
    let http_origin = format!("http://{}", &conf.node.rpc_bind);
    let miner_address = Keychain::default(conf.node.seed.clone())
        .origin_address(conf.is_mainnet())
        .unwrap();

    signer_test.boot_to_epoch_3();
    info!("------------------------- Reached Epoch 3.0 -------------------------");
    let pre_epoch_3_nonce = get_account(&http_origin, &miner_address).nonce;
    let pre_fork_tenures = 10;

    for _i in 0..pre_fork_tenures {
        let _mined_block = signer_test.mine_nakamoto_block(Duration::from_secs(30));
    }

    let pre_fork_1_nonce = get_account(&http_origin, &miner_address).nonce;

    assert_eq!(pre_fork_1_nonce, pre_epoch_3_nonce + 2 * pre_fork_tenures);

    info!("------------------------- Triggering Bitcoin Fork -------------------------");

    let burn_block_height = get_chain_info(&signer_test.running_nodes.conf).burn_block_height;
    let burn_header_hash_to_fork = signer_test
        .running_nodes
        .btc_regtest_controller
        .get_block_hash(burn_block_height);
    signer_test
        .running_nodes
        .btc_regtest_controller
        .invalidate_block(&burn_header_hash_to_fork);
    signer_test
        .running_nodes
        .btc_regtest_controller
        .build_next_block(1);

    info!("Wait for block off of shallow fork");
    thread::sleep(Duration::from_secs(15));

    // we need to mine some blocks to get back to being considered a frequent miner
    for _i in 0..3 {
        let commits_count = signer_test
            .running_nodes
            .commits_submitted
            .load(Ordering::SeqCst);
        next_block_and(
            &mut signer_test.running_nodes.btc_regtest_controller,
            60,
            || {
                Ok(signer_test
                    .running_nodes
                    .commits_submitted
                    .load(Ordering::SeqCst)
                    > commits_count)
            },
        )
        .unwrap();
    }

    let post_fork_1_nonce = get_account(&http_origin, &miner_address).nonce;

    assert_eq!(post_fork_1_nonce, pre_fork_1_nonce - 1 * 2);

    for _i in 0..5 {
        signer_test.mine_nakamoto_block(Duration::from_secs(30));
    }

    let pre_fork_2_nonce = get_account(&http_origin, &miner_address).nonce;
    assert_eq!(pre_fork_2_nonce, post_fork_1_nonce + 2 * 5);

    info!(
        "New chain info: {:?}",
        get_chain_info(&signer_test.running_nodes.conf)
    );

    info!("------------------------- Triggering Deeper Bitcoin Fork -------------------------");

    let burn_block_height = get_chain_info(&signer_test.running_nodes.conf).burn_block_height;
    let burn_header_hash_to_fork = signer_test
        .running_nodes
        .btc_regtest_controller
        .get_block_hash(burn_block_height - 3);
    signer_test
        .running_nodes
        .btc_regtest_controller
        .invalidate_block(&burn_header_hash_to_fork);
    signer_test
        .running_nodes
        .btc_regtest_controller
        .build_next_block(4);

    info!("Wait for block off of shallow fork");
    thread::sleep(Duration::from_secs(15));

    // we need to mine some blocks to get back to being considered a frequent miner
    for _i in 0..3 {
        let commits_count = signer_test
            .running_nodes
            .commits_submitted
            .load(Ordering::SeqCst);
        next_block_and(
            &mut signer_test.running_nodes.btc_regtest_controller,
            60,
            || {
                Ok(signer_test
                    .running_nodes
                    .commits_submitted
                    .load(Ordering::SeqCst)
                    > commits_count)
            },
        )
        .unwrap();
    }

    let post_fork_2_nonce = get_account(&http_origin, &miner_address).nonce;

    assert_eq!(post_fork_2_nonce, pre_fork_2_nonce - 4 * 2);

    for _i in 0..5 {
        signer_test.mine_nakamoto_block(Duration::from_secs(30));
    }

    let test_end_nonce = get_account(&http_origin, &miner_address).nonce;
    assert_eq!(test_end_nonce, post_fork_2_nonce + 2 * 5);

    info!(
        "New chain info: {:?}",
        get_chain_info(&signer_test.running_nodes.conf)
    );
    signer_test.shutdown();
}

#[test]
#[ignore]
fn multiple_miners() {
    if env::var("BITCOIND_TEST") != Ok("1".into()) {
        return;
    }

    let num_signers = 5;
    let sender_sk = Secp256k1PrivateKey::new();
    let sender_addr = tests::to_addr(&sender_sk);
    let send_amt = 100;
    let send_fee = 180;

    let btc_miner_1_seed = vec![1, 1, 1, 1];
    let btc_miner_2_seed = vec![2, 2, 2, 2];
    let btc_miner_1_pk = Keychain::default(btc_miner_1_seed.clone()).get_pub_key();
    let btc_miner_2_pk = Keychain::default(btc_miner_2_seed.clone()).get_pub_key();

    let node_1_rpc = 51024;
    let node_1_p2p = 51023;
    let node_2_rpc = 51026;
    let node_2_p2p = 51025;

    let node_1_rpc_bind = format!("127.0.0.1:{}", node_1_rpc);
    let node_2_rpc_bind = format!("127.0.0.1:{}", node_2_rpc);
    let mut node_2_listeners = Vec::new();

    // partition the signer set so that ~half are listening and using node 1 for RPC and events,
    //  and the rest are using node 2

    let mut signer_test: SignerTest<SpawnedSigner> = SignerTest::new_with_config_modifications(
        num_signers,
        vec![(sender_addr.clone(), send_amt + send_fee)],
        Some(Duration::from_secs(15)),
        |signer_config| {
            let node_host = if signer_config.endpoint.port() % 2 == 0 {
                &node_1_rpc_bind
            } else {
                &node_2_rpc_bind
            };
            signer_config.node_host = node_host.to_string();
        },
        |config| {
            let localhost = "127.0.0.1";
            config.node.rpc_bind = format!("{}:{}", localhost, node_1_rpc);
            config.node.p2p_bind = format!("{}:{}", localhost, node_1_p2p);
            config.node.data_url = format!("http://{}:{}", localhost, node_1_rpc);
            config.node.p2p_address = format!("{}:{}", localhost, node_1_p2p);

            config.node.seed = btc_miner_1_seed.clone();
            config.node.local_peer_seed = btc_miner_1_seed.clone();
            config.burnchain.local_mining_public_key = Some(btc_miner_1_pk.to_hex());
            config.miner.mining_key = Some(Secp256k1PrivateKey::from_seed(&[1]));

            config.events_observers.retain(|listener| {
                let Ok(addr) = std::net::SocketAddr::from_str(&listener.endpoint) else {
                    warn!(
                        "Cannot parse {} to a socket, assuming it isn't a signer-listener binding",
                        listener.endpoint
                    );
                    return true;
                };
                if addr.port() % 2 == 0 || addr.port() == test_observer::EVENT_OBSERVER_PORT {
                    return true;
                }
                node_2_listeners.push(listener.clone());
                false
            })
        },
        &[btc_miner_1_pk.clone(), btc_miner_2_pk.clone()],
    );
    let conf = signer_test.running_nodes.conf.clone();
    let mut conf_node_2 = conf.clone();
    let localhost = "127.0.0.1";
    conf_node_2.node.rpc_bind = format!("{}:{}", localhost, node_2_rpc);
    conf_node_2.node.p2p_bind = format!("{}:{}", localhost, node_2_p2p);
    conf_node_2.node.data_url = format!("http://{}:{}", localhost, node_2_rpc);
    conf_node_2.node.p2p_address = format!("{}:{}", localhost, node_2_p2p);
    conf_node_2.node.seed = btc_miner_2_seed.clone();
    conf_node_2.burnchain.local_mining_public_key = Some(btc_miner_2_pk.to_hex());
    conf_node_2.node.local_peer_seed = btc_miner_2_seed.clone();
    conf_node_2.miner.mining_key = Some(Secp256k1PrivateKey::from_seed(&[2]));
    conf_node_2.node.miner = true;
    conf_node_2.events_observers.clear();
    conf_node_2.events_observers.extend(node_2_listeners);
    assert!(!conf_node_2.events_observers.is_empty());

    let node_1_sk = Secp256k1PrivateKey::from_seed(&conf.node.local_peer_seed);
    let node_1_pk = StacksPublicKey::from_private(&node_1_sk);

    conf_node_2.node.working_dir = format!("{}-{}", conf_node_2.node.working_dir, "1");

    conf_node_2.node.set_bootstrap_nodes(
        format!("{}@{}", &node_1_pk.to_hex(), conf.node.p2p_bind),
        conf.burnchain.chain_id,
        conf.burnchain.peer_version,
    );

    let mut run_loop_2 = boot_nakamoto::BootRunLoop::new(conf_node_2.clone()).unwrap();
    let _run_loop_2_thread = thread::Builder::new()
        .name("run_loop_2".into())
        .spawn(move || run_loop_2.start(None, 0))
        .unwrap();

    signer_test.boot_to_epoch_3();
    let pre_nakamoto_peer_1_height = get_chain_info(&conf).stacks_tip_height;

    info!("------------------------- Reached Epoch 3.0 -------------------------");

    let max_nakamoto_tenures = 20;

    // due to the random nature of mining sortitions, the way this test is structured
    //  is that we keep track of how many tenures each miner produced, and once enough sortitions
    //  have been produced such that each miner has produced 3 tenures, we stop and check the
    //  results at the end

    let miner_1_pk = StacksPublicKey::from_private(conf.miner.mining_key.as_ref().unwrap());
    let miner_2_pk = StacksPublicKey::from_private(conf_node_2.miner.mining_key.as_ref().unwrap());
    let mut btc_blocks_mined = 0;
    let mut miner_1_tenures = 0;
    let mut miner_2_tenures = 0;
    while !(miner_1_tenures >= 3 && miner_2_tenures >= 3) {
        if btc_blocks_mined > max_nakamoto_tenures {
            panic!("Produced {btc_blocks_mined} sortitions, but didn't cover the test scenarios, aborting");
        }
        signer_test.mine_block_wait_on_processing(Duration::from_secs(30));
        btc_blocks_mined += 1;
        let blocks = get_nakamoto_headers(&conf);
        // for this test, there should be one block per tenure
        let consensus_hash_set: HashSet<_> = blocks
            .iter()
            .map(|header| header.consensus_hash.clone())
            .collect();
        assert_eq!(
            consensus_hash_set.len(),
            blocks.len(),
            "In this test, there should only be one block per tenure"
        );
        miner_1_tenures = blocks
            .iter()
            .filter(|header| {
                let header = header.anchored_header.as_stacks_nakamoto().unwrap();
                miner_1_pk
                    .verify(
                        header.miner_signature_hash().as_bytes(),
                        &header.miner_signature,
                    )
                    .unwrap()
            })
            .count();
        miner_2_tenures = blocks
            .iter()
            .filter(|header| {
                let header = header.anchored_header.as_stacks_nakamoto().unwrap();
                miner_2_pk
                    .verify(
                        header.miner_signature_hash().as_bytes(),
                        &header.miner_signature,
                    )
                    .unwrap()
            })
            .count();
    }

    info!(
        "New chain info: {:?}",
        get_chain_info(&signer_test.running_nodes.conf)
    );

    info!("New chain info: {:?}", get_chain_info(&conf_node_2));

    let peer_1_height = get_chain_info(&conf).stacks_tip_height;
    let peer_2_height = get_chain_info(&conf_node_2).stacks_tip_height;
    info!("Peer height information"; "peer_1" => peer_1_height, "peer_2" => peer_2_height, "pre_naka_height" => pre_nakamoto_peer_1_height);
    assert_eq!(peer_1_height, peer_2_height);
    assert_eq!(peer_1_height, pre_nakamoto_peer_1_height + btc_blocks_mined);
    assert_eq!(
        btc_blocks_mined,
        u64::try_from(miner_1_tenures + miner_2_tenures).unwrap()
    );

    signer_test.shutdown();
}

/// Read processed nakamoto block IDs from the test observer, and use `config` to open
///  a chainstate DB and returns their corresponding StacksHeaderInfos
fn get_nakamoto_headers(config: &Config) -> Vec<StacksHeaderInfo> {
    let nakamoto_block_ids: Vec<_> = test_observer::get_blocks()
        .into_iter()
        .filter_map(|block_json| {
            if block_json
                .as_object()
                .unwrap()
                .get("miner_signature")
                .is_none()
            {
                return None;
            }
            let block_id = StacksBlockId::from_hex(
                &block_json
                    .as_object()
                    .unwrap()
                    .get("index_block_hash")
                    .unwrap()
                    .as_str()
                    .unwrap()[2..],
            )
            .unwrap();
            Some(block_id)
        })
        .collect();

    let (chainstate, _) = StacksChainState::open(
        config.is_mainnet(),
        config.burnchain.chain_id,
        &config.get_chainstate_path_str(),
        None,
    )
    .unwrap();

    nakamoto_block_ids
        .into_iter()
        .map(|block_id| {
            NakamotoChainState::get_block_header(chainstate.db(), &block_id)
                .unwrap()
                .unwrap()
        })
        .collect()
}

#[test]
#[ignore]
// Test two nakamoto miners, with the signer set split between them.
//  One of the miners (run-loop-2) is prevented from submitting "good" block commits
//  using the "commit stall" test flag in combination with "block broadcast stalls".
//  (Because RL2 isn't able to RBF their initial commits after the tip is broadcasted).
// This test works by tracking two different scenarios:
//   1. RL2 must win a sortition that this block commit behavior would lead to a fork in.
//   2. After such a sortition, RL1 must win another block.
// The test asserts that every nakamoto sortition either has a successful tenure, or if
//  RL2 wins and they would be expected to fork, no blocks are produced. The test asserts
//  that every block produced increments the chain length.
fn miner_forking() {
    if env::var("BITCOIND_TEST") != Ok("1".into()) {
        return;
    }

    let num_signers = 5;
    let sender_sk = Secp256k1PrivateKey::new();
    let sender_addr = tests::to_addr(&sender_sk);
    let send_amt = 100;
    let send_fee = 180;

    let btc_miner_1_seed = vec![1, 1, 1, 1];
    let btc_miner_2_seed = vec![2, 2, 2, 2];
    let btc_miner_1_pk = Keychain::default(btc_miner_1_seed.clone()).get_pub_key();
    let btc_miner_2_pk = Keychain::default(btc_miner_2_seed.clone()).get_pub_key();

    let node_1_rpc = 51024;
    let node_1_p2p = 51023;
    let node_2_rpc = 51026;
    let node_2_p2p = 51025;

    let node_1_rpc_bind = format!("127.0.0.1:{}", node_1_rpc);
    let node_2_rpc_bind = format!("127.0.0.1:{}", node_2_rpc);
    let mut node_2_listeners = Vec::new();

    // partition the signer set so that ~half are listening and using node 1 for RPC and events,
    //  and the rest are using node 2

    let mut signer_test: SignerTest<SpawnedSigner> = SignerTest::new_with_config_modifications(
        num_signers,
        vec![(sender_addr.clone(), send_amt + send_fee)],
        Some(Duration::from_secs(15)),
        |signer_config| {
            let node_host = if signer_config.endpoint.port() % 2 == 0 {
                &node_1_rpc_bind
            } else {
                &node_2_rpc_bind
            };
            signer_config.node_host = node_host.to_string();
            // we're deliberately stalling proposals: don't punish this in this test!
            signer_config.block_proposal_timeout = Duration::from_secs(240);
            // make sure that we don't allow forking due to burn block timing
            signer_config.first_proposal_burn_block_timing = Duration::from_secs(1);
        },
        |config| {
            let localhost = "127.0.0.1";
            config.node.rpc_bind = format!("{}:{}", localhost, node_1_rpc);
            config.node.p2p_bind = format!("{}:{}", localhost, node_1_p2p);
            config.node.data_url = format!("http://{}:{}", localhost, node_1_rpc);
            config.node.p2p_address = format!("{}:{}", localhost, node_1_p2p);

            config.node.seed = btc_miner_1_seed.clone();
            config.node.local_peer_seed = btc_miner_1_seed.clone();
            config.burnchain.local_mining_public_key = Some(btc_miner_1_pk.to_hex());
            config.miner.mining_key = Some(Secp256k1PrivateKey::from_seed(&[1]));

            config.events_observers.retain(|listener| {
                let Ok(addr) = std::net::SocketAddr::from_str(&listener.endpoint) else {
                    warn!(
                        "Cannot parse {} to a socket, assuming it isn't a signer-listener binding",
                        listener.endpoint
                    );
                    return true;
                };
                if addr.port() % 2 == 0 || addr.port() == test_observer::EVENT_OBSERVER_PORT {
                    return true;
                }
                node_2_listeners.push(listener.clone());
                false
            })
        },
        &[btc_miner_1_pk.clone(), btc_miner_2_pk.clone()],
    );
    let conf = signer_test.running_nodes.conf.clone();
    let mut conf_node_2 = conf.clone();
    let localhost = "127.0.0.1";
    conf_node_2.node.rpc_bind = format!("{}:{}", localhost, node_2_rpc);
    conf_node_2.node.p2p_bind = format!("{}:{}", localhost, node_2_p2p);
    conf_node_2.node.data_url = format!("http://{}:{}", localhost, node_2_rpc);
    conf_node_2.node.p2p_address = format!("{}:{}", localhost, node_2_p2p);
    conf_node_2.node.seed = btc_miner_2_seed.clone();
    conf_node_2.burnchain.local_mining_public_key = Some(btc_miner_2_pk.to_hex());
    conf_node_2.node.local_peer_seed = btc_miner_2_seed.clone();
    conf_node_2.node.miner = true;
    conf_node_2.events_observers.clear();
    conf_node_2.events_observers.extend(node_2_listeners);
    conf_node_2.miner.mining_key = Some(Secp256k1PrivateKey::from_seed(&[2]));
    assert!(!conf_node_2.events_observers.is_empty());

    let node_1_sk = Secp256k1PrivateKey::from_seed(&conf.node.local_peer_seed);
    let node_1_pk = StacksPublicKey::from_private(&node_1_sk);

    conf_node_2.node.working_dir = format!("{}-{}", conf_node_2.node.working_dir, "1");

    conf_node_2.node.set_bootstrap_nodes(
        format!("{}@{}", &node_1_pk.to_hex(), conf.node.p2p_bind),
        conf.burnchain.chain_id,
        conf.burnchain.peer_version,
    );

    let mut run_loop_2 = boot_nakamoto::BootRunLoop::new(conf_node_2.clone()).unwrap();
    let Counters {
        naka_skip_commit_op,
        naka_submitted_commits: second_miner_commits_submitted,
        ..
    } = run_loop_2.counters();
    let _run_loop_2_thread = thread::Builder::new()
        .name("run_loop_2".into())
        .spawn(move || run_loop_2.start(None, 0))
        .unwrap();

    signer_test.boot_to_epoch_3();
    let pre_nakamoto_peer_1_height = get_chain_info(&conf).stacks_tip_height;

    naka_skip_commit_op.0.lock().unwrap().replace(false);
    info!("------------------------- Reached Epoch 3.0 -------------------------");

    let mut sortitions_seen = Vec::new();
    let run_sortition = || {
        info!("Pausing stacks block proposal to force an empty tenure commit from RL2");
        TEST_BROADCAST_STALL.lock().unwrap().replace(true);

        let rl2_commits_before = second_miner_commits_submitted.load(Ordering::SeqCst);

        signer_test
            .running_nodes
            .btc_regtest_controller
            .build_next_block(1);
        naka_skip_commit_op.0.lock().unwrap().replace(false);

        // wait until a commit is submitted by run_loop_2
        wait_for(60, || {
            let commits_count = second_miner_commits_submitted.load(Ordering::SeqCst);
            Ok(commits_count > rl2_commits_before)
        })
        .unwrap();

        // fetch the current sortition info
        let sortdb = conf.get_burnchain().open_sortition_db(true).unwrap();
        let sort_tip = SortitionDB::get_canonical_burn_chain_tip(sortdb.conn()).unwrap();

        // block commits from RL2 -- this will block until the start of the next iteration
        //  in this loop.
        naka_skip_commit_op.0.lock().unwrap().replace(true);
        // ensure RL1 performs an RBF after unblock block broadcast
        let rl1_commits_before = signer_test
            .running_nodes
            .commits_submitted
            .load(Ordering::SeqCst);

        // unblock block mining
        let blocks_len = test_observer::get_blocks().len();
        TEST_BROADCAST_STALL.lock().unwrap().replace(false);

        // wait for a block to be processed (or timeout!)
        if let Err(_) = wait_for(60, || Ok(test_observer::get_blocks().len() > blocks_len)) {
            info!("Timeout waiting for a block process: assuming this is because RL2 attempted to fork-- will check at end of test");
            return (sort_tip, false);
        }

        info!("Nakamoto block processed, waiting for commit from RL1");

        // wait for a commit from RL1
        wait_for(60, || {
            let commits_count = signer_test
                .running_nodes
                .commits_submitted
                .load(Ordering::SeqCst);
            Ok(commits_count > rl1_commits_before)
        })
        .unwrap();

        // sleep for 1 second to prevent the block timing from allowing a fork by the signer set
        thread::sleep(Duration::from_secs(1));
        (sort_tip, true)
    };

    let mut won_by_miner_2_but_no_tenure = false;
    let mut won_by_miner_1_after_tenureless_miner_2 = false;
    let miner_1_pk = StacksPublicKey::from_private(conf.miner.mining_key.as_ref().unwrap());
    // miner 2 is expected to be valid iff:
    // (a) its the first nakamoto tenure
    // (b) the prior sortition didn't have a tenure (because by this time RL2 will have up-to-date block processing)
    let mut expects_miner_2_to_be_valid = true;

    // due to the random nature of mining sortitions, the way this test is structured
    //  is that keeps track of two scenarios that we want to cover, and once enough sortitions
    //  have been produced to cover those scenarios, it stops and checks the results at the end.
    while !(won_by_miner_2_but_no_tenure && won_by_miner_1_after_tenureless_miner_2) {
        if sortitions_seen.len() >= 20 {
            panic!("Produced 20 sortitions, but didn't cover the test scenarios, aborting");
        }
        let (sortition_data, had_tenure) = run_sortition();
        sortitions_seen.push((sortition_data.clone(), had_tenure));

        let nakamoto_headers: HashMap<_, _> = get_nakamoto_headers(&conf)
            .into_iter()
            .map(|header| (header.consensus_hash.clone(), header))
            .collect();

        if had_tenure {
            let header_info = nakamoto_headers
                .get(&sortition_data.consensus_hash)
                .unwrap();
            let header = header_info
                .anchored_header
                .as_stacks_nakamoto()
                .unwrap()
                .clone();
            let mined_by_miner_1 = miner_1_pk
                .verify(
                    header.miner_signature_hash().as_bytes(),
                    &header.miner_signature,
                )
                .unwrap();

            info!("Block check";
                  "height" => header.chain_length,
                  "consensus_hash" => %header.consensus_hash,
                  "block_hash" => %header.block_hash(),
                  "stacks_block_id" => %header.block_id(),
                  "mined_by_miner_1?" => mined_by_miner_1,
                  "expects_miner_2_to_be_valid?" => expects_miner_2_to_be_valid);
            if !mined_by_miner_1 {
                assert!(expects_miner_2_to_be_valid, "If a block was produced by miner 2, we should have expected miner 2 to be valid");
            } else if won_by_miner_2_but_no_tenure {
                // the tenure was won by miner 1, they produced a block, and this follows a tenure that miner 2 won but couldn't
                //  mine during because they tried to fork.
                won_by_miner_1_after_tenureless_miner_2 = true;
            }

            // even if it was mined by miner 2, their next block commit should be invalid!
            expects_miner_2_to_be_valid = false;
        } else {
            info!("Sortition without tenure"; "expects_miner_2_to_be_valid?" => expects_miner_2_to_be_valid);
            assert!(nakamoto_headers
                .get(&sortition_data.consensus_hash)
                .is_none());
            assert!(!expects_miner_2_to_be_valid, "If no blocks were produced in the tenure, it should be because miner 2 committed to a fork");
            won_by_miner_2_but_no_tenure = true;
            expects_miner_2_to_be_valid = true;
        }
    }

    let peer_1_height = get_chain_info(&conf).stacks_tip_height;
    let peer_2_height = get_chain_info(&conf_node_2).stacks_tip_height;
    info!("Peer height information"; "peer_1" => peer_1_height, "peer_2" => peer_2_height, "pre_naka_height" => pre_nakamoto_peer_1_height);
    assert_eq!(peer_1_height, peer_2_height);

    let nakamoto_blocks_count = get_nakamoto_headers(&conf).len();

    assert_eq!(
        peer_1_height - pre_nakamoto_peer_1_height,
        u64::try_from(nakamoto_blocks_count).unwrap(),
        "There should be no forks in this test"
    );

    signer_test.shutdown();
}

#[test]
#[ignore]
/// This test checks the behavior at the end of a tenure. Specifically:
/// - The miner will broadcast the last block of the tenure, even if the signing is
///   completed after the next burn block arrives
/// - The signers will not sign a block that arrives after the next burn block, but
///   will finish a signing process that was in progress when the next burn block arrived
fn end_of_tenure() {
    if env::var("BITCOIND_TEST") != Ok("1".into()) {
        return;
    }

    tracing_subscriber::registry()
        .with(fmt::layer())
        .with(EnvFilter::from_default_env())
        .init();

    info!("------------------------- Test Setup -------------------------");
    let num_signers = 5;
    let sender_sk = Secp256k1PrivateKey::new();
    let sender_addr = tests::to_addr(&sender_sk);
    let send_amt = 100;
    let send_fee = 180;
    let recipient = PrincipalData::from(StacksAddress::burn_address(false));
    let mut signer_test: SignerTest<SpawnedSigner> = SignerTest::new(
        num_signers,
        vec![(sender_addr.clone(), send_amt + send_fee)],
        Some(Duration::from_secs(500)),
    );
    let http_origin = format!("http://{}", &signer_test.running_nodes.conf.node.rpc_bind);
    let long_timeout = Duration::from_secs(200);
    let short_timeout = Duration::from_secs(20);

    signer_test.boot_to_epoch_3();
    let curr_reward_cycle = signer_test.get_current_reward_cycle();
    // Advance to one before the next reward cycle to ensure we are on the reward cycle boundary
    let final_reward_cycle = curr_reward_cycle + 1;
    let final_reward_cycle_height_boundary = signer_test
        .running_nodes
        .btc_regtest_controller
        .get_burnchain()
        .reward_cycle_to_block_height(final_reward_cycle)
        - 2;

    info!("------------------------- Test Mine to Next Reward Cycle Boundary  -------------------------");
    signer_test.run_until_burnchain_height_nakamoto(
        long_timeout,
        final_reward_cycle_height_boundary,
        num_signers,
    );
    println!("Advanced to nexct reward cycle boundary: {final_reward_cycle_height_boundary}");
    assert_eq!(
        signer_test.get_current_reward_cycle(),
        final_reward_cycle - 1
    );

    info!("------------------------- Test Block Validation Stalled -------------------------");
    TEST_VALIDATE_STALL.lock().unwrap().replace(true);

    let proposals_before = signer_test
        .running_nodes
        .nakamoto_blocks_proposed
        .load(Ordering::SeqCst);
    let blocks_before = signer_test
        .running_nodes
        .nakamoto_blocks_mined
        .load(Ordering::SeqCst);

    let info = get_chain_info(&signer_test.running_nodes.conf);
    let start_height = info.stacks_tip_height;
    // submit a tx so that the miner will mine an extra block
    let sender_nonce = 0;
    let transfer_tx =
        make_stacks_transfer(&sender_sk, sender_nonce, send_fee, &recipient, send_amt);
    submit_tx(&http_origin, &transfer_tx);

    info!("Submitted transfer tx and waiting for block proposal");
    let start_time = Instant::now();
    while signer_test
        .running_nodes
        .nakamoto_blocks_proposed
        .load(Ordering::SeqCst)
        <= proposals_before
    {
        assert!(
            start_time.elapsed() <= short_timeout,
            "Timed out waiting for block proposal"
        );
        std::thread::sleep(Duration::from_millis(100));
    }

    info!("Triggering a new block to be mined");

    // Mine a block into the next reward cycle
    let commits_before = signer_test
        .running_nodes
        .commits_submitted
        .load(Ordering::SeqCst);
    next_block_and(
        &mut signer_test.running_nodes.btc_regtest_controller,
        10,
        || {
            let commits_count = signer_test
                .running_nodes
                .commits_submitted
                .load(Ordering::SeqCst);
            Ok(commits_count > commits_before)
        },
    )
    .unwrap();

    // Mine a few blocks so we are well into the next reward cycle
    for _ in 0..2 {
        next_block_and(
            &mut signer_test.running_nodes.btc_regtest_controller,
            10,
            || Ok(true),
        )
        .unwrap();
    }
    assert_eq!(signer_test.get_current_reward_cycle(), final_reward_cycle);

    while test_observer::get_burn_blocks()
        .last()
        .unwrap()
        .get("burn_block_height")
        .unwrap()
        .as_u64()
        .unwrap()
        < final_reward_cycle_height_boundary + 1
    {
        assert!(
            start_time.elapsed() <= short_timeout,
            "Timed out waiting for burn block events"
        );
        std::thread::sleep(Duration::from_millis(100));
    }

    let now = std::time::Instant::now();
    // Wait for the signer to process the burn blocks and fully enter the next reward cycle
    loop {
        signer_test.send_status_request();
        let states = signer_test.wait_for_states(short_timeout);
        if states.iter().all(|state_info| {
            state_info
                .reward_cycle_info
                .map(|info| info.reward_cycle == final_reward_cycle)
                .unwrap_or(false)
        }) {
            break;
        }
        assert!(
            now.elapsed() < short_timeout,
            "Timed out waiting for signers to be in the next reward cycle"
        );
        std::thread::sleep(Duration::from_millis(100));
    }

    info!("Block proposed and burn blocks consumed. Verifying that stacks block is still not processed");

    assert_eq!(
        signer_test
            .running_nodes
            .nakamoto_blocks_mined
            .load(Ordering::SeqCst),
        blocks_before
    );

    info!("Unpausing block validation and waiting for block to be processed");
    // Disable the stall and wait for the block to be processed
    TEST_VALIDATE_STALL.lock().unwrap().replace(false);
    let start_time = Instant::now();
    while signer_test
        .running_nodes
        .nakamoto_blocks_mined
        .load(Ordering::SeqCst)
        <= blocks_before
    {
        assert!(
            start_time.elapsed() <= short_timeout,
            "Timed out waiting for block to be mined"
        );
        std::thread::sleep(Duration::from_millis(100));
    }

    let info = get_chain_info(&signer_test.running_nodes.conf);
    assert_eq!(info.stacks_tip_height, start_height + 1);

    signer_test.shutdown();
}

#[test]
#[ignore]
/// This test checks that the miner will retry when signature collection times out.
fn retry_on_timeout() {
    if env::var("BITCOIND_TEST") != Ok("1".into()) {
        return;
    }

    tracing_subscriber::registry()
        .with(fmt::layer())
        .with(EnvFilter::from_default_env())
        .init();

    info!("------------------------- Test Setup -------------------------");
    let num_signers = 5;
    let sender_sk = Secp256k1PrivateKey::new();
    let sender_addr = tests::to_addr(&sender_sk);
    let send_amt = 100;
    let send_fee = 180;
    let recipient = PrincipalData::from(StacksAddress::burn_address(false));
    let mut signer_test: SignerTest<SpawnedSigner> = SignerTest::new(
        num_signers,
        vec![(sender_addr.clone(), send_amt + send_fee)],
        Some(Duration::from_secs(5)),
    );
    let http_origin = format!("http://{}", &signer_test.running_nodes.conf.node.rpc_bind);

    signer_test.boot_to_epoch_3();

    signer_test.mine_nakamoto_block(Duration::from_secs(30));

    // Stall block validation so the signers will not be able to sign.
    TEST_VALIDATE_STALL.lock().unwrap().replace(true);

    let proposals_before = signer_test
        .running_nodes
        .nakamoto_blocks_proposed
        .load(Ordering::SeqCst);
    let blocks_before = signer_test
        .running_nodes
        .nakamoto_blocks_mined
        .load(Ordering::SeqCst);

    // submit a tx so that the miner will mine a block
    let sender_nonce = 0;
    let transfer_tx =
        make_stacks_transfer(&sender_sk, sender_nonce, send_fee, &recipient, send_amt);
    submit_tx(&http_origin, &transfer_tx);

    info!("Submitted transfer tx and waiting for block proposal");
    loop {
        let blocks_proposed = signer_test
            .running_nodes
            .nakamoto_blocks_proposed
            .load(Ordering::SeqCst);
        if blocks_proposed > proposals_before {
            break;
        }
        std::thread::sleep(Duration::from_millis(100));
    }

    info!("Block proposed, verifying that it is not processed");

    // Wait 10 seconds to be sure that the timeout has occurred
    std::thread::sleep(Duration::from_secs(10));
    assert_eq!(
        signer_test
            .running_nodes
            .nakamoto_blocks_mined
            .load(Ordering::SeqCst),
        blocks_before
    );

    // Disable the stall and wait for the block to be processed on retry
    info!("Disable the stall and wait for the block to be processed");
    TEST_VALIDATE_STALL.lock().unwrap().replace(false);
    loop {
        let blocks_mined = signer_test
            .running_nodes
            .nakamoto_blocks_mined
            .load(Ordering::SeqCst);
        if blocks_mined > blocks_before {
            break;
        }
        std::thread::sleep(Duration::from_millis(100));
    }

    signer_test.shutdown();
}

#[test]
#[ignore]
/// This test checks the behaviour of signers when a sortition is empty. Specifically:
/// - An empty sortition will cause the signers to mark a miner as misbehaving once a timeout is exceeded.
/// - The empty sortition will trigger the miner to attempt a tenure extend.
/// - Signers will accept the tenure extend and sign subsequent blocks built off the old sortition
fn empty_sortition() {
    if env::var("BITCOIND_TEST") != Ok("1".into()) {
        return;
    }

    tracing_subscriber::registry()
        .with(fmt::layer())
        .with(EnvFilter::from_default_env())
        .init();

    info!("------------------------- Test Setup -------------------------");
    let num_signers = 5;
    let sender_sk = Secp256k1PrivateKey::new();
    let sender_addr = tests::to_addr(&sender_sk);
    let send_amt = 100;
    let send_fee = 180;
    let recipient = PrincipalData::from(StacksAddress::burn_address(false));
    let block_proposal_timeout = Duration::from_secs(5);
    let mut signer_test: SignerTest<SpawnedSigner> = SignerTest::new_with_config_modifications(
        num_signers,
        vec![(sender_addr.clone(), send_amt + send_fee)],
        Some(Duration::from_secs(5)),
        |config| {
            // make the duration long enough that the miner will be marked as malicious
            config.block_proposal_timeout = block_proposal_timeout;
        },
        |_| {},
        &[],
    );
    let http_origin = format!("http://{}", &signer_test.running_nodes.conf.node.rpc_bind);
    let short_timeout = Duration::from_secs(20);

    signer_test.boot_to_epoch_3();

    TEST_BROADCAST_STALL.lock().unwrap().replace(true);

    info!("------------------------- Test Mine Regular Tenure A  -------------------------");
    let commits_before = signer_test
        .running_nodes
        .commits_submitted
        .load(Ordering::SeqCst);
    // Mine a regular tenure
    next_block_and(
        &mut signer_test.running_nodes.btc_regtest_controller,
        60,
        || {
            let commits_count = signer_test
                .running_nodes
                .commits_submitted
                .load(Ordering::SeqCst);
            Ok(commits_count > commits_before)
        },
    )
    .unwrap();

    info!("------------------------- Test Mine Empty Tenure B  -------------------------");
    info!("Pausing stacks block mining to trigger an empty sortition.");
    let blocks_before = signer_test
        .running_nodes
        .nakamoto_blocks_mined
        .load(Ordering::SeqCst);
    let commits_before = signer_test
        .running_nodes
        .commits_submitted
        .load(Ordering::SeqCst);
    // Start new Tenure B
    // In the next block, the miner should win the tenure
    next_block_and(
        &mut signer_test.running_nodes.btc_regtest_controller,
        60,
        || {
            let commits_count = signer_test
                .running_nodes
                .commits_submitted
                .load(Ordering::SeqCst);
            Ok(commits_count > commits_before)
        },
    )
    .unwrap();

    info!("Pausing stacks block proposal to force an empty tenure");
    TEST_BROADCAST_STALL.lock().unwrap().replace(true);

    info!("Pausing commit op to prevent tenure C from starting...");
    signer_test
        .running_nodes
        .nakamoto_test_skip_commit_op
        .0
        .lock()
        .unwrap()
        .replace(true);

    let blocks_after = signer_test
        .running_nodes
        .nakamoto_blocks_mined
        .load(Ordering::SeqCst);
    assert_eq!(blocks_after, blocks_before);

    // submit a tx so that the miner will mine an extra block
    let sender_nonce = 0;
    let transfer_tx =
        make_stacks_transfer(&sender_sk, sender_nonce, send_fee, &recipient, send_amt);
    submit_tx(&http_origin, &transfer_tx);

    std::thread::sleep(block_proposal_timeout.add(Duration::from_secs(1)));

    TEST_BROADCAST_STALL.lock().unwrap().replace(false);

    info!("------------------------- Test Delayed Block is Rejected  -------------------------");
    let reward_cycle = signer_test.get_current_reward_cycle();
    let mut stackerdb = StackerDB::new(
        &signer_test.running_nodes.conf.node.rpc_bind,
        StacksPrivateKey::new(), // We are just reading so don't care what the key is
        false,
        reward_cycle,
        SignerSlotID(0), // We are just reading so again, don't care about index.
    );

    let signer_slot_ids: Vec<_> = signer_test
        .get_signer_indices(reward_cycle)
        .iter()
        .map(|id| id.0)
        .collect();
    assert_eq!(signer_slot_ids.len(), num_signers);

    // The miner's proposed block should get rejected by all the signers
    let mut found_rejections = Vec::new();
    wait_for(short_timeout.as_secs(), || {
        for slot_id in signer_slot_ids.iter() {
            if found_rejections.contains(slot_id) {
                continue;
            }
            let mut latest_msgs = StackerDB::get_messages(
                stackerdb
                    .get_session_mut(&MessageSlotID::BlockResponse)
                    .expect("Failed to get BlockResponse stackerdb session"),
                &[*slot_id]
            ).expect("Failed to get message from stackerdb");
            assert!(latest_msgs.len() <= 1);
            let Some(latest_msg) = latest_msgs.pop() else {
                info!("No message yet from slot #{slot_id}, will wait to try again");
                continue;
            };
            if let SignerMessage::BlockResponse(BlockResponse::Rejected(BlockRejection {
                reason_code,
                ..
            })) = latest_msg
            {
                assert!(matches!(reason_code, RejectCode::SortitionViewMismatch));
                found_rejections.push(*slot_id);
            } else {
<<<<<<< HEAD
                error!("Unexpected message type: {:?}", message);
                panic!("Unexpected message type");
=======
                info!("Latest message from slot #{slot_id} isn't a block rejection, will wait to see if the signer updates to a rejection");
>>>>>>> 8adec6df
            }
        }
        // wait until we've found rejections for all the signers
        Ok(found_rejections.len() == signer_slot_ids.len())
    }).unwrap();
    signer_test.shutdown();
}

#[test]
#[ignore]
/// This test checks that Epoch 2.5 signers will issue a mock signature per burn block they receive.
fn mock_sign_epoch_25() {
    if env::var("BITCOIND_TEST") != Ok("1".into()) {
        return;
    }

    tracing_subscriber::registry()
        .with(fmt::layer())
        .with(EnvFilter::from_default_env())
        .init();

    info!("------------------------- Test Setup -------------------------");
    let num_signers = 5;
    let sender_sk = Secp256k1PrivateKey::new();
    let sender_addr = tests::to_addr(&sender_sk);
    let send_amt = 100;
    let send_fee = 180;

    let mut signer_test: SignerTest<SpawnedSigner> = SignerTest::new_with_config_modifications(
        num_signers,
        vec![(sender_addr.clone(), send_amt + send_fee)],
        Some(Duration::from_secs(5)),
        |_| {},
        |node_config| {
            let epochs = node_config.burnchain.epochs.as_mut().unwrap();
            for epoch in epochs.iter_mut() {
                if epoch.epoch_id == StacksEpochId::Epoch25 {
                    epoch.end_height = 251;
                }
                if epoch.epoch_id == StacksEpochId::Epoch30 {
                    epoch.start_height = 251;
                }
            }
        },
        &[],
    );

    let epochs = signer_test
        .running_nodes
        .conf
        .burnchain
        .epochs
        .clone()
        .unwrap();
    let epoch_3 = &epochs[StacksEpoch::find_epoch_by_id(&epochs, StacksEpochId::Epoch30).unwrap()];
    let epoch_3_start_height = epoch_3.start_height;

    signer_test.boot_to_epoch_25_reward_cycle();

    info!("------------------------- Test Processing Epoch 2.5 Tenures -------------------------");

    // Mine until epoch 3.0 and ensure that no more mock signatures are received
    let mut reward_cycle = signer_test.get_current_reward_cycle();
    let mut stackerdb = StackerDB::new(
        &signer_test.running_nodes.conf.node.rpc_bind,
        StacksPrivateKey::new(), // We are just reading so don't care what the key is
        false,
        reward_cycle,
        SignerSlotID(0), // We are just reading so again, don't care about index.
    );
    let mut signer_slot_ids: Vec<_> = signer_test
        .get_signer_indices(reward_cycle)
        .iter()
        .map(|id| id.0)
        .collect();
    assert_eq!(signer_slot_ids.len(), num_signers);
    // Mine until epoch 3.0 and ensure we get a new mock signature per epoch 2.5 sortition
    let main_poll_time = Instant::now();
    while signer_test
        .running_nodes
        .btc_regtest_controller
        .get_headers_height()
        < epoch_3_start_height
    {
        next_block_and(
            &mut signer_test.running_nodes.btc_regtest_controller,
            60,
            || Ok(true),
        )
        .unwrap();
        let current_burn_block_height = signer_test
            .running_nodes
            .btc_regtest_controller
            .get_headers_height();
        if current_burn_block_height
            % signer_test
                .running_nodes
                .conf
                .get_burnchain()
                .pox_constants
                .reward_cycle_length as u64
            == 0
        {
            reward_cycle += 1;
            debug!("Rolling over reward cycle to {:?}", reward_cycle);
            stackerdb = StackerDB::new(
                &signer_test.running_nodes.conf.node.rpc_bind,
                StacksPrivateKey::new(), // We are just reading so don't care what the key is
                false,
                reward_cycle,
                SignerSlotID(0), // We are just reading so again, don't care about index.
            );
            signer_slot_ids = signer_test
                .get_signer_indices(reward_cycle)
                .iter()
                .map(|id| id.0)
                .collect();
            assert_eq!(signer_slot_ids.len(), num_signers);
        }
        let mut mock_signatures = vec![];
        let mock_poll_time = Instant::now();
        debug!("Waiting for mock signatures for burn block height {current_burn_block_height}");
        while mock_signatures.len() != num_signers {
            std::thread::sleep(Duration::from_millis(100));
            let messages: Vec<SignerMessage> = StackerDB::get_messages(
                stackerdb
                    .get_session_mut(&MessageSlotID::MockSignature)
                    .expect("Failed to get BlockResponse stackerdb session"),
                &signer_slot_ids,
            )
            .expect("Failed to get message from stackerdb");
            for message in messages {
                if let SignerMessage::MockSignature(mock_signature) = message {
                    if mock_signature.sign_data.event_burn_block_height == current_burn_block_height
                    {
                        if !mock_signatures.contains(&mock_signature) {
                            mock_signatures.push(mock_signature);
                        }
                    }
                }
            }
            assert!(
                mock_poll_time.elapsed() <= Duration::from_secs(15),
                "Failed to find mock signatures within timeout"
            );
        }
        assert!(
            main_poll_time.elapsed() <= Duration::from_secs(45),
            "Timed out waiting to advance epoch 3.0"
        );
    }

    info!("------------------------- Test Processing Epoch 3.0 Tenure -------------------------");
    let old_messages: Vec<SignerMessage> = StackerDB::get_messages(
        stackerdb
            .get_session_mut(&MessageSlotID::MockSignature)
            .expect("Failed to get BlockResponse stackerdb session"),
        &signer_slot_ids,
    )
    .expect("Failed to get message from stackerdb");
    let old_signatures = old_messages
        .iter()
        .filter_map(|message| {
            if let SignerMessage::MockSignature(mock_signature) = message {
                Some(mock_signature)
            } else {
                None
            }
        })
        .collect::<Vec<_>>();
    next_block_and(
        &mut signer_test.running_nodes.btc_regtest_controller,
        60,
        || Ok(true),
    )
    .unwrap();
    // Wait a bit to ensure no new mock signatures show up
    std::thread::sleep(Duration::from_secs(5));
    let new_messages: Vec<SignerMessage> = StackerDB::get_messages(
        stackerdb
            .get_session_mut(&MessageSlotID::MockSignature)
            .expect("Failed to get BlockResponse stackerdb session"),
        &signer_slot_ids,
    )
    .expect("Failed to get message from stackerdb");
    let new_signatures = new_messages
        .iter()
        .filter_map(|message| {
            if let SignerMessage::MockSignature(mock_signature) = message {
                Some(mock_signature)
            } else {
                None
            }
        })
        .collect::<Vec<_>>();
    assert_eq!(old_signatures, new_signatures);
}

#[test]
#[ignore]
/// This test asserts that signer set rollover works as expected.
/// Specifically, if a new set of signers are registered for an upcoming reward cycle,
/// old signers shut down operation and the new signers take over with the commencement of
/// the next reward cycle.
fn signer_set_rollover() {
    tracing_subscriber::registry()
        .with(fmt::layer())
        .with(EnvFilter::from_default_env())
        .init();

    info!("------------------------- Test Setup -------------------------");
    let num_signers = 5;
    let new_num_signers = 4;

    let new_signer_private_keys: Vec<_> = (0..new_num_signers)
        .into_iter()
        .map(|_| StacksPrivateKey::new())
        .collect();
    let new_signer_public_keys: Vec<_> = new_signer_private_keys
        .iter()
        .map(|sk| Secp256k1PublicKey::from_private(sk).to_bytes_compressed())
        .collect();
    let new_signer_addresses: Vec<_> = new_signer_private_keys
        .iter()
        .map(|sk| tests::to_addr(sk))
        .collect();
    let sender_sk = Secp256k1PrivateKey::new();
    let sender_addr = tests::to_addr(&sender_sk);
    let send_amt = 100;
    let send_fee = 180;
    let recipient = PrincipalData::from(StacksAddress::burn_address(false));

    let mut initial_balances = new_signer_addresses
        .iter()
        .map(|addr| (addr.clone(), POX_4_DEFAULT_STACKER_BALANCE))
        .collect::<Vec<_>>();

    initial_balances.push((sender_addr.clone(), (send_amt + send_fee) * 4));

    let run_stamp = rand::random();
    let mut rng = rand::thread_rng();

    let mut buf = [0u8; 2];
    rng.fill_bytes(&mut buf);
    let rpc_port = u16::from_be_bytes(buf.try_into().unwrap()).saturating_add(1025) - 1; // use a non-privileged port between 1024 and 65534
    let rpc_bind = format!("127.0.0.1:{}", rpc_port);

    // Setup the new signers that will take over
    let new_signer_configs = build_signer_config_tomls(
        &new_signer_private_keys,
        &rpc_bind,
        Some(Duration::from_millis(128)), // Timeout defaults to 5 seconds. Let's override it to 128 milliseconds.
        &Network::Testnet,
        "12345",
        run_stamp,
        3000 + num_signers,
        Some(100_000),
        None,
        Some(9000 + num_signers),
    );

    let new_spawned_signers: Vec<_> = (0..new_num_signers)
        .into_iter()
        .map(|i| {
            info!("spawning signer");
            let signer_config =
                SignerConfig::load_from_str(&new_signer_configs[i as usize]).unwrap();
            SpawnedSigner::new(signer_config)
        })
        .collect();

    // Boot with some initial signer set
    let mut signer_test: SignerTest<SpawnedSigner> = SignerTest::new_with_config_modifications(
        num_signers,
        initial_balances,
        None,
        |_| {},
        |naka_conf| {
            for toml in new_signer_configs.clone() {
                let signer_config = SignerConfig::load_from_str(&toml).unwrap();
                info!(
                    "---- Adding signer endpoint to naka conf ({}) ----",
                    signer_config.endpoint
                );

                naka_conf.events_observers.insert(EventObserverConfig {
                    endpoint: format!("{}", signer_config.endpoint),
                    events_keys: vec![
                        EventKeyType::StackerDBChunks,
                        EventKeyType::BlockProposal,
                        EventKeyType::BurnchainBlocks,
                    ],
                });
            }
            naka_conf.node.rpc_bind = rpc_bind.clone();
        },
        &[],
    );
    assert_eq!(
        new_spawned_signers[0].config.node_host,
        signer_test.running_nodes.conf.node.rpc_bind
    );
    // Only stack for one cycle so that the signer set changes
    signer_test.num_stacking_cycles = 1_u64;

    let http_origin = format!("http://{}", &signer_test.running_nodes.conf.node.rpc_bind);
    let short_timeout = Duration::from_secs(20);

    // Verify that naka_conf has our new signer's event observers
    for toml in &new_signer_configs {
        let signer_config = SignerConfig::load_from_str(&toml).unwrap();
        let endpoint = format!("{}", signer_config.endpoint);
        assert!(signer_test
            .running_nodes
            .conf
            .events_observers
            .iter()
            .any(|observer| observer.endpoint == endpoint));
    }

    // Advance to the first reward cycle, stacking to the old signers beforehand

    info!("---- Booting to epoch 3 -----");
    signer_test.boot_to_epoch_3();

    // verify that the first reward cycle has the old signers in the reward set
    let reward_cycle = signer_test.get_current_reward_cycle();
    let signer_test_public_keys: Vec<_> = signer_test
        .signer_stacks_private_keys
        .iter()
        .map(|sk| Secp256k1PublicKey::from_private(sk).to_bytes_compressed())
        .collect();

    info!("---- Verifying that the current signers are the old signers ----");
    let current_signers = signer_test.get_reward_set_signers(reward_cycle);
    assert_eq!(current_signers.len(), num_signers as usize);
    // Verify that the current signers are the same as the old signers
    for signer in current_signers.iter() {
        assert!(signer_test_public_keys.contains(&signer.signing_key.to_vec()));
        assert!(!new_signer_public_keys.contains(&signer.signing_key.to_vec()));
    }

    info!("---- Mining a block to trigger the signer set -----");
    // submit a tx so that the miner will mine an extra block
    let sender_nonce = 0;
    let transfer_tx =
        make_stacks_transfer(&sender_sk, sender_nonce, send_fee, &recipient, send_amt);
    submit_tx(&http_origin, &transfer_tx);
    let mined_block = signer_test.mine_nakamoto_block(short_timeout);
    let block_sighash = mined_block.signer_signature_hash;
    let signer_signatures = mined_block.signer_signature;

    // verify the mined_block signatures against the OLD signer set
    for signature in signer_signatures.iter() {
        let pk = Secp256k1PublicKey::recover_to_pubkey(block_sighash.bits(), signature)
            .expect("FATAL: Failed to recover pubkey from block sighash");
        assert!(signer_test_public_keys.contains(&pk.to_bytes_compressed()));
        assert!(!new_signer_public_keys.contains(&pk.to_bytes_compressed()));
    }

    // advance to the next reward cycle, stacking to the new signers beforehand
    let reward_cycle = signer_test.get_current_reward_cycle();

    info!("---- Stacking new signers -----");

    let burn_block_height = signer_test
        .running_nodes
        .btc_regtest_controller
        .get_headers_height();
    for stacker_sk in new_signer_private_keys.iter() {
        let pox_addr = PoxAddress::from_legacy(
            AddressHashMode::SerializeP2PKH,
            tests::to_addr(&stacker_sk).bytes,
        );
        let pox_addr_tuple: clarity::vm::Value =
            pox_addr.clone().as_clarity_tuple().unwrap().into();
        let signature = make_pox_4_signer_key_signature(
            &pox_addr,
            &stacker_sk,
            reward_cycle.into(),
            &Pox4SignatureTopic::StackStx,
            CHAIN_ID_TESTNET,
            1_u128,
            u128::MAX,
            1,
        )
        .unwrap()
        .to_rsv();

        let signer_pk = Secp256k1PublicKey::from_private(stacker_sk);
        let stacking_tx = tests::make_contract_call(
            &stacker_sk,
            0,
            1000,
            &StacksAddress::burn_address(false),
            "pox-4",
            "stack-stx",
            &[
                clarity::vm::Value::UInt(POX_4_DEFAULT_STACKER_STX_AMT),
                pox_addr_tuple.clone(),
                clarity::vm::Value::UInt(burn_block_height as u128),
                clarity::vm::Value::UInt(1),
                clarity::vm::Value::some(clarity::vm::Value::buff_from(signature).unwrap())
                    .unwrap(),
                clarity::vm::Value::buff_from(signer_pk.to_bytes_compressed()).unwrap(),
                clarity::vm::Value::UInt(u128::MAX),
                clarity::vm::Value::UInt(1),
            ],
        );
        submit_tx(&http_origin, &stacking_tx);
    }

    signer_test.mine_nakamoto_block(short_timeout);

    let next_reward_cycle = reward_cycle.saturating_add(1);

    let next_cycle_height = signer_test
        .running_nodes
        .btc_regtest_controller
        .get_burnchain()
        .reward_cycle_to_block_height(next_reward_cycle)
        .saturating_add(1);

    info!("---- Mining to next reward set calculation -----");
    signer_test.run_until_burnchain_height_nakamoto(
        Duration::from_secs(60),
        next_cycle_height.saturating_sub(3),
        new_num_signers,
    );

    // Verify that the new reward set is the new signers
    let reward_set = signer_test.get_reward_set_signers(next_reward_cycle);
    for signer in reward_set.iter() {
        assert!(!signer_test_public_keys.contains(&signer.signing_key.to_vec()));
        assert!(new_signer_public_keys.contains(&signer.signing_key.to_vec()));
    }

    info!(
        "---- Mining to the next reward cycle (block {}) -----",
        next_cycle_height
    );
    signer_test.run_until_burnchain_height_nakamoto(
        Duration::from_secs(60),
        next_cycle_height,
        new_num_signers,
    );
    let new_reward_cycle = signer_test.get_current_reward_cycle();
    assert_eq!(new_reward_cycle, reward_cycle.saturating_add(1));

    info!("---- Verifying that the current signers are the new signers ----");
    let current_signers = signer_test.get_reward_set_signers(new_reward_cycle);
    assert_eq!(current_signers.len(), new_num_signers as usize);
    for signer in current_signers.iter() {
        assert!(!signer_test_public_keys.contains(&signer.signing_key.to_vec()));
        assert!(new_signer_public_keys.contains(&signer.signing_key.to_vec()));
    }

    info!("---- Mining a block to verify new signer set -----");
    let sender_nonce = 1;
    let transfer_tx =
        make_stacks_transfer(&sender_sk, sender_nonce, send_fee, &recipient, send_amt);
    submit_tx(&http_origin, &transfer_tx);
    let mined_block = signer_test.mine_nakamoto_block(short_timeout);

    info!("---- Verifying that the new signers signed the block -----");
    let signer_signatures = mined_block.signer_signature;

    // verify the mined_block signatures against the NEW signer set
    for signature in signer_signatures.iter() {
        let pk = Secp256k1PublicKey::recover_to_pubkey(block_sighash.bits(), signature)
            .expect("FATAL: Failed to recover pubkey from block sighash");
        assert!(!signer_test_public_keys.contains(&pk.to_bytes_compressed()));
        assert!(new_signer_public_keys.contains(&pk.to_bytes_compressed()));
    }

    signer_test.shutdown();
    for signer in new_spawned_signers {
        assert!(signer.stop().is_none());
    }
}<|MERGE_RESOLUTION|>--- conflicted
+++ resolved
@@ -2085,12 +2085,7 @@
                 assert!(matches!(reason_code, RejectCode::SortitionViewMismatch));
                 found_rejections.push(*slot_id);
             } else {
-<<<<<<< HEAD
-                error!("Unexpected message type: {:?}", message);
-                panic!("Unexpected message type");
-=======
                 info!("Latest message from slot #{slot_id} isn't a block rejection, will wait to see if the signer updates to a rejection");
->>>>>>> 8adec6df
             }
         }
         // wait until we've found rejections for all the signers
