// Copyright (C) 2020-2024 Stacks Open Internet Foundation
//
// This program is free software: you can redistribute it and/or modify
// it under the terms of the GNU General Public License as published by
// the Free Software Foundation, either version 3 of the License, or
// (at your option) any later version.
//
// This program is distributed in the hope that it will be useful,
// but WITHOUT ANY WARRANTY; without even the implied warranty of
// MERCHANTABILITY or FITNESS FOR A PARTICULAR PURPOSE.  See the
// GNU General Public License for more details.
//
// You should have received a copy of the GNU General Public License
// along with this program.  If not, see <http://www.gnu.org/licenses/>.

use std::cmp::min;
use std::collections::{HashMap, HashSet};
use std::ops::Add;
use std::str::FromStr;
use std::sync::atomic::Ordering;
use std::time::{Duration, Instant};
use std::{env, thread};

use clarity::vm::types::PrincipalData;
use libsigner::v0::messages::{
    BlockAccepted, BlockRejection, BlockResponse, MessageSlotID, MinerSlotID, RejectCode,
    SignerMessage,
};
use libsigner::{BlockProposal, SignerSession, StackerDBSession, VERSION_STRING};
use stacks::address::AddressHashMode;
use stacks::burnchains::Txid;
use stacks::chainstate::burn::db::sortdb::SortitionDB;
use stacks::chainstate::burn::operations::LeaderBlockCommitOp;
use stacks::chainstate::nakamoto::{NakamotoBlock, NakamotoBlockHeader, NakamotoChainState};
use stacks::chainstate::stacks::address::PoxAddress;
use stacks::chainstate::stacks::boot::MINERS_NAME;
use stacks::chainstate::stacks::db::{StacksBlockHeaderTypes, StacksChainState, StacksHeaderInfo};
use stacks::chainstate::stacks::{StacksTransaction, TenureChangeCause, TransactionPayload};
use stacks::codec::StacksMessageCodec;
use stacks::config::{EventKeyType, EventObserverConfig};
use stacks::core::{StacksEpochId, CHAIN_ID_TESTNET};
use stacks::libstackerdb::StackerDBChunkData;
use stacks::net::api::getsigner::GetSignerResponse;
use stacks::net::api::postblock_proposal::{
    BlockValidateResponse, ValidateRejectCode, TEST_VALIDATE_DELAY_DURATION_SECS,
    TEST_VALIDATE_STALL,
};
use stacks::net::relay::fault_injection::set_ignore_block;
use stacks::types::chainstate::{StacksAddress, StacksBlockId, StacksPrivateKey, StacksPublicKey};
use stacks::types::PublicKey;
use stacks::util::get_epoch_time_secs;
use stacks::util::hash::{hex_bytes, Hash160, MerkleHashFunc, Sha512Trunc256Sum};
use stacks::util::secp256k1::{Secp256k1PrivateKey, Secp256k1PublicKey};
use stacks::util_lib::boot::boot_code_id;
use stacks::util_lib::signed_structured_data::pox4::{
    make_pox_4_signer_key_signature, Pox4SignatureTopic,
};
use stacks_common::bitvec::BitVec;
use stacks_common::types::chainstate::TrieHash;
use stacks_common::util::sleep_ms;
use stacks_signer::chainstate::{ProposalEvalConfig, SortitionsView};
use stacks_signer::client::{SignerSlotID, StackerDB};
use stacks_signer::config::{build_signer_config_tomls, GlobalConfig as SignerConfig, Network};
use stacks_signer::runloop::State;
use stacks_signer::v0::tests::{
    TEST_IGNORE_ALL_BLOCK_PROPOSALS, TEST_PAUSE_BLOCK_BROADCAST, TEST_REJECT_ALL_BLOCK_PROPOSAL,
    TEST_SKIP_BLOCK_BROADCAST, TEST_SKIP_SIGNER_CLEANUP, TEST_STALL_BLOCK_VALIDATION_SUBMISSION,
};
use stacks_signer::v0::SpawnedSigner;
use tracing_subscriber::prelude::*;
use tracing_subscriber::{fmt, EnvFilter};

use super::SignerTest;
use crate::event_dispatcher::{MinedNakamotoBlockEvent, TEST_SKIP_BLOCK_ANNOUNCEMENT};
use crate::nakamoto_node::miner::{
    TEST_BLOCK_ANNOUNCE_STALL, TEST_BROADCAST_STALL, TEST_MINE_STALL,
};
use crate::nakamoto_node::stackerdb_listener::TEST_IGNORE_SIGNERS;
use crate::neon::Counters;
use crate::run_loop::boot_nakamoto;
use crate::tests::nakamoto_integrations::{
    boot_to_epoch_25, boot_to_epoch_3_reward_set, next_block_and, next_block_and_controller,
    next_block_and_process_new_stacks_block, setup_epoch_3_reward_set, wait_for,
    POX_4_DEFAULT_STACKER_BALANCE, POX_4_DEFAULT_STACKER_STX_AMT,
};
use crate::tests::neon_integrations::{
    get_account, get_chain_info, get_chain_info_opt, next_block_and_wait,
    run_until_burnchain_height, submit_tx, submit_tx_fallible, test_observer,
};
use crate::tests::{
    self, gen_random_port, make_contract_call, make_contract_publish, make_stacks_transfer,
};
use crate::{nakamoto_node, BitcoinRegtestController, BurnchainController, Config, Keychain};

impl SignerTest<SpawnedSigner> {
    /// Run the test until the first epoch 2.5 reward cycle.
    /// Will activate pox-4 and register signers for the first full Epoch 2.5 reward cycle.
    fn boot_to_epoch_25_reward_cycle(&mut self) {
        boot_to_epoch_25(
            &self.running_nodes.conf,
            &self.running_nodes.blocks_processed,
            &mut self.running_nodes.btc_regtest_controller,
        );

        next_block_and_wait(
            &mut self.running_nodes.btc_regtest_controller,
            &self.running_nodes.blocks_processed,
        );

        let http_origin = format!("http://{}", &self.running_nodes.conf.node.rpc_bind);
        let lock_period = 12;

        let epochs = self.running_nodes.conf.burnchain.epochs.clone().unwrap();
        let epoch_25 = &epochs[StacksEpochId::Epoch25];
        let epoch_25_start_height = epoch_25.start_height;
        // stack enough to activate pox-4
        let block_height = self
            .running_nodes
            .btc_regtest_controller
            .get_headers_height();
        let reward_cycle = self
            .running_nodes
            .btc_regtest_controller
            .get_burnchain()
            .block_height_to_reward_cycle(block_height)
            .unwrap();
        for stacker_sk in self.signer_stacks_private_keys.iter() {
            let pox_addr = PoxAddress::from_legacy(
                AddressHashMode::SerializeP2PKH,
                tests::to_addr(stacker_sk).bytes,
            );
            let pox_addr_tuple: clarity::vm::Value =
                pox_addr.clone().as_clarity_tuple().unwrap().into();
            let signature = make_pox_4_signer_key_signature(
                &pox_addr,
                stacker_sk,
                reward_cycle.into(),
                &Pox4SignatureTopic::StackStx,
                CHAIN_ID_TESTNET,
                lock_period,
                u128::MAX,
                1,
            )
            .unwrap()
            .to_rsv();

            let signer_pk = StacksPublicKey::from_private(stacker_sk);
            let stacking_tx = tests::make_contract_call(
                stacker_sk,
                0,
                1000,
                self.running_nodes.conf.burnchain.chain_id,
                &StacksAddress::burn_address(false),
                "pox-4",
                "stack-stx",
                &[
                    clarity::vm::Value::UInt(POX_4_DEFAULT_STACKER_STX_AMT),
                    pox_addr_tuple.clone(),
                    clarity::vm::Value::UInt(block_height as u128),
                    clarity::vm::Value::UInt(lock_period),
                    clarity::vm::Value::some(clarity::vm::Value::buff_from(signature).unwrap())
                        .unwrap(),
                    clarity::vm::Value::buff_from(signer_pk.to_bytes_compressed()).unwrap(),
                    clarity::vm::Value::UInt(u128::MAX),
                    clarity::vm::Value::UInt(1),
                ],
            );
            submit_tx(&http_origin, &stacking_tx);
        }
        next_block_and_wait(
            &mut self.running_nodes.btc_regtest_controller,
            &self.running_nodes.blocks_processed,
        );
        next_block_and_wait(
            &mut self.running_nodes.btc_regtest_controller,
            &self.running_nodes.blocks_processed,
        );

        let reward_cycle_len = self
            .running_nodes
            .conf
            .get_burnchain()
            .pox_constants
            .reward_cycle_length as u64;

        let epoch_25_reward_cycle_boundary =
            epoch_25_start_height.saturating_sub(epoch_25_start_height % reward_cycle_len);
        let next_reward_cycle_boundary =
            epoch_25_reward_cycle_boundary.wrapping_add(reward_cycle_len);
        let target_height = next_reward_cycle_boundary - 1;
        info!("Advancing to burn block height {target_height}...",);
        run_until_burnchain_height(
            &mut self.running_nodes.btc_regtest_controller,
            &self.running_nodes.blocks_processed,
            target_height,
            &self.running_nodes.conf,
        );
        debug!("Waiting for signer set calculation.");
        let mut reward_set_calculated = false;
        let short_timeout = Duration::from_secs(60);
        let now = std::time::Instant::now();
        // Make sure the signer set is calculated before continuing or signers may not
        // recognize that they are registered signers in the subsequent burn block event
        let reward_cycle = self.get_current_reward_cycle().wrapping_add(1);
        while !reward_set_calculated {
            let reward_set = self
                .stacks_client
                .get_reward_set_signers(reward_cycle)
                .expect("Failed to check if reward set is calculated");
            reward_set_calculated = reward_set.is_some();
            if reward_set_calculated {
                debug!("Signer set: {:?}", reward_set.unwrap());
            }
            std::thread::sleep(Duration::from_secs(1));
            assert!(
                now.elapsed() < short_timeout,
                "Timed out waiting for reward set calculation"
            );
        }
        debug!("Signer set calculated");
        // Manually consume one more block to ensure signers refresh their state
        debug!("Waiting for signers to initialize.");
        info!("Advancing to the first full Epoch 2.5 reward cycle boundary...");
        next_block_and_wait(
            &mut self.running_nodes.btc_regtest_controller,
            &self.running_nodes.blocks_processed,
        );
        self.wait_for_registered(30);
        debug!("Signers initialized");

        let current_burn_block_height = self
            .running_nodes
            .btc_regtest_controller
            .get_headers_height();
        info!("At burn block height {current_burn_block_height}. Ready to mine the first Epoch 2.5 reward cycle!");
    }

    /// Run the test until the epoch 3 boundary
    pub fn boot_to_epoch_3(&mut self) {
        boot_to_epoch_3_reward_set(
            &self.running_nodes.conf,
            &self.running_nodes.blocks_processed,
            &self.signer_stacks_private_keys,
            &self.signer_stacks_private_keys,
            &mut self.running_nodes.btc_regtest_controller,
            Some(self.num_stacking_cycles),
        );
        info!("Waiting for signer set calculation.");
        // Make sure the signer set is calculated before continuing or signers may not
        // recognize that they are registered signers in the subsequent burn block event
        let reward_cycle = self.get_current_reward_cycle() + 1;
        wait_for(30, || {
            Ok(self
                .stacks_client
                .get_reward_set_signers(reward_cycle)
                .expect("Failed to check if reward set is calculated")
                .map(|reward_set| {
                    debug!("Signer set: {reward_set:?}");
                })
                .is_some())
        })
        .expect("Timed out waiting for reward set calculation");
        info!("Signer set calculated");

        // Manually consume one more block to ensure signers refresh their state
        info!("Waiting for signers to initialize.");
        next_block_and_wait(
            &mut self.running_nodes.btc_regtest_controller,
            &self.running_nodes.blocks_processed,
        );
        self.wait_for_registered(30);
        info!("Signers initialized");

        self.run_until_epoch_3_boundary();
        wait_for(30, || {
            Ok(get_chain_info_opt(&self.running_nodes.conf).is_some())
        })
        .expect("Timed out waiting for network to restart after 3.0 boundary reached");

        // Wait until we see the first block of epoch 3.0.
        // Note, we don't use `nakamoto_blocks_mined` counter, because there
        // could be other miners mining blocks.
        let height_before = get_chain_info(&self.running_nodes.conf).stacks_tip_height;
        info!("Waiting for first Nakamoto block: {}", height_before + 1);
        self.mine_nakamoto_block(Duration::from_secs(30), false);
        wait_for(30, || {
            Ok(get_chain_info(&self.running_nodes.conf).stacks_tip_height > height_before)
        })
        .expect("Timed out waiting for first Nakamoto block after 3.0 boundary");
        info!("Ready to mine Nakamoto blocks!");
    }

    // Only call after already past the epoch 3.0 boundary
    fn mine_and_verify_confirmed_naka_block(
        &mut self,
        timeout: Duration,
        num_signers: usize,
        use_nakamoto_blocks_mined: bool,
    ) {
        info!("------------------------- Try mining one block -------------------------");

        let reward_cycle = self.get_current_reward_cycle();

        self.mine_nakamoto_block(timeout, use_nakamoto_blocks_mined);

        // Verify that the signers accepted the proposed block, sending back a validate ok response
        let proposed_signer_signature_hash = self
            .wait_for_validate_ok_response(timeout)
            .signer_signature_hash;
        let message = proposed_signer_signature_hash.0;

        info!("------------------------- Test Block Signed -------------------------");
        // Verify that the signers signed the proposed block
        let signature = self.wait_for_confirmed_block_v0(&proposed_signer_signature_hash, timeout);

        info!("Got {} signatures", signature.len());

        // NOTE: signature.len() does not need to equal signers.len(); the stacks miner can finish the block
        //  whenever it has crossed the threshold.
        assert!(signature.len() >= num_signers * 7 / 10);
        info!("Verifying signatures against signers for reward cycle {reward_cycle:?}");
        let signers = self.get_reward_set_signers(reward_cycle);

        // Verify that the signers signed the proposed block
        let mut signer_index = 0;
        let mut signature_index = 0;
        let mut signing_keys = HashSet::new();
        let start = Instant::now();
        debug!(
            "Validating {} signatures against {num_signers} signers",
            signature.len()
        );
        let validated = loop {
            // Since we've already checked `signature.len()`, this means we've
            //  validated all the signatures in this loop
            let Some(signature) = signature.get(signature_index) else {
                break true;
            };
            let Some(signer) = signers.get(signer_index) else {
                error!("Failed to validate the mined nakamoto block: ran out of signers to try to validate signatures");
                break false;
            };
            if !signing_keys.insert(signer.signing_key) {
                panic!("Duplicate signing key detected: {:?}", signer.signing_key);
            }
            let stacks_public_key = Secp256k1PublicKey::from_slice(signer.signing_key.as_slice())
                .expect("Failed to convert signing key to StacksPublicKey");
            let valid = stacks_public_key
                .verify(&message, signature)
                .expect("Failed to verify signature");
            if !valid {
                info!(
                    "Failed to verify signature for signer, will attempt to validate without this signer";
                    "signer_pk" => stacks_public_key.to_hex(),
                    "signer_index" => signer_index,
                    "signature_index" => signature_index,
                );
                signer_index += 1;
            } else {
                signer_index += 1;
                signature_index += 1;
            }
            // Shouldn't really ever timeout, but do this in case there is some sort of overflow/underflow happening.
            assert!(
                start.elapsed() < timeout,
                "Timed out waiting to confirm block signatures"
            );
        };

        assert!(validated);
    }

    // Only call after already past the epoch 3.0 boundary
    fn run_until_burnchain_height_nakamoto(
        &mut self,
        timeout: Duration,
        burnchain_height: u64,
        num_signers: usize,
    ) {
        let current_block_height = self
            .running_nodes
            .btc_regtest_controller
            .get_headers_height();
        let total_nmb_blocks_to_mine = burnchain_height.saturating_sub(current_block_height);
        debug!("Mining {total_nmb_blocks_to_mine} Nakamoto block(s) to reach burnchain height {burnchain_height}");
        for _ in 0..total_nmb_blocks_to_mine {
            self.mine_and_verify_confirmed_naka_block(timeout, num_signers, false);
        }
    }

    /// Propose a block to the signers
    fn propose_block(&mut self, block: NakamotoBlock, timeout: Duration) {
        let miners_contract_id = boot_code_id(MINERS_NAME, false);
        let mut session =
            StackerDBSession::new(&self.running_nodes.conf.node.rpc_bind, miners_contract_id);
        let burn_height = self
            .running_nodes
            .btc_regtest_controller
            .get_headers_height();
        let reward_cycle = self.get_current_reward_cycle();
        let signer_signature_hash = block.header.signer_signature_hash();
        let message = SignerMessage::BlockProposal(BlockProposal {
            block,
            burn_height,
            reward_cycle,
        });
        let miner_sk = self
            .running_nodes
            .conf
            .miner
            .mining_key
            .expect("No mining key");
        // Submit the block proposal to the miner's slot
        let mut accepted = false;
        let mut version = 0;
        let slot_id = MinerSlotID::BlockProposal.to_u8() as u32;
        let start = Instant::now();
        debug!("Proposing block to signers: {signer_signature_hash}");
        while !accepted {
            let mut chunk =
                StackerDBChunkData::new(slot_id * 2, version, message.serialize_to_vec());
            chunk.sign(&miner_sk).expect("Failed to sign message chunk");
            debug!("Produced a signature: {:?}", chunk.sig);
            let result = session.put_chunk(&chunk).expect("Failed to put chunk");
            accepted = result.accepted;
            version += 1;
            debug!("Test Put Chunk ACK: {result:?}");
            assert!(
                start.elapsed() < timeout,
                "Timed out waiting for block proposal to be accepted"
            );
        }
    }
}

fn last_block_contains_tenure_change_tx(cause: TenureChangeCause) -> bool {
    let blocks = test_observer::get_blocks();
    let last_block = &blocks.last().unwrap();
    let transactions = last_block["transactions"].as_array().unwrap();
    let tx = transactions.first().expect("No transactions in block");
    let raw_tx = tx["raw_tx"].as_str().unwrap();
    let tx_bytes = hex_bytes(&raw_tx[2..]).unwrap();
    let parsed = StacksTransaction::consensus_deserialize(&mut &tx_bytes[..]).unwrap();
    match &parsed.payload {
        TransactionPayload::TenureChange(payload) if payload.cause == cause => {
            info!("Found tenure change transaction: {parsed:?}");
            true
        }
        _ => false,
    }
}

fn verify_last_block_contains_tenure_change_tx(cause: TenureChangeCause) {
    assert!(last_block_contains_tenure_change_tx(cause));
}

#[test]
#[ignore]
/// Test that a signer can respond to an invalid block proposal
///
/// Test Setup:
/// The test spins up five stacks signers, one miner Nakamoto node, and a corresponding bitcoind.
///
/// Test Execution:
/// The stacks node is advanced to epoch 3.0 reward set calculation to ensure the signer set is determined.
/// An invalid block proposal is forcibly written to the miner's slot to simulate the miner proposing a block.
/// The signers process the invalid block by first verifying it against the stacks node block proposal endpoint.
/// The signer that submitted the initial block validation request, should issue a  broadcast a rejection of the
/// miner's proposed block back to the respective .signers-XXX-YYY contract.
///
/// Test Assertion:
/// Each signer successfully rejects the invalid block proposal.
fn block_proposal_rejection() {
    if env::var("BITCOIND_TEST") != Ok("1".into()) {
        return;
    }

    tracing_subscriber::registry()
        .with(fmt::layer())
        .with(EnvFilter::from_default_env())
        .init();

    info!("------------------------- Test Setup -------------------------");
    let num_signers = 5;
    let mut signer_test: SignerTest<SpawnedSigner> = SignerTest::new(num_signers, vec![]);
    signer_test.boot_to_epoch_3();
    let short_timeout = Duration::from_secs(30);

    info!("------------------------- Send Block Proposal To Signers -------------------------");
    let proposal_conf = ProposalEvalConfig {
        first_proposal_burn_block_timing: Duration::from_secs(0),
        block_proposal_timeout: Duration::from_secs(100),
        tenure_last_block_proposal_timeout: Duration::from_secs(30),
        tenure_idle_timeout: Duration::from_secs(300),
    };
    let mut block = NakamotoBlock {
        header: NakamotoBlockHeader::empty(),
        txs: vec![],
    };
    block.header.timestamp = get_epoch_time_secs();

    // First propose a block to the signers that does not have the correct consensus hash or BitVec. This should be rejected BEFORE
    // the block is submitted to the node for validation.
    let block_signer_signature_hash_1 = block.header.signer_signature_hash();
    signer_test.propose_block(block.clone(), short_timeout);

    // Wait for the first block to be mined successfully so we have the most up to date sortition view
    signer_test.wait_for_validate_ok_response(short_timeout);

    // Propose a block to the signers that passes initial checks but will be rejected by the stacks node
    let view = SortitionsView::fetch_view(proposal_conf, &signer_test.stacks_client).unwrap();
    block.header.pox_treatment = BitVec::ones(1).unwrap();
    block.header.consensus_hash = view.cur_sortition.consensus_hash;
    block.header.chain_length = 35; // We have mined 35 blocks so far.

    let block_signer_signature_hash_2 = block.header.signer_signature_hash();
    signer_test.propose_block(block, short_timeout);

    info!("------------------------- Test Block Proposal Rejected -------------------------");
    // Verify the signers rejected the second block via the endpoint
    let reject =
        signer_test.wait_for_validate_reject_response(short_timeout, block_signer_signature_hash_2);
    assert!(matches!(
        reject.reason_code,
        ValidateRejectCode::InvalidBlock
    ));

    let start_polling = Instant::now();
    let mut found_signer_signature_hash_1 = false;
    let mut found_signer_signature_hash_2 = false;
    while !found_signer_signature_hash_1 && !found_signer_signature_hash_2 {
        std::thread::sleep(Duration::from_secs(1));
        let chunks = test_observer::get_stackerdb_chunks();
        for chunk in chunks.into_iter().flat_map(|chunk| chunk.modified_slots) {
            let Ok(message) = SignerMessage::consensus_deserialize(&mut chunk.data.as_slice())
            else {
                continue;
            };
            if let SignerMessage::BlockResponse(BlockResponse::Rejected(BlockRejection {
                reason: _reason,
                reason_code,
                signer_signature_hash,
                ..
            })) = message
            {
                if signer_signature_hash == block_signer_signature_hash_1 {
                    found_signer_signature_hash_1 = true;
                    assert!(
                        matches!(reason_code, RejectCode::SortitionViewMismatch),
                        "Expected sortition view mismatch rejection. Got: {reason_code}"
                    );
                } else if signer_signature_hash == block_signer_signature_hash_2 {
                    found_signer_signature_hash_2 = true;
                    assert!(matches!(
                        reason_code,
                        RejectCode::ValidationFailed(ValidateRejectCode::InvalidBlock)
                    ));
                } else {
                    continue;
                }
            } else {
                continue;
            }
        }
        assert!(
            start_polling.elapsed() <= short_timeout,
            "Timed out after waiting for response from signer"
        );
    }
    signer_test.shutdown();
}

// Basic test to ensure that miners are able to gather block responses
// from signers and create blocks.
#[test]
#[ignore]
fn miner_gather_signatures() {
    if env::var("BITCOIND_TEST") != Ok("1".into()) {
        return;
    }

    tracing_subscriber::registry()
        .with(fmt::layer())
        .with(EnvFilter::from_default_env())
        .init();

    // Disable p2p broadcast of the nakamoto blocks, so that we rely
    //  on the signer's using StackerDB to get pushed blocks
    *nakamoto_node::miner::TEST_SKIP_P2P_BROADCAST
        .lock()
        .unwrap() = Some(true);

    info!("------------------------- Test Setup -------------------------");
    let num_signers = 5;
    let mut signer_test: SignerTest<SpawnedSigner> = SignerTest::new(num_signers, vec![]);
    let timeout = Duration::from_secs(30);

    signer_test.boot_to_epoch_3();

    info!("------------------------- Test Mine and Verify Confirmed Nakamoto Block -------------------------");
    signer_test.mine_and_verify_confirmed_naka_block(timeout, num_signers, true);

    // Test prometheus metrics response
    #[cfg(feature = "monitoring_prom")]
    {
        wait_for(30, || {
            let metrics_response = signer_test.get_signer_metrics();

            // Because 5 signers are running in the same process, the prometheus metrics
            // are incremented once for every signer. This is why we expect the metric to be
            // `10`, even though there are only two blocks proposed.
            let expected_result_1 =
                format!("stacks_signer_block_proposals_received {}", num_signers * 2);
            let expected_result_2 = format!(
                "stacks_signer_block_responses_sent{{response_type=\"accepted\"}} {}",
                num_signers * 2
            );
            Ok(metrics_response.contains(&expected_result_1)
                && metrics_response.contains(&expected_result_2))
        })
        .expect("Failed to advance prometheus metrics");
    }
}

#[test]
#[ignore]
/// Test that signers can handle a transition between Nakamoto reward cycles
///
/// Test Setup:
/// The test spins up five stacks signers, one miner Nakamoto node, and a corresponding bitcoind.
/// The stacks node is then advanced to Epoch 3.0 boundary to allow block signing.
///
/// Test Execution:
/// The node mines 2 full Nakamoto reward cycles, sending blocks to observing signers to sign and return.
///
/// Test Assertion:
/// All signers sign all blocks successfully.
/// The chain advances 2 full reward cycles.
fn mine_2_nakamoto_reward_cycles() {
    if env::var("BITCOIND_TEST") != Ok("1".into()) {
        return;
    }

    tracing_subscriber::registry()
        .with(fmt::layer())
        .with(EnvFilter::from_default_env())
        .init();

    info!("------------------------- Test Setup -------------------------");
    let nmb_reward_cycles = 2;
    let num_signers = 5;
    let mut signer_test: SignerTest<SpawnedSigner> = SignerTest::new(num_signers, vec![]);
    let timeout = Duration::from_secs(200);
    signer_test.boot_to_epoch_3();
    let curr_reward_cycle = signer_test.get_current_reward_cycle();
    // Mine 2 full Nakamoto reward cycles (epoch 3 starts in the middle of one, hence the + 1)
    let next_reward_cycle = curr_reward_cycle.saturating_add(1);
    let final_reward_cycle = next_reward_cycle.saturating_add(nmb_reward_cycles);
    let final_reward_cycle_height_boundary = signer_test
        .running_nodes
        .btc_regtest_controller
        .get_burnchain()
        .reward_cycle_to_block_height(final_reward_cycle)
        .saturating_sub(1);

    info!("------------------------- Test Mine 2 Nakamoto Reward Cycles -------------------------");
    signer_test.run_until_burnchain_height_nakamoto(
        timeout,
        final_reward_cycle_height_boundary,
        num_signers,
    );

    let current_burnchain_height = signer_test
        .running_nodes
        .btc_regtest_controller
        .get_headers_height();
    assert_eq!(current_burnchain_height, final_reward_cycle_height_boundary);
    signer_test.shutdown();
}

#[test]
#[ignore]
fn forked_tenure_invalid() {
    if env::var("BITCOIND_TEST") != Ok("1".into()) {
        return;
    }
    let result = forked_tenure_testing(Duration::from_secs(5), Duration::from_secs(7), false);

    assert_ne!(
        result.tip_b.index_block_hash(),
        result.tip_a.index_block_hash()
    );
    assert_eq!(
        result.tip_b.index_block_hash(),
        result.tip_c.index_block_hash()
    );
    assert_ne!(result.tip_c, result.tip_a);

    // Block B was built atop block A
    assert_eq!(
        result.tip_b.stacks_block_height,
        result.tip_a.stacks_block_height + 1
    );
    assert_eq!(
        result.mined_b.parent_block_id,
        result.tip_a.index_block_hash().to_string()
    );

    // Block C was built AFTER Block B was built, but BEFORE it was broadcasted, so it should be built off of Block A
    assert_eq!(
        result.mined_c.parent_block_id,
        result.tip_a.index_block_hash().to_string()
    );
    assert_ne!(
        result
            .tip_c
            .anchored_header
            .as_stacks_nakamoto()
            .unwrap()
            .signer_signature_hash(),
        result.mined_c.signer_signature_hash,
        "Mined block during tenure C should not have become the chain tip"
    );

    assert!(result.tip_c_2.is_none());
    assert!(result.mined_c_2.is_none());

    // Tenure D should continue progress
    assert_ne!(result.tip_c, result.tip_d);
    assert_ne!(
        result.tip_b.index_block_hash(),
        result.tip_d.index_block_hash()
    );
    assert_ne!(result.tip_a, result.tip_d);

    // Tenure D builds off of Tenure B
    assert_eq!(
        result.tip_d.stacks_block_height,
        result.tip_b.stacks_block_height + 1,
    );
    assert_eq!(
        result.mined_d.parent_block_id,
        result.tip_b.index_block_hash().to_string()
    );
}

#[test]
#[ignore]
fn forked_tenure_okay() {
    if env::var("BITCOIND_TEST") != Ok("1".into()) {
        return;
    }

    let result = forked_tenure_testing(Duration::from_secs(360), Duration::from_secs(0), true);

    assert_ne!(result.tip_b, result.tip_a);
    assert_ne!(result.tip_b, result.tip_c);
    assert_ne!(result.tip_c, result.tip_a);

    // Block B was built atop block A
    assert_eq!(
        result.tip_b.stacks_block_height,
        result.tip_a.stacks_block_height + 1
    );
    assert_eq!(
        result.mined_b.parent_block_id,
        result.tip_a.index_block_hash().to_string()
    );

    // Block C was built AFTER Block B was built, but BEFORE it was broadcasted, so it should be built off of Block A
    assert_eq!(
        result.tip_c.stacks_block_height,
        result.tip_a.stacks_block_height + 1
    );
    assert_eq!(
        result.mined_c.parent_block_id,
        result.tip_a.index_block_hash().to_string()
    );

    let tenure_c_2 = result.tip_c_2.unwrap();
    assert_ne!(result.tip_c, tenure_c_2);
    assert_ne!(tenure_c_2, result.tip_d);
    assert_ne!(result.tip_c, result.tip_d);

    // Second block of tenure C builds off of block C
    assert_eq!(
        tenure_c_2.stacks_block_height,
        result.tip_c.stacks_block_height + 1,
    );
    assert_eq!(
        result.mined_c_2.unwrap().parent_block_id,
        result.tip_c.index_block_hash().to_string()
    );

    // Tenure D builds off of the second block of tenure C
    assert_eq!(
        result.tip_d.stacks_block_height,
        tenure_c_2.stacks_block_height + 1,
    );
    assert_eq!(
        result.mined_d.parent_block_id,
        tenure_c_2.index_block_hash().to_string()
    );
}

struct TenureForkingResult {
    tip_a: StacksHeaderInfo,
    tip_b: StacksHeaderInfo,
    tip_c: StacksHeaderInfo,
    tip_c_2: Option<StacksHeaderInfo>,
    tip_d: StacksHeaderInfo,
    mined_b: MinedNakamotoBlockEvent,
    mined_c: MinedNakamotoBlockEvent,
    mined_c_2: Option<MinedNakamotoBlockEvent>,
    mined_d: MinedNakamotoBlockEvent,
}

#[test]
#[ignore]
/// Test to make sure that the signers are capable of reloading their reward set
///  if the stacks-node doesn't have it available at the first block of a prepare phase (e.g., if there was no block)
fn reloads_signer_set_in() {
    tracing_subscriber::registry()
        .with(fmt::layer())
        .with(EnvFilter::from_default_env())
        .init();

    let num_signers = 5;
    let sender_sk = Secp256k1PrivateKey::new();
    let sender_addr = tests::to_addr(&sender_sk);
    let send_amt = 100;
    let send_fee = 180;
    let mut signer_test: SignerTest<SpawnedSigner> =
        SignerTest::new(num_signers, vec![(sender_addr, send_amt + send_fee)]);

    setup_epoch_3_reward_set(
        &signer_test.running_nodes.conf,
        &signer_test.running_nodes.blocks_processed,
        &signer_test.signer_stacks_private_keys,
        &signer_test.signer_stacks_private_keys,
        &mut signer_test.running_nodes.btc_regtest_controller,
        Some(signer_test.num_stacking_cycles),
    );

    let naka_conf = &signer_test.running_nodes.conf;
    let epochs = naka_conf.burnchain.epochs.clone().unwrap();
    let epoch_3 = &epochs[StacksEpochId::Epoch30];
    let reward_cycle_len = naka_conf.get_burnchain().pox_constants.reward_cycle_length as u64;
    let prepare_phase_len = naka_conf.get_burnchain().pox_constants.prepare_length as u64;

    let epoch_3_start_height = epoch_3.start_height;
    assert!(
        epoch_3_start_height > 0,
        "Epoch 3.0 start height must be greater than 0"
    );
    let epoch_3_reward_cycle_boundary =
        epoch_3_start_height.saturating_sub(epoch_3_start_height % reward_cycle_len);
    let before_epoch_3_reward_set_calculation =
        epoch_3_reward_cycle_boundary.saturating_sub(prepare_phase_len);
    run_until_burnchain_height(
        &mut signer_test.running_nodes.btc_regtest_controller,
        &signer_test.running_nodes.blocks_processed,
        before_epoch_3_reward_set_calculation,
        naka_conf,
    );

    info!("Waiting for signer set calculation.");
    let short_timeout = Duration::from_secs(30);
    // Make sure the signer set is calculated before continuing or signers may not
    // recognize that they are registered signers in the subsequent burn block event
    let reward_cycle = signer_test.get_current_reward_cycle() + 1;
    signer_test
        .running_nodes
        .btc_regtest_controller
        .build_next_block(1);
    wait_for(short_timeout.as_secs(), || {
        let reward_set = match signer_test
            .stacks_client
            .get_reward_set_signers(reward_cycle)
        {
            Ok(x) => x,
            Err(e) => {
                warn!("Failed to check if reward set is calculated yet: {e:?}. Will try again");
                return Ok(false);
            }
        };
        if let Some(ref set) = reward_set {
            info!("Signer set: {set:?}");
        }
        Ok(reward_set.is_some())
    })
    .expect("Timed out waiting for reward set to be calculated");
    info!("Signer set calculated");

    // Manually consume one more block to ensure signers refresh their state
    info!("Waiting for signers to initialize.");
    next_block_and_wait(
        &mut signer_test.running_nodes.btc_regtest_controller,
        &signer_test.running_nodes.blocks_processed,
    );
    signer_test.wait_for_registered(30);
    info!("Signers initialized");

    signer_test.run_until_epoch_3_boundary();

    let commits_submitted = signer_test.running_nodes.commits_submitted.clone();

    info!("Waiting 1 burnchain block for miner VRF key confirmation");
    // Wait one block to confirm the VRF register, wait until a block commit is submitted
    next_block_and(
        &mut signer_test.running_nodes.btc_regtest_controller,
        60,
        || {
            let commits_count = commits_submitted.load(Ordering::SeqCst);
            Ok(commits_count >= 1)
        },
    )
    .unwrap();
    info!("Ready to mine Nakamoto blocks!");

    info!("------------------------- Reached Epoch 3.0 -------------------------");
    signer_test.shutdown();
}

/// This test spins up a nakamoto-neon node.
/// It starts in Epoch 2.0, mines with `neon_node` to Epoch 3.0, and then switches
///  to Nakamoto operation (activating pox-4 by submitting a stack-stx tx). The BootLoop
///  struct handles the epoch-2/3 tear-down and spin-up.
/// Miner A mines a regular tenure, its last block being block a_x.
/// Miner B starts its tenure, Miner B produces a Stacks block b_0, but miner C submits its block commit before b_0 is broadcasted.
/// Bitcoin block C, containing Miner C's block commit, is mined BEFORE miner C has a chance to update their block commit with b_0's information.
/// This test asserts:
///  * tenure C ignores b_0, and correctly builds off of block a_x.
fn forked_tenure_testing(
    proposal_limit: Duration,
    post_btc_block_pause: Duration,
    expect_tenure_c: bool,
) -> TenureForkingResult {
    tracing_subscriber::registry()
        .with(fmt::layer())
        .with(EnvFilter::from_default_env())
        .init();

    let num_signers = 5;
    let sender_sk = Secp256k1PrivateKey::new();
    let sender_addr = tests::to_addr(&sender_sk);
    let send_amt = 100;
    let send_fee = 180;
    let recipient = PrincipalData::from(StacksAddress::burn_address(false));
    let mut signer_test: SignerTest<SpawnedSigner> = SignerTest::new_with_config_modifications(
        num_signers,
        vec![(sender_addr, send_amt + send_fee)],
        |config| {
            // make the duration long enough that the reorg attempt will definitely be accepted
            config.first_proposal_burn_block_timing = proposal_limit;
            // don't allow signers to post signed blocks (limits the amount of fault injection we
            // need)
            TEST_SKIP_BLOCK_BROADCAST.set(true);
        },
        |config| {
            config.miner.tenure_cost_limit_per_block_percentage = None;
        },
        None,
        None,
    );
    let http_origin = format!("http://{}", &signer_test.running_nodes.conf.node.rpc_bind);

    signer_test.boot_to_epoch_3();
    sleep_ms(1000);
    info!("------------------------- Reached Epoch 3.0 -------------------------");

    let naka_conf = signer_test.running_nodes.conf.clone();
    let burnchain = naka_conf.get_burnchain();
    let sortdb = burnchain.open_sortition_db(true).unwrap();
    let (chainstate, _) = StacksChainState::open(
        naka_conf.is_mainnet(),
        naka_conf.burnchain.chain_id,
        &naka_conf.get_chainstate_path_str(),
        None,
    )
    .unwrap();

    let commits_submitted = signer_test.running_nodes.commits_submitted.clone();
    let mined_blocks = signer_test.running_nodes.nakamoto_blocks_mined.clone();
    let proposed_blocks = signer_test.running_nodes.nakamoto_blocks_proposed.clone();
    let rejected_blocks = signer_test.running_nodes.nakamoto_blocks_rejected.clone();
    let coord_channel = signer_test.running_nodes.coord_channel.clone();
    let blocks_processed_before = coord_channel
        .lock()
        .expect("Mutex poisoned")
        .get_stacks_blocks_processed();

    info!("Starting Tenure A.");
    // In the next block, the miner should win the tenure and submit a stacks block
    let commits_before = commits_submitted.load(Ordering::SeqCst);
    let blocks_before = mined_blocks.load(Ordering::SeqCst);

    next_block_and(
        &mut signer_test.running_nodes.btc_regtest_controller,
        60,
        || {
            let commits_count = commits_submitted.load(Ordering::SeqCst);
            let blocks_count = mined_blocks.load(Ordering::SeqCst);
            let blocks_processed = coord_channel
                .lock()
                .expect("Mutex poisoned")
                .get_stacks_blocks_processed();
            Ok(commits_count > commits_before
                && blocks_count > blocks_before
                && blocks_processed > blocks_processed_before)
        },
    )
    .unwrap();

    sleep_ms(1000);

    let tip_a = NakamotoChainState::get_canonical_block_header(chainstate.db(), &sortdb)
        .unwrap()
        .unwrap();

    // For the next tenure, submit the commit op but do not allow any stacks blocks to be broadcasted
    TEST_BROADCAST_STALL.lock().unwrap().replace(true);
    TEST_BLOCK_ANNOUNCE_STALL.lock().unwrap().replace(true);
    let blocks_before = mined_blocks.load(Ordering::SeqCst);
    let commits_before = commits_submitted.load(Ordering::SeqCst);

    info!("Starting Tenure B.");
    next_block_and(
        &mut signer_test.running_nodes.btc_regtest_controller,
        60,
        || {
            let commits_count = commits_submitted.load(Ordering::SeqCst);
            Ok(commits_count > commits_before)
        },
    )
    .unwrap();

    info!("Commit op is submitted; unpause tenure B's block");

    // Unpause the broadcast of Tenure B's block, do not submit commits.
    // However, do not allow B to be processed just yet
    signer_test
        .running_nodes
        .nakamoto_test_skip_commit_op
        .set(true);
    TEST_BROADCAST_STALL.lock().unwrap().replace(false);

    // Wait for a stacks block to be broadcasted
    let start_time = Instant::now();
    while mined_blocks.load(Ordering::SeqCst) <= blocks_before {
        assert!(
            start_time.elapsed() < Duration::from_secs(30),
            "FAIL: Test timed out while waiting for block production",
        );
        thread::sleep(Duration::from_secs(1));
    }

    info!("Tenure B broadcasted a block. Wait {post_btc_block_pause:?}, issue the next bitcoin block, and un-stall block commits.");
    thread::sleep(post_btc_block_pause);

    // the block will be stored, not processed, so load it out of staging
    let tip_sn = SortitionDB::get_canonical_burn_chain_tip(sortdb.conn())
        .expect("Failed to get sortition tip");

    let tip_b_block = chainstate
        .nakamoto_blocks_db()
        .get_nakamoto_tenure_start_blocks(&tip_sn.consensus_hash)
        .unwrap()
        .first()
        .cloned()
        .unwrap();

    // synthesize a StacksHeaderInfo from this unprocessed block
    let tip_b = StacksHeaderInfo {
        anchored_header: StacksBlockHeaderTypes::Nakamoto(tip_b_block.header.clone()),
        microblock_tail: None,
        stacks_block_height: tip_b_block.header.chain_length,
        index_root: TrieHash([0x00; 32]), // we can't know this yet since the block hasn't been processed
        consensus_hash: tip_b_block.header.consensus_hash,
        burn_header_hash: tip_sn.burn_header_hash,
        burn_header_height: tip_sn.block_height as u32,
        burn_header_timestamp: tip_sn.burn_header_timestamp,
        anchored_block_size: tip_b_block.serialize_to_vec().len() as u64,
        burn_view: Some(tip_b_block.header.consensus_hash),
    };

    let blocks = test_observer::get_mined_nakamoto_blocks();
    let mined_b = blocks.last().unwrap().clone();

    // Block B was built atop block A
    assert_eq!(tip_b.stacks_block_height, tip_a.stacks_block_height + 1);
    assert_eq!(
        mined_b.parent_block_id,
        tip_a.index_block_hash().to_string()
    );
    assert_ne!(tip_b, tip_a);

    if !expect_tenure_c {
        // allow B to process, so it'll be distinct from C
        TEST_BLOCK_ANNOUNCE_STALL.lock().unwrap().replace(false);
        sleep_ms(1000);
    }

    info!("Starting Tenure C.");

    // Submit a block commit op for tenure C
    let commits_before = commits_submitted.load(Ordering::SeqCst);
    let blocks_before = if expect_tenure_c {
        mined_blocks.load(Ordering::SeqCst)
    } else {
        proposed_blocks.load(Ordering::SeqCst)
    };
    let rejected_before = rejected_blocks.load(Ordering::SeqCst);
    signer_test
        .running_nodes
        .nakamoto_test_skip_commit_op
        .set(false);

    next_block_and(
        &mut signer_test.running_nodes.btc_regtest_controller,
        60,
        || {
            let commits_count = commits_submitted.load(Ordering::SeqCst);
            if commits_count > commits_before {
                // now allow block B to process if it hasn't already.
                TEST_BLOCK_ANNOUNCE_STALL.lock().unwrap().replace(false);
            }
            let rejected_count = rejected_blocks.load(Ordering::SeqCst);
            let (blocks_count, rbf_count, has_reject_count) = if expect_tenure_c {
                // if tenure C is going to be canonical, then we expect the miner to RBF its commit
                // once (i.e. for the block it mines and gets signed), and we expect zero
                // rejections.
                (mined_blocks.load(Ordering::SeqCst), 1, true)
            } else {
                // if tenure C is NOT going to be canonical, then we expect no RBFs (since the
                // miner can't get its block signed), and we expect at least one rejection
                (
                    proposed_blocks.load(Ordering::SeqCst),
                    0,
                    rejected_count > rejected_before,
                )
            };

            Ok(commits_count > commits_before + rbf_count
                && blocks_count > blocks_before
                && has_reject_count)
        },
    )
    .unwrap_or_else(|_| {
        let commits_count = commits_submitted.load(Ordering::SeqCst);
        let rejected_count = rejected_blocks.load(Ordering::SeqCst);
        // see above for comments
        let (blocks_count, rbf_count, has_reject_count) = if expect_tenure_c {
            (mined_blocks.load(Ordering::SeqCst), 1, true)
        } else {
            (
                proposed_blocks.load(Ordering::SeqCst),
                0,
                rejected_count > rejected_before,
            )
        };
        error!("Tenure C failed to produce a block";
            "commits_count" => commits_count,
            "commits_before" => commits_before,
            "rbf_count" => rbf_count as u64,
            "blocks_count" => blocks_count,
            "blocks_before" => blocks_before,
            "rejected_count" => rejected_count,
            "rejected_before" => rejected_before,
            "has_reject_count" => has_reject_count,
        );
        panic!();
    });

    // allow blocks B and C to be processed
    sleep_ms(1000);

    info!("Tenure C produced (or proposed) a block!");
    let tip_c = NakamotoChainState::get_canonical_block_header(chainstate.db(), &sortdb)
        .unwrap()
        .unwrap();

    let blocks = test_observer::get_mined_nakamoto_blocks();
    let mined_c = blocks.last().unwrap().clone();

    if expect_tenure_c {
        assert_ne!(tip_b.index_block_hash(), tip_c.index_block_hash());
    } else {
        assert_eq!(tip_b.index_block_hash(), tip_c.index_block_hash());
    }
    assert_ne!(tip_c, tip_a);

    let (tip_c_2, mined_c_2) = if !expect_tenure_c {
        (None, None)
    } else {
        // Now let's produce a second block for tenure C and ensure it builds off of block C.
        let blocks_before = mined_blocks.load(Ordering::SeqCst);
        let start_time = Instant::now();
        // submit a tx so that the miner will mine an extra block
        let sender_nonce = 0;
        let transfer_tx = make_stacks_transfer(
            &sender_sk,
            sender_nonce,
            send_fee,
            naka_conf.burnchain.chain_id,
            &recipient,
            send_amt,
        );
        let tx = submit_tx(&http_origin, &transfer_tx);
        info!("Submitted tx {tx} in Tenure C to mine a second block");
        while mined_blocks.load(Ordering::SeqCst) <= blocks_before {
            assert!(
                start_time.elapsed() < Duration::from_secs(30),
                "FAIL: Test timed out while waiting for block production",
            );
            thread::sleep(Duration::from_secs(1));
        }

        // give C's second block a moment to process
        sleep_ms(1000);

        info!("Tenure C produced a second block!");

        let block_2_tenure_c =
            NakamotoChainState::get_canonical_block_header(chainstate.db(), &sortdb)
                .unwrap()
                .unwrap();
        let blocks = test_observer::get_mined_nakamoto_blocks();
        let block_2_c = blocks.last().cloned().unwrap();
        (Some(block_2_tenure_c), Some(block_2_c))
    };

    // allow block C2 to be processed
    sleep_ms(1000);

    info!("Starting Tenure D.");

    // Submit a block commit op for tenure D and mine a stacks block
    let commits_before = commits_submitted.load(Ordering::SeqCst);
    let blocks_before = mined_blocks.load(Ordering::SeqCst);
    next_block_and(
        &mut signer_test.running_nodes.btc_regtest_controller,
        60,
        || {
            let commits_count = commits_submitted.load(Ordering::SeqCst);
            let blocks_count = mined_blocks.load(Ordering::SeqCst);
            Ok(commits_count > commits_before && blocks_count > blocks_before)
        },
    )
    .unwrap();

    // allow block D to be processed
    sleep_ms(1000);

    let tip_d = NakamotoChainState::get_canonical_block_header(chainstate.db(), &sortdb)
        .unwrap()
        .unwrap();
    let blocks = test_observer::get_mined_nakamoto_blocks();
    let mined_d = blocks.last().unwrap().clone();
    signer_test.shutdown();
    TenureForkingResult {
        tip_a,
        tip_b,
        tip_c,
        tip_c_2,
        tip_d,
        mined_b,
        mined_c,
        mined_c_2,
        mined_d,
    }
}

#[test]
#[ignore]
fn bitcoind_forking_test() {
    if env::var("BITCOIND_TEST") != Ok("1".into()) {
        return;
    }

    let num_signers = 5;
    let sender_sk = Secp256k1PrivateKey::new();
    let sender_addr = tests::to_addr(&sender_sk);
    let send_amt = 100;
    let send_fee = 180;
    let mut signer_test: SignerTest<SpawnedSigner> = SignerTest::new_with_config_modifications(
        num_signers,
        vec![(sender_addr, send_amt + send_fee)],
        |_| {},
        |node_config| {
            let epochs = node_config.burnchain.epochs.as_mut().unwrap();
            epochs[StacksEpochId::Epoch30].end_height = 3_015;
            epochs[StacksEpochId::Epoch31].start_height = 3_015;
        },
        None,
        None,
    );
    let conf = signer_test.running_nodes.conf.clone();
    let http_origin = format!("http://{}", &conf.node.rpc_bind);
    let miner_address = Keychain::default(conf.node.seed.clone())
        .origin_address(conf.is_mainnet())
        .unwrap();
    let miner_pk = signer_test
        .running_nodes
        .btc_regtest_controller
        .get_mining_pubkey()
        .as_deref()
        .map(Secp256k1PublicKey::from_hex)
        .unwrap()
        .unwrap();

    let get_unconfirmed_commit_data = |btc_controller: &mut BitcoinRegtestController| {
        let unconfirmed_utxo = btc_controller
            .get_all_utxos(&miner_pk)
            .into_iter()
            .find(|utxo| utxo.confirmations == 0)?;
        let unconfirmed_txid = Txid::from_bitcoin_tx_hash(&unconfirmed_utxo.txid);
        let unconfirmed_tx = btc_controller.get_raw_transaction(&unconfirmed_txid);
        let unconfirmed_tx_opreturn_bytes = unconfirmed_tx.output[0].script_pubkey.as_bytes();
        info!(
            "Unconfirmed tx bytes: {}",
            stacks::util::hash::to_hex(unconfirmed_tx_opreturn_bytes)
        );
        let data = LeaderBlockCommitOp::parse_data(
            &unconfirmed_tx_opreturn_bytes[unconfirmed_tx_opreturn_bytes.len() - 77..],
        )
        .unwrap();
        Some(data)
    };

    signer_test.boot_to_epoch_3();
    info!("------------------------- Reached Epoch 3.0 -------------------------");
    let pre_epoch_3_nonce = get_account(&http_origin, &miner_address).nonce;
    let pre_fork_tenures = 10;

    for i in 0..pre_fork_tenures {
        info!("Mining pre-fork tenure {} of {pre_fork_tenures}", i + 1);
        signer_test.mine_nakamoto_block(Duration::from_secs(30), true);
    }

    let pre_fork_1_nonce = get_account(&http_origin, &miner_address).nonce;

    assert_eq!(pre_fork_1_nonce, pre_epoch_3_nonce + 2 * pre_fork_tenures);

    info!("------------------------- Triggering Bitcoin Fork -------------------------");

    let burn_block_height = get_chain_info(&signer_test.running_nodes.conf).burn_block_height;
    let burn_header_hash_to_fork = signer_test
        .running_nodes
        .btc_regtest_controller
        .get_block_hash(burn_block_height);
    signer_test
        .running_nodes
        .btc_regtest_controller
        .invalidate_block(&burn_header_hash_to_fork);
    signer_test
        .running_nodes
        .btc_regtest_controller
        .build_next_block(1);

    info!("Wait for block off of shallow fork");

    // we need to mine some blocks to get back to being considered a frequent miner
    for i in 0..3 {
        let current_burn_height = get_chain_info(&signer_test.running_nodes.conf).burn_block_height;
        info!(
            "Mining block #{i} to be considered a frequent miner";
            "current_burn_height" => current_burn_height,
        );
        let commits_count = signer_test
            .running_nodes
            .commits_submitted
            .load(Ordering::SeqCst);
        next_block_and_controller(
            &mut signer_test.running_nodes.btc_regtest_controller,
            60,
            |btc_controller| {
                let commits_submitted = signer_test
                    .running_nodes
                    .commits_submitted
                    .load(Ordering::SeqCst);
                if commits_submitted <= commits_count {
                    // wait until a commit was submitted
                    return Ok(false)
                }
                let Some(payload) = get_unconfirmed_commit_data(btc_controller) else {
                    warn!("Commit submitted, but bitcoin doesn't see it in the unconfirmed UTXO set, will try to wait.");
                    return Ok(false)
                };
                let burn_parent_modulus = payload.burn_parent_modulus;
                let current_modulus = u8::try_from((current_burn_height + 1) % 5).unwrap();
                info!(
                    "Ongoing Commit Operation check";
                    "burn_parent_modulus" => burn_parent_modulus,
                    "current_modulus" => current_modulus,
                    "payload" => ?payload,
                );
                Ok(burn_parent_modulus == current_modulus)
            },
        )
        .unwrap();
    }

    let post_fork_1_nonce = get_account(&http_origin, &miner_address).nonce;

    assert_eq!(post_fork_1_nonce, pre_fork_1_nonce - 2);

    for i in 0..5 {
        info!("Mining post-fork tenure {} of 5", i + 1);
        signer_test.mine_nakamoto_block(Duration::from_secs(30), true);
    }

    let pre_fork_2_nonce = get_account(&http_origin, &miner_address).nonce;
    assert_eq!(pre_fork_2_nonce, post_fork_1_nonce + 2 * 5);

    info!(
        "New chain info: {:?}",
        get_chain_info(&signer_test.running_nodes.conf)
    );

    info!("------------------------- Triggering Deeper Bitcoin Fork -------------------------");

    let burn_block_height = get_chain_info(&signer_test.running_nodes.conf).burn_block_height;
    let burn_header_hash_to_fork = signer_test
        .running_nodes
        .btc_regtest_controller
        .get_block_hash(burn_block_height - 3);
    signer_test
        .running_nodes
        .btc_regtest_controller
        .invalidate_block(&burn_header_hash_to_fork);
    signer_test
        .running_nodes
        .btc_regtest_controller
        .build_next_block(4);

    info!("Wait for block off of deep fork");

    // we need to mine some blocks to get back to being considered a frequent miner
    for i in 0..3 {
        let current_burn_height = get_chain_info(&signer_test.running_nodes.conf).burn_block_height;
        info!(
            "Mining block #{i} to be considered a frequent miner";
            "current_burn_height" => current_burn_height,
        );
        let commits_count = signer_test
            .running_nodes
            .commits_submitted
            .load(Ordering::SeqCst);
        next_block_and_controller(
            &mut signer_test.running_nodes.btc_regtest_controller,
            60,
            |btc_controller| {
                let commits_submitted = signer_test
                    .running_nodes
                    .commits_submitted
                    .load(Ordering::SeqCst);
                if commits_submitted <= commits_count {
                    // wait until a commit was submitted
                    return Ok(false)
                }
                let Some(payload) = get_unconfirmed_commit_data(btc_controller) else {
                    warn!("Commit submitted, but bitcoin doesn't see it in the unconfirmed UTXO set, will try to wait.");
                    return Ok(false)
                };
                let burn_parent_modulus = payload.burn_parent_modulus;
                let current_modulus = u8::try_from((current_burn_height + 1) % 5).unwrap();
                info!(
                    "Ongoing Commit Operation check";
                    "burn_parent_modulus" => burn_parent_modulus,
                    "current_modulus" => current_modulus,
                    "payload" => ?payload,
                );
                Ok(burn_parent_modulus == current_modulus)
            },
        )
        .unwrap();
    }

    let post_fork_2_nonce = get_account(&http_origin, &miner_address).nonce;

    assert_eq!(post_fork_2_nonce, pre_fork_2_nonce - 4 * 2);

    for i in 0..5 {
        info!("Mining post-fork tenure {} of 5", i + 1);
        signer_test.mine_nakamoto_block(Duration::from_secs(30), true);
    }

    let test_end_nonce = get_account(&http_origin, &miner_address).nonce;
    assert_eq!(test_end_nonce, post_fork_2_nonce + 2 * 5);

    info!(
        "New chain info: {:?}",
        get_chain_info(&signer_test.running_nodes.conf)
    );
    signer_test.shutdown();
}

#[test]
#[ignore]
fn multiple_miners() {
    if env::var("BITCOIND_TEST") != Ok("1".into()) {
        return;
    }

    let num_signers = 5;
    let sender_sk = Secp256k1PrivateKey::new();
    let sender_addr = tests::to_addr(&sender_sk);
    let send_amt = 100;
    let send_fee = 180;

    let btc_miner_1_seed = vec![1, 1, 1, 1];
    let btc_miner_2_seed = vec![2, 2, 2, 2];
    let btc_miner_1_pk = Keychain::default(btc_miner_1_seed.clone()).get_pub_key();
    let btc_miner_2_pk = Keychain::default(btc_miner_2_seed.clone()).get_pub_key();

    let node_1_rpc = gen_random_port();
    let node_1_p2p = gen_random_port();
    let node_2_rpc = gen_random_port();
    let node_2_p2p = gen_random_port();

    let localhost = "127.0.0.1";
    let node_1_rpc_bind = format!("{localhost}:{node_1_rpc}");
    let node_2_rpc_bind = format!("{localhost}:{node_2_rpc}");
    let mut node_2_listeners = Vec::new();

    let max_nakamoto_tenures = 30;
    // partition the signer set so that ~half are listening and using node 1 for RPC and events,
    //  and the rest are using node 2

    let mut signer_test: SignerTest<SpawnedSigner> = SignerTest::new_with_config_modifications(
        num_signers,
        vec![(sender_addr, send_amt + send_fee)],
        |signer_config| {
            let node_host = if signer_config.endpoint.port() % 2 == 0 {
                &node_1_rpc_bind
            } else {
                &node_2_rpc_bind
            };
            signer_config.node_host = node_host.to_string();
        },
        |config| {
            config.node.rpc_bind = format!("{localhost}:{node_1_rpc}");
            config.node.p2p_bind = format!("{localhost}:{node_1_p2p}");
            config.node.data_url = format!("http://{localhost}:{node_1_rpc}");
            config.node.p2p_address = format!("{localhost}:{node_1_p2p}");
            config.miner.wait_on_interim_blocks = Duration::from_secs(5);
            config.node.pox_sync_sample_secs = 30;
            config.burnchain.pox_reward_length = Some(max_nakamoto_tenures);

            config.node.seed = btc_miner_1_seed.clone();
            config.node.local_peer_seed = btc_miner_1_seed.clone();
            config.burnchain.local_mining_public_key = Some(btc_miner_1_pk.to_hex());
            config.miner.mining_key = Some(Secp256k1PrivateKey::from_seed(&[1]));

            config.events_observers.retain(|listener| {
                let Ok(addr) = std::net::SocketAddr::from_str(&listener.endpoint) else {
                    warn!(
                        "Cannot parse {} to a socket, assuming it isn't a signer-listener binding",
                        listener.endpoint
                    );
                    return true;
                };
                if addr.port() % 2 == 0 || addr.port() == test_observer::EVENT_OBSERVER_PORT {
                    return true;
                }
                node_2_listeners.push(listener.clone());
                false
            })
        },
        Some(vec![btc_miner_1_pk, btc_miner_2_pk]),
        None,
    );
    let conf = signer_test.running_nodes.conf.clone();
    let mut conf_node_2 = conf.clone();
    conf_node_2.node.rpc_bind = format!("{localhost}:{node_2_rpc}");
    conf_node_2.node.p2p_bind = format!("{localhost}:{node_2_p2p}");
    conf_node_2.node.data_url = format!("http://{localhost}:{node_2_rpc}");
    conf_node_2.node.p2p_address = format!("{localhost}:{node_2_p2p}");
    conf_node_2.node.seed = btc_miner_2_seed.clone();
    conf_node_2.burnchain.local_mining_public_key = Some(btc_miner_2_pk.to_hex());
    conf_node_2.node.local_peer_seed = btc_miner_2_seed.clone();
    conf_node_2.miner.mining_key = Some(Secp256k1PrivateKey::from_seed(&[2]));
    conf_node_2.node.miner = true;
    conf_node_2.events_observers.clear();
    conf_node_2.events_observers.extend(node_2_listeners);
    assert!(!conf_node_2.events_observers.is_empty());

    let node_1_sk = Secp256k1PrivateKey::from_seed(&conf.node.local_peer_seed);
    let node_1_pk = StacksPublicKey::from_private(&node_1_sk);

    conf_node_2.node.working_dir = format!("{}-1", conf_node_2.node.working_dir);

    conf_node_2.node.set_bootstrap_nodes(
        format!("{}@{}", &node_1_pk.to_hex(), conf.node.p2p_bind),
        conf.burnchain.chain_id,
        conf.burnchain.peer_version,
    );

    let mut run_loop_2 = boot_nakamoto::BootRunLoop::new(conf_node_2.clone()).unwrap();
    let run_loop_stopper_2 = run_loop_2.get_termination_switch();
    let rl2_coord_channels = run_loop_2.coordinator_channels();
    let Counters {
        naka_submitted_commits: rl2_commits,
        ..
    } = run_loop_2.counters();
    let run_loop_2_thread = thread::Builder::new()
        .name("run_loop_2".into())
        .spawn(move || run_loop_2.start(None, 0))
        .unwrap();

    signer_test.boot_to_epoch_3();

    wait_for(120, || {
        let Some(node_1_info) = get_chain_info_opt(&conf) else {
            return Ok(false);
        };
        let Some(node_2_info) = get_chain_info_opt(&conf_node_2) else {
            return Ok(false);
        };
        Ok(node_1_info.stacks_tip_height == node_2_info.stacks_tip_height)
    })
    .expect("Timed out waiting for boostrapped node to catch up to the miner");

    let pre_nakamoto_peer_1_height = get_chain_info(&conf).stacks_tip_height;

    info!("------------------------- Reached Epoch 3.0 -------------------------");

    // due to the random nature of mining sortitions, the way this test is structured
    //  is that we keep track of how many tenures each miner produced, and once enough sortitions
    //  have been produced such that each miner has produced 3 tenures, we stop and check the
    //  results at the end
    let rl1_coord_channels = signer_test.running_nodes.coord_channel.clone();
    let rl1_commits = signer_test.running_nodes.commits_submitted.clone();

    let miner_1_pk = StacksPublicKey::from_private(conf.miner.mining_key.as_ref().unwrap());
    let miner_2_pk = StacksPublicKey::from_private(conf_node_2.miner.mining_key.as_ref().unwrap());
    let mut btc_blocks_mined = 1;
    let mut miner_1_tenures = 0;
    let mut miner_2_tenures = 0;
    while !(miner_1_tenures >= 3 && miner_2_tenures >= 3) {
        assert!(
            max_nakamoto_tenures >= btc_blocks_mined,
            "Produced {btc_blocks_mined} sortitions, but didn't cover the test scenarios, aborting"
        );

        let info_1 = get_chain_info(&conf);
        let info_2 = get_chain_info(&conf_node_2);

        info!("Issue next block-build request\ninfo 1: {info_1:?}\ninfo 2: {info_2:?}\n");

        signer_test.mine_block_wait_on_processing(
            &[&rl1_coord_channels, &rl2_coord_channels],
            &[&rl1_commits, &rl2_commits],
            Duration::from_secs(30),
        );

        btc_blocks_mined += 1;
        let blocks = get_nakamoto_headers(&conf);
        // for this test, there should be one block per tenure
        let consensus_hash_set: HashSet<_> =
            blocks.iter().map(|header| header.consensus_hash).collect();
        assert_eq!(
            consensus_hash_set.len(),
            blocks.len(),
            "In this test, there should only be one block per tenure"
        );
        miner_1_tenures = blocks
            .iter()
            .filter(|header| {
                let header = header.anchored_header.as_stacks_nakamoto().unwrap();
                miner_1_pk
                    .verify(
                        header.miner_signature_hash().as_bytes(),
                        &header.miner_signature,
                    )
                    .unwrap()
            })
            .count();
        miner_2_tenures = blocks
            .iter()
            .filter(|header| {
                let header = header.anchored_header.as_stacks_nakamoto().unwrap();
                miner_2_pk
                    .verify(
                        header.miner_signature_hash().as_bytes(),
                        &header.miner_signature,
                    )
                    .unwrap()
            })
            .count();
    }

    info!(
        "New chain info: {:?}",
        get_chain_info(&signer_test.running_nodes.conf)
    );

    info!("New chain info: {:?}", get_chain_info(&conf_node_2));

    let peer_1_height = get_chain_info(&conf).stacks_tip_height;
    let peer_2_height = get_chain_info(&conf_node_2).stacks_tip_height;
    info!("Peer height information"; "peer_1" => peer_1_height, "peer_2" => peer_2_height, "pre_naka_height" => pre_nakamoto_peer_1_height);
    assert_eq!(peer_1_height, peer_2_height);
    assert_eq!(
        peer_1_height,
        pre_nakamoto_peer_1_height + btc_blocks_mined as u64 - 1
    );
    assert_eq!(
        btc_blocks_mined,
        u32::try_from(miner_1_tenures + miner_2_tenures).unwrap()
    );

    rl2_coord_channels
        .lock()
        .expect("Mutex poisoned")
        .stop_chains_coordinator();
    run_loop_stopper_2.store(false, Ordering::SeqCst);
    run_loop_2_thread.join().unwrap();
    signer_test.shutdown();
}

/// Read processed nakamoto block IDs from the test observer, and use `config` to open
///  a chainstate DB and returns their corresponding StacksHeaderInfos
fn get_nakamoto_headers(config: &Config) -> Vec<StacksHeaderInfo> {
    let nakamoto_block_ids: HashSet<_> = test_observer::get_blocks()
        .into_iter()
        .filter_map(|block_json| {
            block_json.as_object().unwrap().get("miner_signature")?;
            let block_id = StacksBlockId::from_hex(
                &block_json
                    .as_object()
                    .unwrap()
                    .get("index_block_hash")
                    .unwrap()
                    .as_str()
                    .unwrap()[2..],
            )
            .unwrap();
            Some(block_id)
        })
        .collect();

    let (chainstate, _) = StacksChainState::open(
        config.is_mainnet(),
        config.burnchain.chain_id,
        &config.get_chainstate_path_str(),
        None,
    )
    .unwrap();

    nakamoto_block_ids
        .into_iter()
        .map(|block_id| {
            NakamotoChainState::get_block_header(chainstate.db(), &block_id)
                .unwrap()
                .unwrap()
        })
        .collect()
}

#[test]
#[ignore]
// Test two nakamoto miners, with the signer set split between them.
//  One of the miners (run-loop-2) is prevented from submitting "good" block commits
//  using the "commit stall" test flag in combination with "block broadcast stalls".
//  (Because RL2 isn't able to RBF their initial commits after the tip is broadcasted).
// This test works by tracking two different scenarios:
//   1. RL2 must win a sortition that this block commit behavior would lead to a fork in.
//   2. After such a sortition, RL1 must win another block.
// The test asserts that every nakamoto sortition either has a successful tenure, or if
//  RL2 wins and they would be expected to fork, no blocks are produced. The test asserts
//  that every block produced increments the chain length.
fn miner_forking() {
    if env::var("BITCOIND_TEST") != Ok("1".into()) {
        return;
    }

    let num_signers = 5;
    let sender_sk = Secp256k1PrivateKey::new();
    let sender_addr = tests::to_addr(&sender_sk);
    let send_amt = 100;
    let send_fee = 180;
    let first_proposal_burn_block_timing = 1;

    let btc_miner_1_seed = vec![1, 1, 1, 1];
    let btc_miner_2_seed = vec![2, 2, 2, 2];
    let btc_miner_1_pk = Keychain::default(btc_miner_1_seed.clone()).get_pub_key();
    let btc_miner_2_pk = Keychain::default(btc_miner_2_seed.clone()).get_pub_key();

    let node_1_rpc = gen_random_port();
    let node_1_p2p = gen_random_port();
    let node_2_rpc = gen_random_port();
    let node_2_p2p = gen_random_port();

    let localhost = "127.0.0.1";
    let node_1_rpc_bind = format!("{localhost}:{node_1_rpc}");
    let node_2_rpc_bind = format!("{localhost}:{node_2_rpc}");
    let mut node_2_listeners = Vec::new();

    let max_sortitions = 30;

    // partition the signer set so that ~half are listening and using node 1 for RPC and events,
    //  and the rest are using node 2

    let mut signer_test: SignerTest<SpawnedSigner> = SignerTest::new_with_config_modifications(
        num_signers,
        vec![(sender_addr, send_amt + send_fee)],
        |signer_config| {
            let node_host = if signer_config.endpoint.port() % 2 == 0 {
                &node_1_rpc_bind
            } else {
                &node_2_rpc_bind
            };
            signer_config.node_host = node_host.to_string();
            // we're deliberately stalling proposals: don't punish this in this test!
            signer_config.block_proposal_timeout = Duration::from_secs(240);
            // make sure that we don't allow forking due to burn block timing
            signer_config.first_proposal_burn_block_timing =
                Duration::from_secs(first_proposal_burn_block_timing);
        },
        |config| {
            config.node.rpc_bind = format!("{localhost}:{node_1_rpc}");
            config.node.p2p_bind = format!("{localhost}:{node_1_p2p}");
            config.node.data_url = format!("http://{localhost}:{node_1_rpc}");
            config.node.p2p_address = format!("{localhost}:{node_1_p2p}");

            config.node.seed = btc_miner_1_seed.clone();
            config.node.local_peer_seed = btc_miner_1_seed.clone();
            config.burnchain.local_mining_public_key = Some(btc_miner_1_pk.to_hex());
            config.miner.mining_key = Some(Secp256k1PrivateKey::from_seed(&[1]));
            config.node.pox_sync_sample_secs = 30;
            config.burnchain.pox_reward_length = Some(max_sortitions as u32);
            config.miner.block_commit_delay = Duration::from_secs(0);
            config.miner.tenure_cost_limit_per_block_percentage = None;

            config.events_observers.retain(|listener| {
                let Ok(addr) = std::net::SocketAddr::from_str(&listener.endpoint) else {
                    warn!(
                        "Cannot parse {} to a socket, assuming it isn't a signer-listener binding",
                        listener.endpoint
                    );
                    return true;
                };
                if addr.port() % 2 == 0 || addr.port() == test_observer::EVENT_OBSERVER_PORT {
                    return true;
                }
                node_2_listeners.push(listener.clone());
                false
            })
        },
        Some(vec![btc_miner_1_pk, btc_miner_2_pk]),
        None,
    );
    let conf = signer_test.running_nodes.conf.clone();
    let mut conf_node_2 = conf.clone();
    conf_node_2.node.rpc_bind = node_2_rpc_bind;
    conf_node_2.node.p2p_bind = format!("{localhost}:{node_2_p2p}");
    conf_node_2.node.data_url = format!("http://{localhost}:{node_2_rpc}");
    conf_node_2.node.p2p_address = format!("{localhost}:{node_2_p2p}");
    conf_node_2.node.seed = btc_miner_2_seed.clone();
    conf_node_2.burnchain.local_mining_public_key = Some(btc_miner_2_pk.to_hex());
    conf_node_2.node.local_peer_seed = btc_miner_2_seed.clone();
    conf_node_2.node.miner = true;
    conf_node_2.events_observers.clear();
    conf_node_2.events_observers.extend(node_2_listeners);
    conf_node_2.miner.mining_key = Some(Secp256k1PrivateKey::from_seed(&[2]));
    assert!(!conf_node_2.events_observers.is_empty());

    let node_1_sk = Secp256k1PrivateKey::from_seed(&conf.node.local_peer_seed);
    let node_1_pk = StacksPublicKey::from_private(&node_1_sk);

    conf_node_2.node.working_dir = format!("{}-1", conf_node_2.node.working_dir);

    conf_node_2.node.set_bootstrap_nodes(
        format!("{}@{}", &node_1_pk.to_hex(), conf.node.p2p_bind),
        conf.burnchain.chain_id,
        conf.burnchain.peer_version,
    );

    let mut run_loop_2 = boot_nakamoto::BootRunLoop::new(conf_node_2.clone()).unwrap();
    let Counters {
        naka_skip_commit_op: skip_commit_op_rl2,
        naka_submitted_commits: commits_submitted_rl2,
        ..
    } = run_loop_2.counters();
    let _run_loop_2_thread = thread::Builder::new()
        .name("run_loop_2".into())
        .spawn(move || run_loop_2.start(None, 0))
        .unwrap();

    signer_test.boot_to_epoch_3();

    wait_for(120, || {
        let Some(node_1_info) = get_chain_info_opt(&conf) else {
            return Ok(false);
        };
        let Some(node_2_info) = get_chain_info_opt(&conf_node_2) else {
            return Ok(false);
        };
        Ok(node_1_info.stacks_tip_height == node_2_info.stacks_tip_height)
    })
    .expect("Timed out waiting for boostrapped node to catch up to the miner");

    let commits_submitted_rl1 = signer_test.running_nodes.commits_submitted.clone();
    let skip_commit_op_rl1 = signer_test
        .running_nodes
        .nakamoto_test_skip_commit_op
        .clone();

    let pre_nakamoto_peer_1_height = get_chain_info(&conf).stacks_tip_height;

    let mining_pk_1 = StacksPublicKey::from_private(&conf.miner.mining_key.unwrap());
    let mining_pk_2 = StacksPublicKey::from_private(&conf_node_2.miner.mining_key.unwrap());
    let mining_pkh_1 = Hash160::from_node_public_key(&mining_pk_1);
    let mining_pkh_2 = Hash160::from_node_public_key(&mining_pk_2);
    debug!("The mining key for miner 1 is {mining_pkh_1}");
    debug!("The mining key for miner 2 is {mining_pkh_2}");

    let sortdb = conf.get_burnchain().open_sortition_db(true).unwrap();
    let get_burn_height = || {
        SortitionDB::get_canonical_burn_chain_tip(sortdb.conn())
            .unwrap()
            .block_height
    };
    info!("------------------------- Reached Epoch 3.0 -------------------------");

    info!("Pausing both miners' block commit submissions");
    skip_commit_op_rl1.set(true);
    skip_commit_op_rl2.set(true);

    info!("Flushing any pending commits to enable custom winner selection");
    let burn_height_before = get_burn_height();
    let blocks_before = test_observer::get_blocks().len();
    let nakamoto_blocks_count_before = get_nakamoto_headers(&conf).len();
    next_block_and(
        &mut signer_test.running_nodes.btc_regtest_controller,
        30,
        || {
            Ok(get_burn_height() > burn_height_before
                && test_observer::get_blocks().len() > blocks_before)
        },
    )
    .unwrap();

    info!("------------------------- RL1 Wins Sortition -------------------------");
    info!("Pausing stacks block proposal to force an empty tenure commit from RL2");
    TEST_BROADCAST_STALL.lock().unwrap().replace(true);
    let rl1_commits_before = commits_submitted_rl1.load(Ordering::SeqCst);

    info!("Unpausing commits from RL1");
    skip_commit_op_rl1.set(false);

    info!("Waiting for commits from RL1");
    wait_for(30, || {
        Ok(commits_submitted_rl1.load(Ordering::SeqCst) > rl1_commits_before)
    })
    .expect("Timed out waiting for miner 1 to submit a commit op");

    info!("Pausing commits from RL1");
    skip_commit_op_rl1.set(true);

    let burn_height_before = get_burn_height();
    info!("Mine RL1 Tenure");
    next_block_and(
        &mut signer_test.running_nodes.btc_regtest_controller,
        30,
        || Ok(get_burn_height() > burn_height_before),
    )
    .unwrap();

    // fetch the current sortition info
    let sortdb = conf.get_burnchain().open_sortition_db(true).unwrap();
    let tip = SortitionDB::get_canonical_burn_chain_tip(sortdb.conn()).unwrap();
    // make sure the tenure was won by RL1
    assert!(tip.sortition, "No sortition was won");
    assert_eq!(
        tip.miner_pk_hash.unwrap(),
        mining_pkh_1,
        "RL1 did not win the sortition"
    );

    info!(
        "------------------------- RL2 Wins Sortition With Outdated View -------------------------"
    );
    let rl2_commits_before = commits_submitted_rl2.load(Ordering::SeqCst);

    info!("Unpausing commits from RL2");
    skip_commit_op_rl2.set(false);

    info!("Waiting for commits from RL2");
    wait_for(30, || {
        Ok(commits_submitted_rl2.load(Ordering::SeqCst) > rl2_commits_before)
    })
    .expect("Timed out waiting for miner 1 to submit a commit op");

    info!("Pausing commits from RL2");
    skip_commit_op_rl2.set(true);

    // unblock block mining
    let blocks_len = test_observer::get_blocks().len();
    TEST_BROADCAST_STALL.lock().unwrap().replace(false);

    // Wait for the block to be broadcasted and processed
    wait_for(30, || Ok(test_observer::get_blocks().len() > blocks_len))
        .expect("Timed out waiting for a block to be processed");

    // sleep for 2*first_proposal_burn_block_timing to prevent the block timing from allowing a fork by the signer set
    thread::sleep(Duration::from_secs(first_proposal_burn_block_timing * 2));

    let nakamoto_headers: HashMap<_, _> = get_nakamoto_headers(&conf)
    .into_iter()
    .map(|header| {
        info!("Nakamoto block"; "height" => header.stacks_block_height, "consensus_hash" => %header.consensus_hash, "last_sortition_hash" => %tip.consensus_hash);
        (header.consensus_hash, header)
    })
    .collect();

    let header_info = nakamoto_headers.get(&tip.consensus_hash).unwrap();
    let header = header_info
        .anchored_header
        .as_stacks_nakamoto()
        .unwrap()
        .clone();

    mining_pk_1
        .verify(
            header.miner_signature_hash().as_bytes(),
            &header.miner_signature,
        )
        .unwrap();

    let burn_height_before = get_burn_height();
    info!("Mine RL2 Tenure");
    next_block_and(
        &mut signer_test.running_nodes.btc_regtest_controller,
        30,
        || Ok(get_burn_height() > burn_height_before),
    )
    .unwrap();

    wait_for(60, || {
        Ok(last_block_contains_tenure_change_tx(
            TenureChangeCause::Extended,
        ))
    })
    .expect("RL1 did not produce a tenure extend block");

    // fetch the current sortition info
    let tip = SortitionDB::get_canonical_burn_chain_tip(sortdb.conn()).unwrap();
    // make sure the tenure was won by RL2
    assert!(tip.sortition, "No sortition was won");
    assert_eq!(
        tip.miner_pk_hash.unwrap(),
        mining_pkh_2,
        "RL2 did not win the sortition"
    );

    let header_info = get_nakamoto_headers(&conf).into_iter().last().unwrap();
    let header = header_info
        .anchored_header
        .as_stacks_nakamoto()
        .unwrap()
        .clone();

    mining_pk_1
        .verify(
            header.miner_signature_hash().as_bytes(),
            &header.miner_signature,
        )
        .expect("RL1 did not produce our last block");

    let nakamoto_headers: HashMap<_, _> = get_nakamoto_headers(&conf)
        .into_iter()
        .map(|header| {
            info!("Nakamoto block"; "height" => header.stacks_block_height, "consensus_hash" => %header.consensus_hash, "last_sortition_hash" => %tip.consensus_hash);
            (header.consensus_hash, header)
        })
        .collect();

    assert!(
        !nakamoto_headers.contains_key(&tip.consensus_hash),
        "RL1 produced a block with the current consensus hash."
    );

    info!("------------------------- RL1 RBFs its Own Commit -------------------------");
    info!("Pausing stacks block proposal to test RBF capability");
    TEST_BROADCAST_STALL.lock().unwrap().replace(true);
    let rl1_commits_before = commits_submitted_rl1.load(Ordering::SeqCst);

    info!("Unpausing commits from RL1");
    skip_commit_op_rl1.set(false);

    info!("Waiting for commits from RL1");
    wait_for(30, || {
        Ok(commits_submitted_rl1.load(Ordering::SeqCst) > rl1_commits_before)
    })
    .expect("Timed out waiting for miner 1 to submit a commit op");

    info!("Pausing commits from RL1");
    skip_commit_op_rl1.set(true);

    let burn_height_before = get_burn_height();
    info!("Mine RL1 Tenure");
    next_block_and(
        &mut signer_test.running_nodes.btc_regtest_controller,
        30,
        || Ok(get_burn_height() > burn_height_before),
    )
    .unwrap();

    let rl1_commits_before = commits_submitted_rl1.load(Ordering::SeqCst);

    info!("Unpausing commits from RL1");
    skip_commit_op_rl1.set(false);

    info!("Waiting for commits from RL1");
    wait_for(30, || {
        Ok(commits_submitted_rl1.load(Ordering::SeqCst) > rl1_commits_before)
    })
    .expect("Timed out waiting for miner 1 to submit a commit op");

    let rl1_commits_before = commits_submitted_rl1.load(Ordering::SeqCst);
    // unblock block mining
    let blocks_len = test_observer::get_blocks().len();
    TEST_BROADCAST_STALL.lock().unwrap().replace(false);

    // Wait for the block to be broadcasted and processed
    wait_for(30, || Ok(test_observer::get_blocks().len() > blocks_len))
        .expect("Timed out waiting for a block to be processed");

    info!("Ensure that RL1 performs an RBF after unblocking block broadcast");
    wait_for(30, || {
        Ok(commits_submitted_rl1.load(Ordering::SeqCst) > rl1_commits_before)
    })
    .expect("Timed out waiting for miner 1 to RBF its old commit op");

    let blocks_before = test_observer::get_blocks().len();
    info!("Mine RL1 Tenure");
    next_block_and(
        &mut signer_test.running_nodes.btc_regtest_controller,
        30,
        || Ok(test_observer::get_blocks().len() > blocks_before),
    )
    .unwrap();

    // fetch the current sortition info
    let tip = SortitionDB::get_canonical_burn_chain_tip(sortdb.conn()).unwrap();
    // make sure the tenure was won by RL1
    assert!(tip.sortition, "No sortition was won");
    assert_eq!(
        tip.miner_pk_hash.unwrap(),
        mining_pkh_1,
        "RL1 did not win the sortition"
    );

    let nakamoto_headers: HashMap<_, _> = get_nakamoto_headers(&conf)
        .into_iter()
        .map(|header| {
            info!("Nakamoto block"; "height" => header.stacks_block_height, "consensus_hash" => %header.consensus_hash, "last_sortition_hash" => %tip.consensus_hash);
            (header.consensus_hash, header)
        })
        .collect();

    let header_info = nakamoto_headers.get(&tip.consensus_hash).unwrap();
    let header = header_info
        .anchored_header
        .as_stacks_nakamoto()
        .unwrap()
        .clone();

    mining_pk_1
        .verify(
            header.miner_signature_hash().as_bytes(),
            &header.miner_signature,
        )
        .unwrap();

    info!("------------------------- Verify Peer Data -------------------------");

    let peer_1_height = get_chain_info(&conf).stacks_tip_height;
    let peer_2_height = get_chain_info(&conf_node_2).stacks_tip_height;
    let nakamoto_blocks_count = get_nakamoto_headers(&conf).len();
    info!("Peer height information"; "peer_1" => peer_1_height, "peer_2" => peer_2_height, "pre_naka_height" => pre_nakamoto_peer_1_height);
    info!("Nakamoto blocks count before test: {nakamoto_blocks_count_before}, Nakamoto blocks count now: {nakamoto_blocks_count}");
    assert_eq!(peer_1_height, peer_2_height);

    let nakamoto_blocks_count = get_nakamoto_headers(&conf).len();

    assert_eq!(
        peer_1_height - pre_nakamoto_peer_1_height,
        u64::try_from(nakamoto_blocks_count - nakamoto_blocks_count_before).unwrap(), // subtract 1 for the first Nakamoto block
        "There should be no forks in this test"
    );

    signer_test.shutdown();
}

#[test]
#[ignore]
/// This test checks the behavior at the end of a tenure. Specifically:
/// - The miner will broadcast the last block of the tenure, even if the signing is
///   completed after the next burn block arrives
/// - The signers will not sign a block that arrives after the next burn block, but
///   will finish a signing process that was in progress when the next burn block arrived
fn end_of_tenure() {
    if env::var("BITCOIND_TEST") != Ok("1".into()) {
        return;
    }

    tracing_subscriber::registry()
        .with(fmt::layer())
        .with(EnvFilter::from_default_env())
        .init();

    info!("------------------------- Test Setup -------------------------");
    let num_signers = 5;
    let sender_sk = Secp256k1PrivateKey::new();
    let sender_addr = tests::to_addr(&sender_sk);
    let send_amt = 100;
    let send_fee = 180;
    let recipient = PrincipalData::from(StacksAddress::burn_address(false));
    let mut signer_test: SignerTest<SpawnedSigner> =
        SignerTest::new(num_signers, vec![(sender_addr, send_amt + send_fee)]);
    let http_origin = format!("http://{}", &signer_test.running_nodes.conf.node.rpc_bind);
    let long_timeout = Duration::from_secs(200);
    let short_timeout = Duration::from_secs(20);
    let blocks_before = signer_test
        .running_nodes
        .nakamoto_blocks_mined
        .load(Ordering::SeqCst);
    signer_test.boot_to_epoch_3();
    let curr_reward_cycle = signer_test.get_current_reward_cycle();
    // Advance to one before the next reward cycle to ensure we are on the reward cycle boundary
    let final_reward_cycle = curr_reward_cycle + 1;
    let final_reward_cycle_height_boundary = signer_test
        .running_nodes
        .btc_regtest_controller
        .get_burnchain()
        .reward_cycle_to_block_height(final_reward_cycle)
        - 2;

    // give the system a chance to mine a Nakamoto block
    // But it doesn't have to mine one for this test to succeed?
    wait_for(short_timeout.as_secs(), || {
        let mined_blocks = signer_test
            .running_nodes
            .nakamoto_blocks_mined
            .load(Ordering::SeqCst);
        Ok(mined_blocks > blocks_before)
    })
    .unwrap();

    info!("------------------------- Test Mine to Next Reward Cycle Boundary  -------------------------");
    signer_test.run_until_burnchain_height_nakamoto(
        long_timeout,
        final_reward_cycle_height_boundary,
        num_signers,
    );
    println!("Advanced to next reward cycle boundary: {final_reward_cycle_height_boundary}");
    assert_eq!(
        signer_test.get_current_reward_cycle(),
        final_reward_cycle - 1
    );

    info!("------------------------- Test Block Validation Stalled -------------------------");
    TEST_VALIDATE_STALL.lock().unwrap().replace(true);

    let proposals_before = signer_test
        .running_nodes
        .nakamoto_blocks_proposed
        .load(Ordering::SeqCst);
    let blocks_before = get_chain_info(&signer_test.running_nodes.conf).stacks_tip_height;

    let info = get_chain_info(&signer_test.running_nodes.conf);
    let start_height = info.stacks_tip_height;
    // submit a tx so that the miner will mine an extra block
    let sender_nonce = 0;
    let transfer_tx = make_stacks_transfer(
        &sender_sk,
        sender_nonce,
        send_fee,
        signer_test.running_nodes.conf.burnchain.chain_id,
        &recipient,
        send_amt,
    );
    submit_tx(&http_origin, &transfer_tx);

    info!("Submitted transfer tx and waiting for block proposal");
    let start_time = Instant::now();
    while signer_test
        .running_nodes
        .nakamoto_blocks_proposed
        .load(Ordering::SeqCst)
        <= proposals_before
    {
        assert!(
            start_time.elapsed() <= short_timeout,
            "Timed out waiting for block proposal"
        );
        std::thread::sleep(Duration::from_millis(100));
    }

    wait_for(short_timeout.as_secs(), || {
        let result = signer_test.get_current_reward_cycle() == final_reward_cycle;
        if !result {
            signer_test
                .running_nodes
                .btc_regtest_controller
                .build_next_block(1);
        }
        Ok(result)
    })
    .expect("Timed out waiting to enter the next reward cycle");

    wait_for(short_timeout.as_secs(), || {
        let blocks = test_observer::get_burn_blocks()
            .last()
            .unwrap()
            .get("burn_block_height")
            .unwrap()
            .as_u64()
            .unwrap();
        Ok(blocks > final_reward_cycle_height_boundary)
    })
    .expect("Timed out waiting for burn block events");

    signer_test.wait_for_cycle(30, final_reward_cycle);

    info!("Block proposed and burn blocks consumed. Verifying that stacks block is still not processed");

    assert_eq!(
        get_chain_info(&signer_test.running_nodes.conf).stacks_tip_height,
        blocks_before
    );

    info!("Unpausing block validation and waiting for block to be processed");
    // Disable the stall and wait for the block to be processed
    TEST_VALIDATE_STALL.lock().unwrap().replace(false);
    wait_for(short_timeout.as_secs(), || {
        let processed_now = get_chain_info(&signer_test.running_nodes.conf).stacks_tip_height;
        Ok(processed_now > blocks_before)
    })
    .expect("Timed out waiting for block to be mined");

    let info = get_chain_info(&signer_test.running_nodes.conf);
    assert_eq!(info.stacks_tip_height, start_height + 1);

    signer_test.shutdown();
}

#[test]
#[ignore]
/// This test checks that the miner will retry when enough signers reject the block.
fn retry_on_rejection() {
    if env::var("BITCOIND_TEST") != Ok("1".into()) {
        return;
    }
    tracing_subscriber::registry()
        .with(fmt::layer())
        .with(EnvFilter::from_default_env())
        .init();

    info!("------------------------- Test Setup -------------------------");
    let num_signers = 5;
    let sender_sk = Secp256k1PrivateKey::new();
    let sender_addr = tests::to_addr(&sender_sk);
    let send_amt = 100;
    let send_fee = 180;
    let short_timeout = Duration::from_secs(30);
    let recipient = PrincipalData::from(StacksAddress::burn_address(false));
    let mut signer_test: SignerTest<SpawnedSigner> =
        SignerTest::new(num_signers, vec![(sender_addr, (send_amt + send_fee) * 3)]);
    let http_origin = format!("http://{}", &signer_test.running_nodes.conf.node.rpc_bind);
    signer_test.boot_to_epoch_3();

    // wait until we get a sortition.
    // we might miss a block-commit at the start of epoch 3
    let burnchain = signer_test.running_nodes.conf.get_burnchain();
    let sortdb = burnchain.open_sortition_db(true).unwrap();

    wait_for(30, || {
        let tip = SortitionDB::get_canonical_burn_chain_tip(sortdb.conn()).unwrap();
        Ok(tip.sortition)
    })
    .expect("Timed out waiting for sortition");

    // mine a nakamoto block
    let mined_blocks = signer_test.running_nodes.nakamoto_blocks_mined.clone();
    let blocks_before = mined_blocks.load(Ordering::SeqCst);
    let start_time = Instant::now();
    // submit a tx so that the miner will mine a stacks block
    let mut sender_nonce = 0;
    let transfer_tx = make_stacks_transfer(
        &sender_sk,
        sender_nonce,
        send_fee,
        signer_test.running_nodes.conf.burnchain.chain_id,
        &recipient,
        send_amt,
    );
    let tx = submit_tx(&http_origin, &transfer_tx);
    sender_nonce += 1;
    info!("Submitted tx {tx} in to mine the first Nakamoto block");

    // a tenure has begun, so wait until we mine a block
    while mined_blocks.load(Ordering::SeqCst) <= blocks_before {
        assert!(
            start_time.elapsed() < short_timeout,
            "FAIL: Test timed out while waiting for block production",
        );
        thread::sleep(Duration::from_secs(1));
    }

    // make all signers reject the block
    let rejecting_signers: Vec<_> = signer_test
        .signer_stacks_private_keys
        .iter()
        .map(StacksPublicKey::from_private)
        .take(num_signers)
        .collect();
    TEST_REJECT_ALL_BLOCK_PROPOSAL.set(rejecting_signers.clone());

    let proposals_before = signer_test
        .running_nodes
        .nakamoto_blocks_proposed
        .load(Ordering::SeqCst);
    let blocks_before = signer_test
        .running_nodes
        .nakamoto_blocks_mined
        .load(Ordering::SeqCst);

    // submit a tx so that the miner will mine a block
    let transfer_tx = make_stacks_transfer(
        &sender_sk,
        sender_nonce,
        send_fee,
        signer_test.running_nodes.conf.burnchain.chain_id,
        &recipient,
        send_amt,
    );
    submit_tx(&http_origin, &transfer_tx);

    info!("Submitted transfer tx and waiting for block proposal");
    loop {
        let blocks_proposed = signer_test
            .running_nodes
            .nakamoto_blocks_proposed
            .load(Ordering::SeqCst);
        if blocks_proposed > proposals_before {
            break;
        }
        std::thread::sleep(Duration::from_millis(100));
    }

    info!("Block proposed, verifying that it is not processed");
    // Wait 10 seconds to be sure that the timeout has occurred
    std::thread::sleep(Duration::from_secs(10));
    assert_eq!(
        signer_test
            .running_nodes
            .nakamoto_blocks_mined
            .load(Ordering::SeqCst),
        blocks_before
    );

    // resume signing
    info!("Disable unconditional rejection and wait for the block to be processed");
    TEST_REJECT_ALL_BLOCK_PROPOSAL.set(vec![]);
    loop {
        let blocks_mined = signer_test
            .running_nodes
            .nakamoto_blocks_mined
            .load(Ordering::SeqCst);
        if blocks_mined > blocks_before {
            break;
        }
        std::thread::sleep(Duration::from_millis(100));
    }
    signer_test.shutdown();
}

#[test]
#[ignore]
/// This test checks that the signers will broadcast a block once they receive enough signatures.
fn signers_broadcast_signed_blocks() {
    if env::var("BITCOIND_TEST") != Ok("1".into()) {
        return;
    }

    tracing_subscriber::registry()
        .with(fmt::layer())
        .with(EnvFilter::from_default_env())
        .init();

    info!("------------------------- Test Setup -------------------------");
    let num_signers = 5;
    let sender_sk = Secp256k1PrivateKey::new();
    let sender_addr = tests::to_addr(&sender_sk);
    let send_amt = 100;
    let send_fee = 180;
    let recipient = PrincipalData::from(StacksAddress::burn_address(false));
    let mut signer_test: SignerTest<SpawnedSigner> =
        SignerTest::new(num_signers, vec![(sender_addr, send_amt + send_fee)]);
    let http_origin = format!("http://{}", &signer_test.running_nodes.conf.node.rpc_bind);

    signer_test.boot_to_epoch_3();
    let info_before = get_chain_info(&signer_test.running_nodes.conf);
    let blocks_before = signer_test
        .running_nodes
        .nakamoto_blocks_mined
        .load(Ordering::SeqCst);
    signer_test.mine_nakamoto_block(Duration::from_secs(30), true);

    wait_for(30, || {
        let blocks_mined = signer_test
            .running_nodes
            .nakamoto_blocks_mined
            .load(Ordering::SeqCst);
        let info = get_chain_info(&signer_test.running_nodes.conf);
        debug!(
            "blocks_mined: {blocks_mined},{blocks_before}, stacks_tip_height: {},{}",
            info.stacks_tip_height, info_before.stacks_tip_height
        );
        Ok(blocks_mined > blocks_before && info.stacks_tip_height > info_before.stacks_tip_height)
    })
    .expect("Timed out waiting for first nakamoto block to be mined");

    TEST_IGNORE_SIGNERS.set(true);
    let blocks_before = signer_test
        .running_nodes
        .nakamoto_blocks_mined
        .load(Ordering::SeqCst);
    let signer_pushed_before = signer_test
        .running_nodes
        .nakamoto_blocks_signer_pushed
        .load(Ordering::SeqCst);
    let info_before = get_chain_info(&signer_test.running_nodes.conf);

    // submit a tx so that the miner will mine a blockn
    let sender_nonce = 0;
    let transfer_tx = make_stacks_transfer(
        &sender_sk,
        sender_nonce,
        send_fee,
        signer_test.running_nodes.conf.burnchain.chain_id,
        &recipient,
        send_amt,
    );
    submit_tx(&http_origin, &transfer_tx);

    debug!("Transaction sent; waiting for block-mining");

    wait_for(30, || {
        let signer_pushed = signer_test
            .running_nodes
            .nakamoto_blocks_signer_pushed
            .load(Ordering::SeqCst);
        let blocks_mined = signer_test
            .running_nodes
            .nakamoto_blocks_mined
            .load(Ordering::SeqCst);
        let info = get_chain_info(&signer_test.running_nodes.conf);
        debug!(
            "blocks_mined: {blocks_mined},{blocks_before}, signers_pushed: {signer_pushed},{signer_pushed_before}, stacks_tip_height: {},{}",
            info.stacks_tip_height,
            info_before.stacks_tip_height
        );
        Ok(blocks_mined > blocks_before
            && info.stacks_tip_height > info_before.stacks_tip_height
            && signer_pushed > signer_pushed_before)
    })
    .expect("Timed out waiting for second nakamoto block to be mined");

    signer_test.shutdown();
}

#[test]
#[ignore]
/// This test verifies that a miner will produce a TenureExtend transaction after the signers' idle timeout is reached.
fn tenure_extend_after_idle_signers() {
    if env::var("BITCOIND_TEST") != Ok("1".into()) {
        return;
    }

    tracing_subscriber::registry()
        .with(fmt::layer())
        .with(EnvFilter::from_default_env())
        .init();

    info!("------------------------- Test Setup -------------------------");
    let num_signers = 5;
    let sender_sk = Secp256k1PrivateKey::new();
    let sender_addr = tests::to_addr(&sender_sk);
    let send_amt = 100;
    let send_fee = 180;
    let _recipient = PrincipalData::from(StacksAddress::burn_address(false));
    let idle_timeout = Duration::from_secs(30);
    let mut signer_test: SignerTest<SpawnedSigner> = SignerTest::new_with_config_modifications(
        num_signers,
        vec![(sender_addr, send_amt + send_fee)],
        |config| {
            config.tenure_idle_timeout = idle_timeout;
        },
        |_| {},
        None,
        None,
    );
    let _http_origin = format!("http://{}", &signer_test.running_nodes.conf.node.rpc_bind);

    signer_test.boot_to_epoch_3();

    info!("---- Nakamoto booted, starting test ----");
    signer_test.mine_nakamoto_block(Duration::from_secs(30), true);

    info!("---- Waiting for a tenure extend ----");

    // Now, wait for a block with a tenure extend
    wait_for(idle_timeout.as_secs() + 10, || {
        Ok(last_block_contains_tenure_change_tx(
            TenureChangeCause::Extended,
        ))
    })
    .expect("Timed out waiting for a block with a tenure extend");

    signer_test.shutdown();
}

#[test]
#[ignore]
/// This test verifies that a miner will produce a TenureExtend transaction after the miner's idle timeout
/// even if they do not see the signers' tenure extend timestamp responses.
fn tenure_extend_after_idle_miner() {
    if env::var("BITCOIND_TEST") != Ok("1".into()) {
        return;
    }

    tracing_subscriber::registry()
        .with(fmt::layer())
        .with(EnvFilter::from_default_env())
        .init();

    info!("------------------------- Test Setup -------------------------");
    let num_signers = 5;
    let sender_sk = Secp256k1PrivateKey::new();
    let sender_addr = tests::to_addr(&sender_sk);
    let send_amt = 100;
    let send_fee = 180;
    let _recipient = PrincipalData::from(StacksAddress::burn_address(false));
    let idle_timeout = Duration::from_secs(30);
    let miner_idle_timeout = idle_timeout + Duration::from_secs(10);
    let mut signer_test: SignerTest<SpawnedSigner> = SignerTest::new_with_config_modifications(
        num_signers,
        vec![(sender_addr, send_amt + send_fee)],
        |config| {
            config.tenure_idle_timeout = idle_timeout;
        },
        |config| {
            config.miner.tenure_timeout = miner_idle_timeout;
        },
        None,
        None,
    );
    let _http_origin = format!("http://{}", &signer_test.running_nodes.conf.node.rpc_bind);

    signer_test.boot_to_epoch_3();

    info!("---- Nakamoto booted, starting test ----");
    signer_test.mine_nakamoto_block(Duration::from_secs(30), true);

    info!("---- Start a new tenure but ignore block signatures so no timestamps are recorded ----");
    let tip_height_before = get_chain_info(&signer_test.running_nodes.conf).stacks_tip_height;
    TEST_IGNORE_SIGNERS.set(true);
    next_block_and(
        &mut signer_test.running_nodes.btc_regtest_controller,
        30,
        || {
            let tip_height = get_chain_info(&signer_test.running_nodes.conf).stacks_tip_height;
            Ok(tip_height > tip_height_before)
        },
    )
    .expect("Failed to mine the tenure change block");

    // Now, wait for a block with a tenure change due to the new block
    wait_for(30, || {
        Ok(last_block_contains_tenure_change_tx(
            TenureChangeCause::BlockFound,
        ))
    })
    .expect("Timed out waiting for a block with a tenure change");

    info!("---- Waiting for a tenure extend ----");

    TEST_IGNORE_SIGNERS.set(false);
    // Now, wait for a block with a tenure extend
    wait_for(miner_idle_timeout.as_secs() + 20, || {
        Ok(last_block_contains_tenure_change_tx(
            TenureChangeCause::Extended,
        ))
    })
    .expect("Timed out waiting for a block with a tenure extend");
    signer_test.shutdown();
}

#[test]
#[ignore]
/// This test verifies that a miner that attempts to produce a tenure extend too early will be rejected by the signers,
/// but will eventually succeed after the signers' idle timeout has passed.
fn tenure_extend_succeeds_after_rejected_attempt() {
    if env::var("BITCOIND_TEST") != Ok("1".into()) {
        return;
    }

    tracing_subscriber::registry()
        .with(fmt::layer())
        .with(EnvFilter::from_default_env())
        .init();

    info!("------------------------- Test Setup -------------------------");
    let num_signers = 5;
    let sender_sk = Secp256k1PrivateKey::new();
    let sender_addr = tests::to_addr(&sender_sk);
    let send_amt = 100;
    let send_fee = 180;
    let _recipient = PrincipalData::from(StacksAddress::burn_address(false));
    let idle_timeout = Duration::from_secs(30);
    let miner_idle_timeout = Duration::from_secs(20);
    let mut signer_test: SignerTest<SpawnedSigner> = SignerTest::new_with_config_modifications(
        num_signers,
        vec![(sender_addr, send_amt + send_fee)],
        |config| {
            config.tenure_idle_timeout = idle_timeout;
        },
        |config| {
            config.miner.tenure_timeout = miner_idle_timeout;
        },
        None,
        None,
    );
    let _http_origin = format!("http://{}", &signer_test.running_nodes.conf.node.rpc_bind);

    signer_test.boot_to_epoch_3();

    info!("---- Nakamoto booted, starting test ----");
    signer_test.mine_nakamoto_block(Duration::from_secs(30), true);

    info!("---- Waiting for a rejected tenure extend ----");
    // Now, wait for a block with a tenure extend proposal from the miner, but ensure it is rejected.
    wait_for(30, || {
        let block = test_observer::get_stackerdb_chunks()
            .into_iter()
            .flat_map(|chunk| chunk.modified_slots)
            .find_map(|chunk| {
                let message = SignerMessage::consensus_deserialize(&mut chunk.data.as_slice())
                    .expect("Failed to deserialize SignerMessage");
                if let SignerMessage::BlockProposal(proposal) = message {
                    if proposal.block.get_tenure_tx_payload().unwrap().cause
                        == TenureChangeCause::Extended
                    {
                        return Some(proposal.block);
                    }
                }
                None
            });
        let Some(block) = &block else {
            return Ok(false);
        };
        let signatures = test_observer::get_stackerdb_chunks()
            .into_iter()
            .flat_map(|chunk| chunk.modified_slots)
            .filter_map(|chunk| {
                let message = SignerMessage::consensus_deserialize(&mut chunk.data.as_slice())
                    .expect("Failed to deserialize SignerMessage");
                if let SignerMessage::BlockResponse(BlockResponse::Rejected(rejected)) = message {
                    if block.header.signer_signature_hash() == rejected.signer_signature_hash {
                        return Some(rejected.signature);
                    }
                }
                None
            })
            .collect::<Vec<_>>();
        Ok(signatures.len() >= num_signers * 7 / 10)
    })
    .expect("Test timed out while waiting for a rejected tenure extend");

    info!("---- Waiting for an accepted tenure extend ----");
    wait_for(idle_timeout.as_secs() + 10, || {
        Ok(last_block_contains_tenure_change_tx(
            TenureChangeCause::Extended,
        ))
    })
    .expect("Test timed out while waiting for an accepted tenure extend");
    signer_test.shutdown();
}

#[test]
#[ignore]
/// Verify that Nakamoto blocks that don't modify the tenure's execution cost
/// don't modify the idle timeout.
fn stx_transfers_dont_effect_idle_timeout() {
    if env::var("BITCOIND_TEST") != Ok("1".into()) {
        return;
    }

    tracing_subscriber::registry()
        .with(fmt::layer())
        .with(EnvFilter::from_default_env())
        .init();

    info!("------------------------- Test Setup -------------------------");
    let num_signers = 5;
    let sender_sk = Secp256k1PrivateKey::new();
    let sender_addr = tests::to_addr(&sender_sk);
    let send_amt = 100;
    let send_fee = 180;
    let num_txs = 5;
    let recipient = PrincipalData::from(StacksAddress::burn_address(false));
    let idle_timeout = Duration::from_secs(60);
    let mut signer_test: SignerTest<SpawnedSigner> = SignerTest::new_with_config_modifications(
        num_signers,
        vec![(sender_addr, (send_amt + send_fee) * num_txs)],
        |config| {
            config.tenure_idle_timeout = idle_timeout;
        },
        |_| {},
        None,
        None,
    );
    let naka_conf = signer_test.running_nodes.conf.clone();
    let http_origin = format!("http://{}", &naka_conf.node.rpc_bind);

    signer_test.boot_to_epoch_3();

    // Add a delay to the block validation process
    TEST_VALIDATE_DELAY_DURATION_SECS.lock().unwrap().replace(5);

    let info_before = signer_test.get_peer_info();
    let blocks_before = signer_test.running_nodes.nakamoto_blocks_mined.get();
    info!("---- Nakamoto booted, starting test ----";
        "info_height" => info_before.stacks_tip_height,
        "blocks_before" => blocks_before,
    );
    signer_test.mine_nakamoto_block(Duration::from_secs(30), true);

    info!("---- Getting current idle timeout ----");

    let reward_cycle = signer_test.get_current_reward_cycle();

    let signer_slot_ids: Vec<_> = signer_test
        .get_signer_indices(reward_cycle)
        .iter()
        .map(|id| id.0)
        .collect();
    assert_eq!(signer_slot_ids.len(), num_signers);

    let get_last_block_hash = || {
        let blocks = test_observer::get_blocks();
        let last_block = blocks.last().unwrap();
        let block_hash =
            hex_bytes(&last_block.get("block_hash").unwrap().as_str().unwrap()[2..]).unwrap();
        Sha512Trunc256Sum::from_vec(&block_hash).unwrap()
    };

    let last_block_hash = get_last_block_hash();

    let slot_id = 0_u32;

    let initial_acceptance = signer_test.get_latest_block_acceptance(slot_id);
    assert_eq!(initial_acceptance.signer_signature_hash, last_block_hash);

    info!(
        "---- Last idle timeout: {} ----",
        initial_acceptance.response_data.tenure_extend_timestamp
    );

    // Now, mine a few nakamoto blocks with just transfers

    let mut sender_nonce = 0;

    // Note that this response was BEFORE the block was globally accepted. it will report a guestimated idle time
    let initial_acceptance = initial_acceptance;
    let mut first_global_acceptance = None;
    for i in 0..num_txs {
        info!("---- Mining interim block {} ----", i + 1);
        signer_test.wait_for_nakamoto_block(30, || {
            let transfer_tx = make_stacks_transfer(
                &sender_sk,
                sender_nonce,
                send_fee,
                naka_conf.burnchain.chain_id,
                &recipient,
                send_amt,
            );
            submit_tx(&http_origin, &transfer_tx);
            sender_nonce += 1;
        });

        let latest_acceptance = signer_test.get_latest_block_acceptance(slot_id);
        let last_block_hash = get_last_block_hash();

        assert_eq!(latest_acceptance.signer_signature_hash, last_block_hash);

        if first_global_acceptance.is_none() {
            assert!(latest_acceptance.response_data.tenure_extend_timestamp < initial_acceptance.response_data.tenure_extend_timestamp, "First global acceptance should be less than initial guesstimated acceptance as its based on block proposal time rather than epoch time at time of response.");
            first_global_acceptance = Some(latest_acceptance);
        } else {
            // Because the block only contains transfers, the idle timeout should not have changed between blocks post the tenure change
            assert_eq!(
                latest_acceptance.response_data.tenure_extend_timestamp,
                first_global_acceptance
                    .as_ref()
                    .map(|acceptance| acceptance.response_data.tenure_extend_timestamp)
                    .unwrap()
            );
        };
    }

    info!("---- Waiting for a tenure extend ----");

    signer_test.shutdown();
}

#[test]
#[ignore]
/// Verify that a tenure extend will occur after an idle timeout
/// while actively mining.
fn idle_tenure_extend_active_mining() {
    if env::var("BITCOIND_TEST") != Ok("1".into()) {
        return;
    }

    tracing_subscriber::registry()
        .with(fmt::layer())
        .with(EnvFilter::from_default_env())
        .init();

    info!("------------------------- Test Setup -------------------------");
    let num_signers = 5;
    let sender_sk = Secp256k1PrivateKey::new();
    let sender_addr = tests::to_addr(&sender_sk);
    let deployer_sk = Secp256k1PrivateKey::new();
    let deployer_addr = tests::to_addr(&deployer_sk);
    let send_amt = 100;
    let send_fee = 180;
    let num_txs = 5;
    let num_naka_blocks = 5;
    let tenure_count = 2;
    let tx_fee = 10000;
    let deploy_fee = 190200;
    let amount =
        deploy_fee + tx_fee * num_txs * tenure_count * num_naka_blocks * 100 + 100 * tenure_count;
    let recipient = PrincipalData::from(StacksAddress::burn_address(false));
    let idle_timeout = Duration::from_secs(60);
    let mut signer_test: SignerTest<SpawnedSigner> = SignerTest::new_with_config_modifications(
        num_signers,
        vec![(sender_addr, amount), (deployer_addr, amount)],
        |config| {
            config.tenure_idle_timeout = idle_timeout;
        },
        |config| {
            // accept all proposals in the node
            config.connection_options.block_proposal_max_age_secs = u64::MAX;
        },
        None,
        None,
    );
    let naka_conf = signer_test.running_nodes.conf.clone();
    let http_origin = format!("http://{}", &naka_conf.node.rpc_bind);
    let mut sender_nonces: HashMap<String, u64> = HashMap::new();

    let get_and_increment_nonce =
        |sender_sk: &Secp256k1PrivateKey, sender_nonces: &mut HashMap<String, u64>| {
            let nonce = sender_nonces.get(&sender_sk.to_hex()).unwrap_or(&0);
            let result = *nonce;
            sender_nonces.insert(sender_sk.to_hex(), result + 1);
            result
        };

    signer_test.boot_to_epoch_3();

    // Add a delay to the block validation process
    TEST_VALIDATE_DELAY_DURATION_SECS.lock().unwrap().replace(3);

    signer_test.mine_nakamoto_block(Duration::from_secs(60), true);

    info!("---- Getting current idle timeout ----");

    let get_last_block_hash = || {
        let blocks = test_observer::get_blocks();
        let last_block = blocks.last().unwrap();
        let block_hash =
            hex_bytes(&last_block.get("block_hash").unwrap().as_str().unwrap()[2..]).unwrap();
        Sha512Trunc256Sum::from_vec(&block_hash).unwrap()
    };

    let last_block_hash = get_last_block_hash();

    let slot_id = 0_u32;

    let get_last_block_hash = || {
        let blocks = test_observer::get_blocks();
        let last_block = blocks.last().unwrap();
        let block_hash =
            hex_bytes(&last_block.get("block_hash").unwrap().as_str().unwrap()[2..]).unwrap();
        Sha512Trunc256Sum::from_vec(&block_hash).unwrap()
    };

    let log_idle_diff = |timestamp: u64| {
        let now = get_epoch_time_secs();
        let diff = timestamp.saturating_sub(now);
        info!("----- Idle diff: {diff} seconds -----");
    };

    let initial_response = signer_test.get_latest_block_response(slot_id);
    assert_eq!(
        initial_response.get_signer_signature_hash(),
        last_block_hash
    );

    info!(
        "---- Last idle timeout: {} ----",
        initial_response.get_tenure_extend_timestamp()
    );

    // Deploy a contract that will be called a lot

    let contract_src = format!(
        r#"
(define-data-var my-var uint u0)
(define-public (f) (begin {} (ok 1))) (begin (f))
        "#,
        (0..250)
            .map(|_| format!("(var-get my-var)"))
            .collect::<Vec<String>>()
            .join(" ")
    );

    // First, lets deploy the contract
    let deployer_nonce = get_and_increment_nonce(&deployer_sk, &mut sender_nonces);
    let contract_tx = make_contract_publish(
        &deployer_sk,
        deployer_nonce,
        deploy_fee,
        naka_conf.burnchain.chain_id,
        "small-contract",
        &contract_src,
    );
    submit_tx(&http_origin, &contract_tx);

    info!("----- Submitted deploy txs, mining BTC block -----");

    signer_test.mine_nakamoto_block(Duration::from_secs(30), true);
    let mut last_response = signer_test.get_latest_block_response(slot_id);

    // Make multiple tenures that get extended through idle timeouts
    for t in 1..=tenure_count {
        info!("----- Mining tenure {t} -----");
        log_idle_diff(last_response.get_tenure_extend_timestamp());
        // Now, start a tenure with contract calls
        for i in 1..=num_naka_blocks {
            // Just in case these Nakamoto blocks pass the idle timeout (probably because CI is slow), exit early
            if i != 1 && last_block_contains_tenure_change_tx(TenureChangeCause::Extended) {
                info!("---- Tenure extended before mining {i} nakamoto blocks -----");
                break;
            }
            info!("----- Mining nakamoto block {i} in tenure {t} -----");

            signer_test.wait_for_nakamoto_block(30, || {
                // Throw in a STX transfer to test mixed blocks
                let sender_nonce = get_and_increment_nonce(&sender_sk, &mut sender_nonces);
                let transfer_tx = make_stacks_transfer(
                    &sender_sk,
                    sender_nonce,
                    send_fee,
                    naka_conf.burnchain.chain_id,
                    &recipient,
                    send_amt,
                );
                submit_tx(&http_origin, &transfer_tx);

                for _ in 0..num_txs {
                    let deployer_nonce = get_and_increment_nonce(&deployer_sk, &mut sender_nonces);
                    // Fill up the mempool with contract calls
                    let contract_tx = make_contract_call(
                        &deployer_sk,
                        deployer_nonce,
                        tx_fee,
                        naka_conf.burnchain.chain_id,
                        &deployer_addr,
                        "small-contract",
                        "f",
                        &[],
                    );
                    match submit_tx_fallible(&http_origin, &contract_tx) {
                        Ok(_txid) => {}
                        Err(_e) => {
                            // If we fail to submit a tx, we need to make sure we don't
                            // increment the nonce for this sender, so we don't end up
                            // skipping a tx.
                            sender_nonces.insert(deployer_sk.to_hex(), deployer_nonce);
                        }
                    }
                }
            });
            let latest_response = signer_test.get_latest_block_response(slot_id);
            let naka_blocks = test_observer::get_mined_nakamoto_blocks();
            info!(
                "----- Latest tenure extend timestamp: {} -----",
                latest_response.get_tenure_extend_timestamp()
            );
            log_idle_diff(latest_response.get_tenure_extend_timestamp());
            info!(
                "----- Latest block transaction events: {} -----",
                naka_blocks.last().unwrap().tx_events.len()
            );
            assert_eq!(
                latest_response.get_signer_signature_hash(),
                get_last_block_hash(),
                "Expected the latest block response to be for the latest block"
            );
            assert_ne!(
                last_response.get_tenure_extend_timestamp(),
                latest_response.get_tenure_extend_timestamp(),
                "Tenure extend timestamp should change with each block"
            );
            last_response = latest_response;
        }

        let current_time = get_epoch_time_secs();
        let extend_diff = last_response
            .get_tenure_extend_timestamp()
            .saturating_sub(current_time);

        info!(
            "----- After mining {num_naka_blocks} nakamoto blocks in tenure {t}, waiting for TenureExtend -----";
            "tenure_extend_timestamp" => last_response.get_tenure_extend_timestamp(),
            "extend_diff" => extend_diff,
            "current_time" => current_time,
        );

        // Now, wait for the idle timeout to trigger
        wait_for(extend_diff + 30, || {
            Ok(last_block_contains_tenure_change_tx(
                TenureChangeCause::Extended,
            ))
        })
        .expect("Expected a tenure extend after idle timeout");

        last_response = signer_test.get_latest_block_response(slot_id);

        info!("----- Tenure {t} extended -----");
        log_idle_diff(last_response.get_tenure_extend_timestamp());
    }

    // After the last extend, mine a few more naka blocks
    for i in 1..=num_naka_blocks {
        // Just in case these Nakamoto blocks pass the idle timeout (probably because CI is slow), exit early
        if i != 1 && last_block_contains_tenure_change_tx(TenureChangeCause::Extended) {
            info!("---- Tenure extended before mining {i} nakamoto blocks -----");
            break;
        }
        info!("----- Mining nakamoto block {i} after last tenure extend -----");

        signer_test.wait_for_nakamoto_block(30, || {
            // Throw in a STX transfer to test mixed blocks
            let sender_nonce = get_and_increment_nonce(&sender_sk, &mut sender_nonces);
            let transfer_tx = make_stacks_transfer(
                &sender_sk,
                sender_nonce,
                send_fee,
                naka_conf.burnchain.chain_id,
                &recipient,
                send_amt,
            );
            submit_tx(&http_origin, &transfer_tx);
        });
    }

    info!("------------------------- Test Shutdown -------------------------");
    signer_test.shutdown();
}

#[test]
#[ignore]
/// This test checks the behaviour of signers when a sortition is empty. Specifically:
/// - An empty sortition will cause the signers to mark a miner as misbehaving once a timeout is exceeded.
/// - The miner will stop trying to mine once it sees a threshold of signers reject the block
/// - The empty sortition will trigger the miner to attempt a tenure extend.
/// - Signers will accept the tenure extend and sign subsequent blocks built off the old sortition
fn empty_sortition() {
    if env::var("BITCOIND_TEST") != Ok("1".into()) {
        return;
    }

    tracing_subscriber::registry()
        .with(fmt::layer())
        .with(EnvFilter::from_default_env())
        .init();

    info!("------------------------- Test Setup -------------------------");
    let num_signers = 5;
    let sender_sk = Secp256k1PrivateKey::new();
    let sender_addr = tests::to_addr(&sender_sk);
    let send_amt = 100;
    let send_fee = 180;
    let recipient = PrincipalData::from(StacksAddress::burn_address(false));
    let block_proposal_timeout = Duration::from_secs(20);
    let mut signer_test: SignerTest<SpawnedSigner> = SignerTest::new_with_config_modifications(
        num_signers,
        vec![(sender_addr, send_amt + send_fee)],
        |config| {
            // make the duration long enough that the miner will be marked as malicious
            config.block_proposal_timeout = block_proposal_timeout;
        },
        |_| {},
        None,
        None,
    );
    let http_origin = format!("http://{}", &signer_test.running_nodes.conf.node.rpc_bind);
    let short_timeout = Duration::from_secs(20);

    signer_test.boot_to_epoch_3();

    TEST_BROADCAST_STALL.lock().unwrap().replace(true);

    info!("------------------------- Test Mine Regular Tenure A  -------------------------");
    let commits_before = signer_test
        .running_nodes
        .commits_submitted
        .load(Ordering::SeqCst);
    // Mine a regular tenure
    next_block_and(
        &mut signer_test.running_nodes.btc_regtest_controller,
        60,
        || {
            let commits_count = signer_test
                .running_nodes
                .commits_submitted
                .load(Ordering::SeqCst);
            Ok(commits_count > commits_before)
        },
    )
    .unwrap();

    info!("------------------------- Test Mine Empty Tenure B  -------------------------");
    info!("Pausing stacks block mining to trigger an empty sortition.");
    let blocks_before = signer_test
        .running_nodes
        .nakamoto_blocks_mined
        .load(Ordering::SeqCst);
    let commits_before = signer_test
        .running_nodes
        .commits_submitted
        .load(Ordering::SeqCst);
    // Start new Tenure B
    // In the next block, the miner should win the tenure
    next_block_and(
        &mut signer_test.running_nodes.btc_regtest_controller,
        60,
        || {
            let commits_count = signer_test
                .running_nodes
                .commits_submitted
                .load(Ordering::SeqCst);
            Ok(commits_count > commits_before)
        },
    )
    .unwrap();

    info!("Pausing stacks block proposal to force an empty tenure");
    TEST_BROADCAST_STALL.lock().unwrap().replace(true);

    info!("Pausing commit op to prevent tenure C from starting...");
    signer_test
        .running_nodes
        .nakamoto_test_skip_commit_op
        .set(true);

    let blocks_after = signer_test
        .running_nodes
        .nakamoto_blocks_mined
        .load(Ordering::SeqCst);
    assert_eq!(blocks_after, blocks_before);

    let rejected_before = signer_test
        .running_nodes
        .nakamoto_blocks_rejected
        .load(Ordering::SeqCst);

    // submit a tx so that the miner will mine an extra block
    let sender_nonce = 0;
    let transfer_tx = make_stacks_transfer(
        &sender_sk,
        sender_nonce,
        send_fee,
        signer_test.running_nodes.conf.burnchain.chain_id,
        &recipient,
        send_amt,
    );
    submit_tx(&http_origin, &transfer_tx);

    std::thread::sleep(block_proposal_timeout.add(Duration::from_secs(1)));

    TEST_BROADCAST_STALL.lock().unwrap().replace(false);

    info!("------------------------- Test Delayed Block is Rejected  -------------------------");
    let reward_cycle = signer_test.get_current_reward_cycle();
    let mut stackerdb = StackerDB::new(
        &signer_test.running_nodes.conf.node.rpc_bind,
        StacksPrivateKey::new(), // We are just reading so don't care what the key is
        false,
        reward_cycle,
        SignerSlotID(0), // We are just reading so again, don't care about index.
    );

    let signer_slot_ids: Vec<_> = signer_test
        .get_signer_indices(reward_cycle)
        .iter()
        .map(|id| id.0)
        .collect();
    assert_eq!(signer_slot_ids.len(), num_signers);

    // The miner's proposed block should get rejected by all the signers
    let mut found_rejections = Vec::new();
    wait_for(short_timeout.as_secs(), || {
        for slot_id in signer_slot_ids.iter() {
            if found_rejections.contains(slot_id) {
                continue;
            }
            let mut latest_msgs = StackerDB::get_messages(
                stackerdb
                    .get_session_mut(&MessageSlotID::BlockResponse)
                    .expect("Failed to get BlockResponse stackerdb session"),
                &[*slot_id]
            ).expect("Failed to get message from stackerdb");
            assert!(latest_msgs.len() <= 1);
            let Some(latest_msg) = latest_msgs.pop() else {
                info!("No message yet from slot #{slot_id}, will wait to try again");
                continue;
            };
            if let SignerMessage::BlockResponse(BlockResponse::Rejected(BlockRejection {
                reason_code,
                metadata,
                ..
            })) = latest_msg
            {
                assert!(matches!(reason_code, RejectCode::SortitionViewMismatch));
                assert_eq!(metadata.server_version, VERSION_STRING.to_string());
                found_rejections.push(*slot_id);
            } else {
                info!("Latest message from slot #{slot_id} isn't a block rejection, will wait to see if the signer updates to a rejection");
            }
        }
        let rejections = signer_test
            .running_nodes
            .nakamoto_blocks_rejected
            .load(Ordering::SeqCst);

        // wait until we've found rejections for all the signers, and the miner has confirmed that
        // the signers have rejected the block
        Ok(found_rejections.len() == signer_slot_ids.len() && rejections > rejected_before)
    }).unwrap();
    signer_test.shutdown();
}

#[test]
#[ignore]
/// This test checks the behavior of signers when an empty sortition arrives
/// before the first block of the previous tenure has been approved.
/// Specifically:
/// - The empty sortition will trigger the miner to attempt a tenure extend.
/// - Signers will accept the tenure extend and sign subsequent blocks built
///   off the old sortition
fn empty_sortition_before_approval() {
    if env::var("BITCOIND_TEST") != Ok("1".into()) {
        return;
    }

    tracing_subscriber::registry()
        .with(fmt::layer())
        .with(EnvFilter::from_default_env())
        .init();

    info!("------------------------- Test Setup -------------------------");
    let num_signers = 5;
    let sender_sk = Secp256k1PrivateKey::new();
    let sender_addr = tests::to_addr(&sender_sk);
    let send_amt = 100;
    let send_fee = 180;
    let recipient = PrincipalData::from(StacksAddress::burn_address(false));
    let block_proposal_timeout = Duration::from_secs(20);
    let mut signer_test: SignerTest<SpawnedSigner> = SignerTest::new_with_config_modifications(
        num_signers,
        vec![(sender_addr, send_amt + send_fee)],
        |config| {
            // make the duration long enough that the miner will be marked as malicious
            config.block_proposal_timeout = block_proposal_timeout;
        },
        |_| {},
        None,
        None,
    );
    let http_origin = format!("http://{}", &signer_test.running_nodes.conf.node.rpc_bind);

    signer_test.boot_to_epoch_3();

    next_block_and_process_new_stacks_block(
        &mut signer_test.running_nodes.btc_regtest_controller,
        60,
        &signer_test.running_nodes.coord_channel,
    )
    .unwrap();

    let info = get_chain_info(&signer_test.running_nodes.conf);
    let burn_height_before = info.burn_block_height;
    let stacks_height_before = info.stacks_tip_height;

    info!("Forcing miner to ignore signatures for next block");
    TEST_IGNORE_SIGNERS.set(true);

    info!("Pausing block commits to trigger an empty sortition.");
    signer_test
        .running_nodes
        .nakamoto_test_skip_commit_op
        .0
        .lock()
        .unwrap()
        .replace(true);

    info!("------------------------- Test Mine Tenure A  -------------------------");
    let proposed_before = signer_test
        .running_nodes
        .nakamoto_blocks_proposed
        .load(Ordering::SeqCst);
    // Mine a regular tenure and wait for a block proposal
    next_block_and(
        &mut signer_test.running_nodes.btc_regtest_controller,
        60,
        || {
            let proposed_count = signer_test
                .running_nodes
                .nakamoto_blocks_proposed
                .load(Ordering::SeqCst);
            Ok(proposed_count > proposed_before)
        },
    )
    .expect("Failed to mine tenure A and propose a block");

    info!("------------------------- Test Mine Empty Tenure B  -------------------------");

    // Trigger an empty tenure
    next_block_and(
        &mut signer_test.running_nodes.btc_regtest_controller,
        60,
        || {
            let burn_height = get_chain_info(&signer_test.running_nodes.conf).burn_block_height;
            Ok(burn_height == burn_height_before + 2)
        },
    )
    .expect("Failed to mine empty tenure");

    info!("Unpause block commits");
    signer_test
        .running_nodes
        .nakamoto_test_skip_commit_op
        .0
        .lock()
        .unwrap()
        .replace(false);

    info!("Stop ignoring signers and wait for the tip to advance");
    TEST_IGNORE_SIGNERS.set(false);

    wait_for(60, || {
        let info = get_chain_info(&signer_test.running_nodes.conf);
        Ok(info.stacks_tip_height > stacks_height_before)
    })
    .expect("Failed to advance chain tip");

    let info = get_chain_info(&signer_test.running_nodes.conf);
    info!("Current state: {:?}", info);

    // Wait for a block with a tenure extend to be mined
    wait_for(60, || {
        Ok(last_block_contains_tenure_change_tx(
            TenureChangeCause::Extended,
        ))
    })
    .expect("Timed out waiting for tenure extend");

    let stacks_height_before = get_chain_info(&signer_test.running_nodes.conf).stacks_tip_height;

    // submit a tx so that the miner will mine an extra block
    let sender_nonce = 0;
    let transfer_tx = make_stacks_transfer(
        &sender_sk,
        sender_nonce,
        send_fee,
        signer_test.running_nodes.conf.burnchain.chain_id,
        &recipient,
        send_amt,
    );
    submit_tx(&http_origin, &transfer_tx);

    wait_for(60, || {
        let info = get_chain_info(&signer_test.running_nodes.conf);
        Ok(info.stacks_tip_height > stacks_height_before)
    })
    .expect("Failed to advance chain tip with STX transfer");

    next_block_and_process_new_stacks_block(
        &mut signer_test.running_nodes.btc_regtest_controller,
        60,
        &signer_test.running_nodes.coord_channel,
    )
    .expect("Failed to mine a normal tenure after the tenure extend");

    signer_test.shutdown();
}

#[test]
#[ignore]
/// This test checks the behavior of signers when an empty sortition arrives
/// before the first block of the previous tenure has been proposed.
/// Specifically:
/// - The empty sortition will trigger the miner to attempt a tenure extend.
/// - Signers will accept the tenure extend and sign subsequent blocks built
///   off the old sortition
fn empty_sortition_before_proposal() {
    if env::var("BITCOIND_TEST") != Ok("1".into()) {
        return;
    }

    tracing_subscriber::registry()
        .with(fmt::layer())
        .with(EnvFilter::from_default_env())
        .init();

    info!("------------------------- Test Setup -------------------------");
    let num_signers = 5;
    let sender_sk = Secp256k1PrivateKey::new();
    let sender_addr = tests::to_addr(&sender_sk);
    let send_amt = 100;
    let send_fee = 180;
    let recipient = PrincipalData::from(StacksAddress::burn_address(false));
    let block_proposal_timeout = Duration::from_secs(20);
    let mut signer_test: SignerTest<SpawnedSigner> = SignerTest::new_with_config_modifications(
        num_signers,
        vec![(sender_addr, send_amt + send_fee)],
        |config| {
            // make the duration long enough that the miner will be marked as malicious
            config.block_proposal_timeout = block_proposal_timeout;
        },
        |_| {},
        None,
        None,
    );
    let http_origin = format!("http://{}", &signer_test.running_nodes.conf.node.rpc_bind);

    signer_test.boot_to_epoch_3();

    next_block_and_process_new_stacks_block(
        &mut signer_test.running_nodes.btc_regtest_controller,
        60,
        &signer_test.running_nodes.coord_channel,
    )
    .unwrap();

    let info = get_chain_info(&signer_test.running_nodes.conf);
    let stacks_height_before = info.stacks_tip_height;

    info!("Pause block commits to ensure we get an empty sortition");
    signer_test
        .running_nodes
        .nakamoto_test_skip_commit_op
        .0
        .lock()
        .unwrap()
        .replace(true);

    info!("Pause miner so it doesn't propose a block before the next tenure arrives");
    TEST_MINE_STALL.lock().unwrap().replace(true);

    let burn_height_before = get_chain_info(&signer_test.running_nodes.conf).burn_block_height;

    info!("------------------------- Test Mine Tenure A and B  -------------------------");
    signer_test
        .running_nodes
        .btc_regtest_controller
        .build_next_block(2);

    wait_for(60, || {
        let info = get_chain_info(&signer_test.running_nodes.conf);
        Ok(info.burn_block_height == burn_height_before + 2)
    })
    .expect("Failed to advance chain tip");

    // Sleep a bit more to ensure the signers see both burn blocks
    sleep_ms(5_000);

    info!("Unpause miner");
    TEST_MINE_STALL.lock().unwrap().replace(false);

    info!("Unpause block commits");
    signer_test
        .running_nodes
        .nakamoto_test_skip_commit_op
        .0
        .lock()
        .unwrap()
        .replace(false);

    wait_for(60, || {
        let info = get_chain_info(&signer_test.running_nodes.conf);
        Ok(info.stacks_tip_height > stacks_height_before)
    })
    .expect("Failed to advance chain tip");

    let info = get_chain_info(&signer_test.running_nodes.conf);
    info!("Current state: {:?}", info);

    // Wait for a block with a tenure extend to be mined
    wait_for(60, || {
        let blocks = test_observer::get_blocks();
        let last_block = blocks.last().unwrap();
        info!("Last block mined: {:?}", last_block);
        for tx in last_block["transactions"].as_array().unwrap() {
            let raw_tx = tx["raw_tx"].as_str().unwrap();
            if raw_tx == "0x00" {
                continue;
            }
            let tx_bytes = hex_bytes(&raw_tx[2..]).unwrap();
            let parsed = StacksTransaction::consensus_deserialize(&mut &tx_bytes[..]).unwrap();
            if let TransactionPayload::TenureChange(payload) = &parsed.payload {
                match payload.cause {
                    TenureChangeCause::Extended => {
                        info!("Found tenure extend block");
                        return Ok(true);
                    }
                    TenureChangeCause::BlockFound => {}
                }
            };
        }
        Ok(false)
    })
    .expect("Timed out waiting for tenure extend");

    let stacks_height_before = get_chain_info(&signer_test.running_nodes.conf).stacks_tip_height;

    // submit a tx so that the miner will mine an extra block
    let sender_nonce = 0;
    let transfer_tx = make_stacks_transfer(
        &sender_sk,
        sender_nonce,
        send_fee,
        signer_test.running_nodes.conf.burnchain.chain_id,
        &recipient,
        send_amt,
    );
    submit_tx(&http_origin, &transfer_tx);

    wait_for(60, || {
        let info = get_chain_info(&signer_test.running_nodes.conf);
        Ok(info.stacks_tip_height > stacks_height_before)
    })
    .expect("Failed to advance chain tip with STX transfer");

    next_block_and_process_new_stacks_block(
        &mut signer_test.running_nodes.btc_regtest_controller,
        60,
        &signer_test.running_nodes.coord_channel,
    )
    .expect("Failed to mine a normal tenure after the tenure extend");

    signer_test.shutdown();
}

#[test]
#[ignore]
/// This test checks that Epoch 2.5 signers will issue a mock signature per burn block they receive.
fn mock_sign_epoch_25() {
    if env::var("BITCOIND_TEST") != Ok("1".into()) {
        return;
    }

    tracing_subscriber::registry()
        .with(fmt::layer())
        .with(EnvFilter::from_default_env())
        .init();

    info!("------------------------- Test Setup -------------------------");
    let num_signers = 5;
    let sender_sk = Secp256k1PrivateKey::new();
    let sender_addr = tests::to_addr(&sender_sk);
    let send_amt = 100;
    let send_fee = 180;

    let mut signer_test: SignerTest<SpawnedSigner> = SignerTest::new_with_config_modifications(
        num_signers,
        vec![(sender_addr, send_amt + send_fee)],
        |_| {},
        |node_config| {
            node_config.miner.pre_nakamoto_mock_signing = true;
            let epochs = node_config.burnchain.epochs.as_mut().unwrap();
            epochs[StacksEpochId::Epoch25].end_height = 251;
            epochs[StacksEpochId::Epoch30].start_height = 251;
            epochs[StacksEpochId::Epoch30].end_height = 265;
            epochs[StacksEpochId::Epoch31].start_height = 265;
        },
        None,
        None,
    );

    let epochs = signer_test
        .running_nodes
        .conf
        .burnchain
        .epochs
        .clone()
        .unwrap();
    let epoch_3 = &epochs[StacksEpochId::Epoch30];
    let epoch_3_boundary = epoch_3.start_height - 1; // We only advance to the boundary as epoch 2.5 miner gets torn down at the boundary

    signer_test.boot_to_epoch_25_reward_cycle();

    info!("------------------------- Test Processing Epoch 2.5 Tenures -------------------------");

    // Mine until epoch 3.0 and ensure that no more mock signatures are received
    let reward_cycle = signer_test.get_current_reward_cycle();
    let signer_slot_ids: Vec<_> = signer_test
        .get_signer_indices(reward_cycle)
        .iter()
        .map(|id| id.0)
        .collect();
    let signer_public_keys = signer_test.get_signer_public_keys(reward_cycle);
    assert_eq!(signer_slot_ids.len(), num_signers);

    let miners_stackerdb_contract = boot_code_id(MINERS_NAME, false);

    // Mine until epoch 3.0 and ensure we get a new mock block per epoch 2.5 sortition
    let main_poll_time = Instant::now();
    // Only advance to the boundary as the epoch 2.5 miner will be shut down at this point.
    while signer_test
        .running_nodes
        .btc_regtest_controller
        .get_headers_height()
        < epoch_3_boundary
    {
        let mut mock_block_mesage = None;
        let mock_poll_time = Instant::now();
        signer_test
            .running_nodes
            .btc_regtest_controller
            .build_next_block(1);
        let current_burn_block_height = signer_test
            .running_nodes
            .btc_regtest_controller
            .get_headers_height();
        debug!("Waiting for mock miner message for burn block height {current_burn_block_height}");
        while mock_block_mesage.is_none() {
            std::thread::sleep(Duration::from_millis(100));
            let chunks = test_observer::get_stackerdb_chunks();
            for chunk in chunks
                .into_iter()
                .filter_map(|chunk| {
                    if chunk.contract_id != miners_stackerdb_contract {
                        return None;
                    }
                    Some(chunk.modified_slots)
                })
                .flatten()
            {
                if chunk.data.is_empty() {
                    continue;
                }
                let SignerMessage::MockBlock(mock_block) =
                    SignerMessage::consensus_deserialize(&mut chunk.data.as_slice())
                        .expect("Failed to deserialize SignerMessage")
                else {
                    continue;
                };
                if mock_block.mock_proposal.peer_info.burn_block_height == current_burn_block_height
                {
                    mock_block
                        .mock_signatures
                        .iter()
                        .for_each(|mock_signature| {
                            assert!(signer_public_keys.iter().any(|signer| {
                                mock_signature
                                    .verify(
                                        &StacksPublicKey::from_slice(signer.to_bytes().as_slice())
                                            .unwrap(),
                                    )
                                    .expect("Failed to verify mock signature")
                            }));
                        });
                    mock_block_mesage = Some(mock_block);
                    break;
                }
            }
            assert!(
                mock_poll_time.elapsed() <= Duration::from_secs(15),
                "Failed to find mock miner message within timeout"
            );
        }
        assert!(
            main_poll_time.elapsed() <= Duration::from_secs(145),
            "Timed out waiting to advance epoch 3.0 boundary"
        );
    }
}

#[test]
#[ignore]
fn multiple_miners_mock_sign_epoch_25() {
    if env::var("BITCOIND_TEST") != Ok("1".into()) {
        return;
    }

    let num_signers = 5;
    let sender_sk = Secp256k1PrivateKey::new();
    let sender_addr = tests::to_addr(&sender_sk);
    let send_amt = 100;
    let send_fee = 180;

    let btc_miner_1_seed = vec![1, 1, 1, 1];
    let btc_miner_2_seed = vec![2, 2, 2, 2];
    let btc_miner_1_pk = Keychain::default(btc_miner_1_seed.clone()).get_pub_key();
    let btc_miner_2_pk = Keychain::default(btc_miner_2_seed.clone()).get_pub_key();

    let node_1_rpc = gen_random_port();
    let node_1_p2p = gen_random_port();
    let node_2_rpc = gen_random_port();
    let node_2_p2p = gen_random_port();

    let localhost = "127.0.0.1";
    let node_1_rpc_bind = format!("{localhost}:{node_1_rpc}");
    let node_2_rpc_bind = format!("{localhost}:{node_2_rpc}");
    let mut node_2_listeners = Vec::new();

    // partition the signer set so that ~half are listening and using node 1 for RPC and events,
    //  and the rest are using node 2

    let mut signer_test: SignerTest<SpawnedSigner> = SignerTest::new_with_config_modifications(
        num_signers,
        vec![(sender_addr, send_amt + send_fee)],
        |signer_config| {
            let node_host = if signer_config.endpoint.port() % 2 == 0 {
                &node_1_rpc_bind
            } else {
                &node_2_rpc_bind
            };
            signer_config.node_host = node_host.to_string();
        },
        |config| {
            config.node.rpc_bind = format!("{localhost}:{node_1_rpc}");
            config.node.p2p_bind = format!("{localhost}:{node_1_p2p}");
            config.node.data_url = format!("http://{localhost}:{node_1_rpc}");
            config.node.p2p_address = format!("{localhost}:{node_1_p2p}");

            config.node.seed = btc_miner_1_seed.clone();
            config.node.local_peer_seed = btc_miner_1_seed.clone();
            config.burnchain.local_mining_public_key = Some(btc_miner_1_pk.to_hex());
            config.miner.mining_key = Some(Secp256k1PrivateKey::from_seed(&[1]));
            config.miner.pre_nakamoto_mock_signing = true;
            let epochs = config.burnchain.epochs.as_mut().unwrap();
            epochs[StacksEpochId::Epoch25].end_height = 251;
            epochs[StacksEpochId::Epoch30].start_height = 251;
            epochs[StacksEpochId::Epoch30].end_height = 265;
            epochs[StacksEpochId::Epoch31].start_height = 265;
            config.events_observers.retain(|listener| {
                let Ok(addr) = std::net::SocketAddr::from_str(&listener.endpoint) else {
                    warn!(
                        "Cannot parse {} to a socket, assuming it isn't a signer-listener binding",
                        listener.endpoint
                    );
                    return true;
                };
                if addr.port() % 2 == 0 || addr.port() == test_observer::EVENT_OBSERVER_PORT {
                    return true;
                }
                node_2_listeners.push(listener.clone());
                false
            })
        },
        Some(vec![btc_miner_1_pk, btc_miner_2_pk]),
        None,
    );
    let conf = signer_test.running_nodes.conf.clone();
    let mut conf_node_2 = conf.clone();
    let localhost = "127.0.0.1";
    conf_node_2.node.rpc_bind = format!("{localhost}:{node_2_rpc}");
    conf_node_2.node.p2p_bind = format!("{localhost}:{node_2_p2p}");
    conf_node_2.node.data_url = format!("http://{localhost}:{node_2_rpc}");
    conf_node_2.node.p2p_address = format!("{localhost}:{node_2_p2p}");
    conf_node_2.node.seed = btc_miner_2_seed.clone();
    conf_node_2.burnchain.local_mining_public_key = Some(btc_miner_2_pk.to_hex());
    conf_node_2.node.local_peer_seed = btc_miner_2_seed.clone();
    conf_node_2.miner.mining_key = Some(Secp256k1PrivateKey::from_seed(&[2]));
    conf_node_2.node.miner = true;
    conf_node_2.events_observers.clear();
    conf_node_2.events_observers.extend(node_2_listeners);
    assert!(!conf_node_2.events_observers.is_empty());

    let node_1_sk = Secp256k1PrivateKey::from_seed(&conf.node.local_peer_seed);
    let node_1_pk = StacksPublicKey::from_private(&node_1_sk);

    conf_node_2.node.working_dir = format!("{}-1", conf_node_2.node.working_dir);

    conf_node_2.node.set_bootstrap_nodes(
        format!("{}@{}", &node_1_pk.to_hex(), conf.node.p2p_bind),
        conf.burnchain.chain_id,
        conf.burnchain.peer_version,
    );

    let mut run_loop_2 = boot_nakamoto::BootRunLoop::new(conf_node_2.clone()).unwrap();
    let _run_loop_2_thread = thread::Builder::new()
        .name("run_loop_2".into())
        .spawn(move || run_loop_2.start(None, 0))
        .unwrap();

    let epochs = signer_test
        .running_nodes
        .conf
        .burnchain
        .epochs
        .clone()
        .unwrap();
    let epoch_3 = &epochs[StacksEpochId::Epoch30];
    let epoch_3_boundary = epoch_3.start_height - 1; // We only advance to the boundary as epoch 2.5 miner gets torn down at the boundary

    signer_test.boot_to_epoch_25_reward_cycle();

    info!("------------------------- Reached Epoch 2.5 Reward Cycle-------------------------");

    // Mine until epoch 3.0 and ensure that no more mock signatures are received
    let reward_cycle = signer_test.get_current_reward_cycle();
    let signer_slot_ids: Vec<_> = signer_test
        .get_signer_indices(reward_cycle)
        .iter()
        .map(|id| id.0)
        .collect();
    let signer_public_keys = signer_test.get_signer_public_keys(reward_cycle);
    assert_eq!(signer_slot_ids.len(), num_signers);

    let miners_stackerdb_contract = boot_code_id(MINERS_NAME, false);

    // Only advance to the boundary as the epoch 2.5 miner will be shut down at this point.
    while signer_test
        .running_nodes
        .btc_regtest_controller
        .get_headers_height()
        < epoch_3_boundary
    {
        let mut mock_block_mesage = None;
        let mock_poll_time = Instant::now();
        signer_test
            .running_nodes
            .btc_regtest_controller
            .build_next_block(1);
        let current_burn_block_height = signer_test
            .running_nodes
            .btc_regtest_controller
            .get_headers_height();
        debug!("Waiting for mock miner message for burn block height {current_burn_block_height}");
        while mock_block_mesage.is_none() {
            std::thread::sleep(Duration::from_millis(100));
            let chunks = test_observer::get_stackerdb_chunks();
            for chunk in chunks
                .into_iter()
                .filter_map(|chunk| {
                    if chunk.contract_id != miners_stackerdb_contract {
                        return None;
                    }
                    Some(chunk.modified_slots)
                })
                .flatten()
            {
                if chunk.data.is_empty() {
                    continue;
                }
                let SignerMessage::MockBlock(mock_block) =
                    SignerMessage::consensus_deserialize(&mut chunk.data.as_slice())
                        .expect("Failed to deserialize SignerMessage")
                else {
                    continue;
                };
                if mock_block.mock_proposal.peer_info.burn_block_height == current_burn_block_height
                {
                    mock_block
                        .mock_signatures
                        .iter()
                        .for_each(|mock_signature| {
                            assert!(signer_public_keys.iter().any(|signer| {
                                mock_signature
                                    .verify(
                                        &StacksPublicKey::from_slice(signer.to_bytes().as_slice())
                                            .unwrap(),
                                    )
                                    .expect("Failed to verify mock signature")
                            }));
                        });
                    mock_block_mesage = Some(mock_block);
                    break;
                }
            }
            assert!(
                mock_poll_time.elapsed() <= Duration::from_secs(15),
                "Failed to find mock miner message within timeout"
            );
        }
    }
}

#[test]
#[ignore]
/// This test asserts that signer set rollover works as expected.
/// Specifically, if a new set of signers are registered for an upcoming reward cycle,
/// old signers shut down operation and the new signers take over with the commencement of
/// the next reward cycle.
fn signer_set_rollover() {
    tracing_subscriber::registry()
        .with(fmt::layer())
        .with(EnvFilter::from_default_env())
        .init();

    info!("------------------------- Test Setup -------------------------");
    let num_signers = 5;
    let new_num_signers = 4;

    let new_signer_private_keys: Vec<_> = (0..new_num_signers)
        .map(|_| StacksPrivateKey::new())
        .collect();
    let new_signer_public_keys: Vec<_> = new_signer_private_keys
        .iter()
        .map(|sk| Secp256k1PublicKey::from_private(sk).to_bytes_compressed())
        .collect();
    let new_signer_addresses: Vec<_> = new_signer_private_keys.iter().map(tests::to_addr).collect();
    let sender_sk = Secp256k1PrivateKey::new();
    let sender_addr = tests::to_addr(&sender_sk);
    let send_amt = 100;
    let send_fee = 180;
    let recipient = PrincipalData::from(StacksAddress::burn_address(false));

    let mut initial_balances = new_signer_addresses
        .iter()
        .map(|addr| (*addr, POX_4_DEFAULT_STACKER_BALANCE))
        .collect::<Vec<_>>();

    initial_balances.push((sender_addr, (send_amt + send_fee) * 4));

    let run_stamp = rand::random();

    let rpc_port = 51024;
    let rpc_bind = format!("127.0.0.1:{rpc_port}");

    // Setup the new signers that will take over
    let new_signer_configs = build_signer_config_tomls(
        &new_signer_private_keys,
        &rpc_bind,
        Some(Duration::from_millis(128)), // Timeout defaults to 5 seconds. Let's override it to 128 milliseconds.
        &Network::Testnet,
        "12345",
        run_stamp,
        3000 + num_signers,
        Some(100_000),
        None,
        Some(9000 + num_signers),
        None,
    );

    let new_spawned_signers: Vec<_> = new_signer_configs
        .iter()
        .map(|conf| {
            info!("spawning signer");
            let signer_config = SignerConfig::load_from_str(conf).unwrap();
            SpawnedSigner::new(signer_config)
        })
        .collect();

    // Boot with some initial signer set
    let mut signer_test: SignerTest<SpawnedSigner> = SignerTest::new_with_config_modifications(
        num_signers,
        initial_balances,
        |_| {},
        |naka_conf| {
            for toml in new_signer_configs.clone() {
                let signer_config = SignerConfig::load_from_str(&toml).unwrap();
                info!(
                    "---- Adding signer endpoint to naka conf ({}) ----",
                    signer_config.endpoint
                );

                naka_conf.events_observers.insert(EventObserverConfig {
                    endpoint: format!("{}", signer_config.endpoint),
                    events_keys: vec![
                        EventKeyType::StackerDBChunks,
                        EventKeyType::BlockProposal,
                        EventKeyType::BurnchainBlocks,
                    ],
                    timeout_ms: 1000,
                });
            }
            naka_conf.node.rpc_bind = rpc_bind.clone();
        },
        None,
        None,
    );
    assert_eq!(
        new_spawned_signers[0].config.node_host,
        signer_test.running_nodes.conf.node.rpc_bind
    );
    // Only stack for one cycle so that the signer set changes
    signer_test.num_stacking_cycles = 1_u64;

    let http_origin = format!("http://{}", &signer_test.running_nodes.conf.node.rpc_bind);
    let short_timeout = Duration::from_secs(20);

    // Verify that naka_conf has our new signer's event observers
    for toml in &new_signer_configs {
        let signer_config = SignerConfig::load_from_str(toml).unwrap();
        let endpoint = format!("{}", signer_config.endpoint);
        assert!(signer_test
            .running_nodes
            .conf
            .events_observers
            .iter()
            .any(|observer| observer.endpoint == endpoint));
    }

    // Advance to the first reward cycle, stacking to the old signers beforehand

    info!("---- Booting to epoch 3 -----");
    signer_test.boot_to_epoch_3();

    // verify that the first reward cycle has the old signers in the reward set
    let reward_cycle = signer_test.get_current_reward_cycle();
    let signer_test_public_keys: Vec<_> = signer_test
        .signer_stacks_private_keys
        .iter()
        .map(|sk| Secp256k1PublicKey::from_private(sk).to_bytes_compressed())
        .collect();

    info!("---- Verifying that the current signers are the old signers ----");
    let current_signers = signer_test.get_reward_set_signers(reward_cycle);
    assert_eq!(current_signers.len(), num_signers);
    // Verify that the current signers are the same as the old signers
    for signer in current_signers.iter() {
        assert!(signer_test_public_keys.contains(&signer.signing_key.to_vec()));
        assert!(!new_signer_public_keys.contains(&signer.signing_key.to_vec()));
    }

    info!("---- Mining a block to trigger the signer set -----");
    // submit a tx so that the miner will mine an extra block
    let sender_nonce = 0;
    let transfer_tx = make_stacks_transfer(
        &sender_sk,
        sender_nonce,
        send_fee,
        signer_test.running_nodes.conf.burnchain.chain_id,
        &recipient,
        send_amt,
    );
    submit_tx(&http_origin, &transfer_tx);
    signer_test.mine_nakamoto_block(short_timeout, true);
    let mined_block = test_observer::get_mined_nakamoto_blocks().pop().unwrap();
    let block_sighash = mined_block.signer_signature_hash;
    let signer_signatures = mined_block.signer_signature;

    // verify the mined_block signatures against the OLD signer set
    for signature in signer_signatures.iter() {
        let pk = Secp256k1PublicKey::recover_to_pubkey(block_sighash.bits(), signature)
            .expect("FATAL: Failed to recover pubkey from block sighash");
        assert!(signer_test_public_keys.contains(&pk.to_bytes_compressed()));
        assert!(!new_signer_public_keys.contains(&pk.to_bytes_compressed()));
    }

    // advance to the next reward cycle, stacking to the new signers beforehand
    let reward_cycle = signer_test.get_current_reward_cycle();

    info!("---- Stacking new signers -----");

    let burn_block_height = signer_test
        .running_nodes
        .btc_regtest_controller
        .get_headers_height();
    let accounts_to_check: Vec<_> = new_signer_private_keys.iter().map(tests::to_addr).collect();
    for stacker_sk in new_signer_private_keys.iter() {
        let pox_addr = PoxAddress::from_legacy(
            AddressHashMode::SerializeP2PKH,
            tests::to_addr(stacker_sk).bytes,
        );
        let pox_addr_tuple: clarity::vm::Value =
            pox_addr.clone().as_clarity_tuple().unwrap().into();
        let signature = make_pox_4_signer_key_signature(
            &pox_addr,
            stacker_sk,
            reward_cycle.into(),
            &Pox4SignatureTopic::StackStx,
            CHAIN_ID_TESTNET,
            1_u128,
            u128::MAX,
            1,
        )
        .unwrap()
        .to_rsv();

        let signer_pk = Secp256k1PublicKey::from_private(stacker_sk);
        let stacking_tx = tests::make_contract_call(
            stacker_sk,
            0,
            1000,
            signer_test.running_nodes.conf.burnchain.chain_id,
            &StacksAddress::burn_address(false),
            "pox-4",
            "stack-stx",
            &[
                clarity::vm::Value::UInt(POX_4_DEFAULT_STACKER_STX_AMT),
                pox_addr_tuple.clone(),
                clarity::vm::Value::UInt(burn_block_height as u128),
                clarity::vm::Value::UInt(1),
                clarity::vm::Value::some(clarity::vm::Value::buff_from(signature).unwrap())
                    .unwrap(),
                clarity::vm::Value::buff_from(signer_pk.to_bytes_compressed()).unwrap(),
                clarity::vm::Value::UInt(u128::MAX),
                clarity::vm::Value::UInt(1),
            ],
        );
        submit_tx(&http_origin, &stacking_tx);
    }

    wait_for(60, || {
        Ok(accounts_to_check
            .iter()
            .all(|acct| get_account(&http_origin, acct).nonce >= 1))
    })
    .expect("Timed out waiting for stacking txs to be mined");

    signer_test.mine_nakamoto_block(short_timeout, true);

    let next_reward_cycle = reward_cycle.saturating_add(1);

    let next_cycle_height = signer_test
        .running_nodes
        .btc_regtest_controller
        .get_burnchain()
        .nakamoto_first_block_of_cycle(next_reward_cycle)
        .saturating_add(1);

    info!("---- Mining to next reward set calculation -----");
    signer_test.run_until_burnchain_height_nakamoto(
        Duration::from_secs(60),
        next_cycle_height.saturating_sub(3),
        new_num_signers,
    );

    // Verify that the new reward set is the new signers
    let reward_set = signer_test.get_reward_set_signers(next_reward_cycle);
    for signer in reward_set.iter() {
        assert!(!signer_test_public_keys.contains(&signer.signing_key.to_vec()));
        assert!(new_signer_public_keys.contains(&signer.signing_key.to_vec()));
    }

    info!("---- Mining to the next reward cycle (block {next_cycle_height}) -----",);
    signer_test.run_until_burnchain_height_nakamoto(
        Duration::from_secs(60),
        next_cycle_height,
        new_num_signers,
    );
    let new_reward_cycle = signer_test.get_current_reward_cycle();
    assert_eq!(new_reward_cycle, reward_cycle.saturating_add(1));

    info!("---- Verifying that the current signers are the new signers ----");
    let current_signers = signer_test.get_reward_set_signers(new_reward_cycle);
    assert_eq!(current_signers.len(), new_num_signers);
    for signer in current_signers.iter() {
        assert!(!signer_test_public_keys.contains(&signer.signing_key.to_vec()));
        assert!(new_signer_public_keys.contains(&signer.signing_key.to_vec()));
    }

    info!("---- Mining a block to verify new signer set -----");
    let sender_nonce = 1;
    let transfer_tx = make_stacks_transfer(
        &sender_sk,
        sender_nonce,
        send_fee,
        signer_test.running_nodes.conf.burnchain.chain_id,
        &recipient,
        send_amt,
    );
    submit_tx(&http_origin, &transfer_tx);
    signer_test.mine_nakamoto_block(short_timeout, true);
    let mined_block = test_observer::get_mined_nakamoto_blocks().pop().unwrap();

    info!("---- Verifying that the new signers signed the block -----");
    let signer_signatures = mined_block.signer_signature;

    // verify the mined_block signatures against the NEW signer set
    for signature in signer_signatures.iter() {
        let pk = Secp256k1PublicKey::recover_to_pubkey(block_sighash.bits(), signature)
            .expect("FATAL: Failed to recover pubkey from block sighash");
        assert!(!signer_test_public_keys.contains(&pk.to_bytes_compressed()));
        assert!(new_signer_public_keys.contains(&pk.to_bytes_compressed()));
    }

    signer_test.shutdown();
    for signer in new_spawned_signers {
        assert!(signer.stop().is_none());
    }
}

#[test]
#[ignore]
/// This test checks that the miners and signers will not produce Nakamoto blocks
/// until the minimum time has passed between blocks.
fn min_gap_between_blocks() {
    if env::var("BITCOIND_TEST") != Ok("1".into()) {
        return;
    }

    tracing_subscriber::registry()
        .with(fmt::layer())
        .with(EnvFilter::from_default_env())
        .init();

    info!("------------------------- Test Setup -------------------------");
    let num_signers = 5;
    let sender_sk = Secp256k1PrivateKey::new();
    let sender_addr = tests::to_addr(&sender_sk);
    let send_amt = 100;
    let send_fee = 180;

    let interim_blocks = 5;
    let recipient = PrincipalData::from(StacksAddress::burn_address(false));
    let time_between_blocks_ms = 10_000;
    let mut signer_test: SignerTest<SpawnedSigner> = SignerTest::new_with_config_modifications(
        num_signers,
        vec![(sender_addr, (send_amt + send_fee) * interim_blocks)],
        |_config| {},
        |config| {
            config.miner.min_time_between_blocks_ms = time_between_blocks_ms;
        },
        None,
        None,
    );

    let http_origin = format!("http://{}", &signer_test.running_nodes.conf.node.rpc_bind);

    signer_test.boot_to_epoch_3();

    info!("Ensure that the first Nakamoto block was mined");
    let blocks = get_nakamoto_headers(&signer_test.running_nodes.conf);
    assert_eq!(blocks.len(), 1);
    // mine the interim blocks
    info!("Mining interim blocks");
    for interim_block_ix in 0..interim_blocks {
        let blocks_processed_before = signer_test
            .running_nodes
            .nakamoto_blocks_mined
            .load(Ordering::SeqCst);
        // submit a tx so that the miner will mine an extra block
        let transfer_tx = make_stacks_transfer(
            &sender_sk,
            interim_block_ix, // same as the sender nonce
            send_fee,
            signer_test.running_nodes.conf.burnchain.chain_id,
            &recipient,
            send_amt,
        );
        submit_tx(&http_origin, &transfer_tx);

        info!("Submitted transfer tx and waiting for block to be processed");
        wait_for(60, || {
            let blocks_processed = signer_test
                .running_nodes
                .nakamoto_blocks_mined
                .load(Ordering::SeqCst);
            Ok(blocks_processed > blocks_processed_before)
        })
        .unwrap();
        info!("Mined interim block:{interim_block_ix}");
    }

    wait_for(60, || {
        let new_blocks = get_nakamoto_headers(&signer_test.running_nodes.conf);
        Ok(new_blocks.len() == blocks.len() + interim_blocks as usize)
    })
    .unwrap();

    // Verify that every Nakamoto block is mined after the gap is exceeded between each
    let mut blocks = get_nakamoto_headers(&signer_test.running_nodes.conf);
    blocks.sort_by(|a, b| a.stacks_block_height.cmp(&b.stacks_block_height));
    for i in 1..blocks.len() {
        let block = &blocks[i];
        let parent_block = &blocks[i - 1];
        assert_eq!(
            block.stacks_block_height,
            parent_block.stacks_block_height + 1
        );
        info!(
            "Checking that the time between blocks {} and {} is respected",
            parent_block.stacks_block_height, block.stacks_block_height
        );
        let block_time = block
            .anchored_header
            .as_stacks_nakamoto()
            .unwrap()
            .timestamp;
        let parent_block_time = parent_block
            .anchored_header
            .as_stacks_nakamoto()
            .unwrap()
            .timestamp;
        assert!(
            block_time > parent_block_time,
            "Block time is BEFORE parent block time"
        );
        assert!(
            Duration::from_secs(block_time - parent_block_time)
                >= Duration::from_millis(time_between_blocks_ms),
            "Block mined before gap was exceeded: {block_time}s - {parent_block_time}s > {time_between_blocks_ms}ms",
        );
    }
    debug!("Shutting down min_gap_between_blocks test");
    signer_test.shutdown();
}

#[test]
#[ignore]
/// Test scenario where there are duplicate signers with the same private key
/// First submitted signature should take precedence
fn duplicate_signers() {
    if env::var("BITCOIND_TEST") != Ok("1".into()) {
        return;
    }

    tracing_subscriber::registry()
        .with(fmt::layer())
        .with(EnvFilter::from_default_env())
        .init();

    // Disable p2p broadcast of the nakamoto blocks, so that we rely
    //  on the signer's using StackerDB to get pushed blocks
    *nakamoto_node::miner::TEST_SKIP_P2P_BROADCAST
        .lock()
        .unwrap() = Some(true);

    info!("------------------------- Test Setup -------------------------");
    let num_signers = 5;
    let mut signer_stacks_private_keys = (0..num_signers)
        .map(|_| StacksPrivateKey::new())
        .collect::<Vec<_>>();

    // First two signers have same private key
    signer_stacks_private_keys[1] = signer_stacks_private_keys[0];
    let unique_signers = num_signers - 1;
    let duplicate_pubkey = Secp256k1PublicKey::from_private(&signer_stacks_private_keys[0]);
    let duplicate_pubkey_from_copy =
        Secp256k1PublicKey::from_private(&signer_stacks_private_keys[1]);
    assert_eq!(
        duplicate_pubkey, duplicate_pubkey_from_copy,
        "Recovered pubkeys don't match"
    );

    let mut signer_test: SignerTest<SpawnedSigner> = SignerTest::new_with_config_modifications(
        num_signers,
        vec![],
        |_| {},
        |_| {},
        None,
        Some(signer_stacks_private_keys),
    );

    signer_test.boot_to_epoch_3();
    let timeout = Duration::from_secs(30);

    info!("------------------------- Try mining one block -------------------------");

    signer_test.mine_and_verify_confirmed_naka_block(timeout, num_signers, true);

    info!("------------------------- Read all `BlockResponse::Accepted` messages -------------------------");

    let mut signer_accepted_responses = vec![];
    let start_polling = Instant::now();
    while start_polling.elapsed() <= timeout {
        std::thread::sleep(Duration::from_secs(1));
        let messages = test_observer::get_stackerdb_chunks()
            .into_iter()
            .flat_map(|chunk| chunk.modified_slots)
            .filter_map(|chunk| {
                SignerMessage::consensus_deserialize(&mut chunk.data.as_slice()).ok()
            })
            .filter_map(|message| match message {
                SignerMessage::BlockResponse(BlockResponse::Accepted(m)) => {
                    info!("Message(accepted): {m:?}");
                    Some(m)
                }
                _ => {
                    debug!("Message(ignored): {message:?}");
                    None
                }
            });
        signer_accepted_responses.extend(messages);
    }

    info!("------------------------- Assert there are {unique_signers} unique signatures and recovered pubkeys -------------------------");

    // Pick a message hash
    let accepted = signer_accepted_responses
        .iter()
        .min_by_key(|accepted| accepted.signer_signature_hash)
        .expect("No `BlockResponse::Accepted` messages recieved");
    let selected_sighash = accepted.signer_signature_hash;

    // Filter only resonses for selected block and collect unique pubkeys and signatures
    let (pubkeys, signatures): (HashSet<_>, HashSet<_>) = signer_accepted_responses
        .into_iter()
        .filter(|accepted| accepted.signer_signature_hash == selected_sighash)
        .map(|accepted| {
            let pubkey = Secp256k1PublicKey::recover_to_pubkey(
                accepted.signer_signature_hash.bits(),
                &accepted.signature,
            )
            .expect("Failed to recover pubkey");
            (pubkey, accepted.signature)
        })
        .unzip();

    assert_eq!(pubkeys.len(), unique_signers);
    assert_eq!(signatures.len(), unique_signers);

    signer_test.shutdown();
}

/// This test involves two miners, each mining tenures with 6 blocks each. Half
/// of the signers are attached to each miner, so the test also verifies that
/// the signers' messages successfully make their way to the active miner.
#[test]
#[ignore]
fn multiple_miners_with_nakamoto_blocks() {
    let num_signers = 5;
    let max_nakamoto_tenures = 20;
    let inter_blocks_per_tenure = 5;

    // setup sender + recipient for a test stx transfer
    let sender_sk = Secp256k1PrivateKey::new();
    let sender_addr = tests::to_addr(&sender_sk);
    let send_amt = 1000;
    let send_fee = 180;
    let recipient = PrincipalData::from(StacksAddress::burn_address(false));

    let btc_miner_1_seed = vec![1, 1, 1, 1];
    let btc_miner_2_seed = vec![2, 2, 2, 2];
    let btc_miner_1_pk = Keychain::default(btc_miner_1_seed.clone()).get_pub_key();
    let btc_miner_2_pk = Keychain::default(btc_miner_2_seed.clone()).get_pub_key();

    let node_1_rpc = gen_random_port();
    let node_1_p2p = gen_random_port();
    let node_2_rpc = gen_random_port();
    let node_2_p2p = gen_random_port();

    let localhost = "127.0.0.1";
    let node_1_rpc_bind = format!("{localhost}:{node_1_rpc}");
    let node_2_rpc_bind = format!("{localhost}:{node_2_rpc}");
    let mut node_2_listeners = Vec::new();

    // partition the signer set so that ~half are listening and using node 1 for RPC and events,
    //  and the rest are using node 2
    let mut signer_test: SignerTest<SpawnedSigner> = SignerTest::new_with_config_modifications(
        num_signers,
        vec![(
            sender_addr,
            (send_amt + send_fee) * max_nakamoto_tenures * inter_blocks_per_tenure,
        )],
        |signer_config| {
            let node_host = if signer_config.endpoint.port() % 2 == 0 {
                &node_1_rpc_bind
            } else {
                &node_2_rpc_bind
            };
            signer_config.node_host = node_host.to_string();
        },
        |config| {
            config.node.rpc_bind = format!("{localhost}:{node_1_rpc}");
            config.node.p2p_bind = format!("{localhost}:{node_1_p2p}");
            config.node.data_url = format!("http://{localhost}:{node_1_rpc}");
            config.node.p2p_address = format!("{localhost}:{node_1_p2p}");
            config.miner.wait_on_interim_blocks = Duration::from_secs(5);
            config.node.pox_sync_sample_secs = 30;

            config.node.seed = btc_miner_1_seed.clone();
            config.node.local_peer_seed = btc_miner_1_seed.clone();
            config.burnchain.local_mining_public_key = Some(btc_miner_1_pk.to_hex());
            config.miner.mining_key = Some(Secp256k1PrivateKey::from_seed(&[1]));

            config.events_observers.retain(|listener| {
                let Ok(addr) = std::net::SocketAddr::from_str(&listener.endpoint) else {
                    warn!(
                        "Cannot parse {} to a socket, assuming it isn't a signer-listener binding",
                        listener.endpoint
                    );
                    return true;
                };
                if addr.port() % 2 == 0 || addr.port() == test_observer::EVENT_OBSERVER_PORT {
                    return true;
                }
                node_2_listeners.push(listener.clone());
                false
            })
        },
        Some(vec![btc_miner_1_pk, btc_miner_2_pk]),
        None,
    );
    let blocks_mined1 = signer_test.running_nodes.nakamoto_blocks_mined.clone();

    let conf = signer_test.running_nodes.conf.clone();
    let mut conf_node_2 = conf.clone();
    conf_node_2.node.rpc_bind = format!("{localhost}:{node_2_rpc}");
    conf_node_2.node.p2p_bind = format!("{localhost}:{node_2_p2p}");
    conf_node_2.node.data_url = format!("http://{localhost}:{node_2_rpc}");
    conf_node_2.node.p2p_address = format!("{localhost}:{node_2_p2p}");
    conf_node_2.node.seed = btc_miner_2_seed.clone();
    conf_node_2.burnchain.local_mining_public_key = Some(btc_miner_2_pk.to_hex());
    conf_node_2.node.local_peer_seed = btc_miner_2_seed.clone();
    conf_node_2.miner.mining_key = Some(Secp256k1PrivateKey::from_seed(&[2]));
    conf_node_2.node.miner = true;
    conf_node_2.events_observers.clear();
    conf_node_2.events_observers.extend(node_2_listeners);
    assert!(!conf_node_2.events_observers.is_empty());

    let node_1_sk = Secp256k1PrivateKey::from_seed(&conf.node.local_peer_seed);
    let node_1_pk = StacksPublicKey::from_private(&node_1_sk);

    conf_node_2.node.working_dir = format!("{}-1", conf_node_2.node.working_dir);

    conf_node_2.node.set_bootstrap_nodes(
        format!("{}@{}", &node_1_pk.to_hex(), conf.node.p2p_bind),
        conf.burnchain.chain_id,
        conf.burnchain.peer_version,
    );

    let http_origin = format!("http://{}", &conf.node.rpc_bind);

    let mut run_loop_2 = boot_nakamoto::BootRunLoop::new(conf_node_2.clone()).unwrap();
    let run_loop_stopper_2 = run_loop_2.get_termination_switch();
    let rl2_coord_channels = run_loop_2.coordinator_channels();
    let Counters {
        naka_submitted_commits: rl2_commits,
        naka_mined_blocks: blocks_mined2,
        ..
    } = run_loop_2.counters();
    let run_loop_2_thread = thread::Builder::new()
        .name("run_loop_2".into())
        .spawn(move || run_loop_2.start(None, 0))
        .unwrap();

    signer_test.boot_to_epoch_3();

    wait_for(120, || {
        let Some(node_1_info) = get_chain_info_opt(&conf) else {
            return Ok(false);
        };
        let Some(node_2_info) = get_chain_info_opt(&conf_node_2) else {
            return Ok(false);
        };
        Ok(node_1_info.stacks_tip_height == node_2_info.stacks_tip_height)
    })
    .expect("Timed out waiting for follower to catch up to the miner");

    let pre_nakamoto_peer_1_height = get_chain_info(&conf).stacks_tip_height;

    info!("------------------------- Reached Epoch 3.0 -------------------------");

    // due to the random nature of mining sortitions, the way this test is structured
    //  is that we keep track of how many tenures each miner produced, and once enough sortitions
    //  have been produced such that each miner has produced 3 tenures, we stop and check the
    //  results at the end
    let rl1_coord_channels = signer_test.running_nodes.coord_channel.clone();
    let rl1_commits = signer_test.running_nodes.commits_submitted.clone();

    let miner_1_pk = StacksPublicKey::from_private(conf.miner.mining_key.as_ref().unwrap());
    let miner_2_pk = StacksPublicKey::from_private(conf_node_2.miner.mining_key.as_ref().unwrap());
    let mut btc_blocks_mined = 1;
    let mut miner_1_tenures = 0;
    let mut miner_2_tenures = 0;
    let mut sender_nonce = 0;
    while !(miner_1_tenures >= 3 && miner_2_tenures >= 3) {
        if btc_blocks_mined > max_nakamoto_tenures {
            panic!("Produced {btc_blocks_mined} sortitions, but didn't cover the test scenarios, aborting");
        }
        let blocks_processed_before =
            blocks_mined1.load(Ordering::SeqCst) + blocks_mined2.load(Ordering::SeqCst);
        signer_test.mine_block_wait_on_processing(
            &[&rl1_coord_channels, &rl2_coord_channels],
            &[&rl1_commits, &rl2_commits],
            Duration::from_secs(30),
        );
        btc_blocks_mined += 1;

        // wait for the new block to be processed
        wait_for(60, || {
            let blocks_processed =
                blocks_mined1.load(Ordering::SeqCst) + blocks_mined2.load(Ordering::SeqCst);
            Ok(blocks_processed > blocks_processed_before)
        })
        .unwrap();

        info!(
            "Nakamoto blocks mined: {}",
            blocks_mined1.load(Ordering::SeqCst) + blocks_mined2.load(Ordering::SeqCst)
        );

        // mine the interim blocks
        info!("Mining interim blocks");
        for interim_block_ix in 0..inter_blocks_per_tenure {
            let blocks_processed_before =
                blocks_mined1.load(Ordering::SeqCst) + blocks_mined2.load(Ordering::SeqCst);
            // submit a tx so that the miner will mine an extra block
            let transfer_tx = make_stacks_transfer(
                &sender_sk,
                sender_nonce,
                send_fee,
                signer_test.running_nodes.conf.burnchain.chain_id,
                &recipient,
                send_amt,
            );
            sender_nonce += 1;
            submit_tx(&http_origin, &transfer_tx);

            wait_for(60, || {
                let blocks_processed =
                    blocks_mined1.load(Ordering::SeqCst) + blocks_mined2.load(Ordering::SeqCst);
                Ok(blocks_processed > blocks_processed_before)
            })
            .unwrap();
            info!("Mined interim block {btc_blocks_mined}:{interim_block_ix}");
        }

        let blocks = get_nakamoto_headers(&conf);
        let mut seen_burn_hashes = HashSet::new();
        miner_1_tenures = 0;
        miner_2_tenures = 0;
        for header in blocks.iter() {
            if seen_burn_hashes.contains(&header.burn_header_hash) {
                continue;
            }
            seen_burn_hashes.insert(header.burn_header_hash);

            let header = header.anchored_header.as_stacks_nakamoto().unwrap();
            if miner_1_pk
                .verify(
                    header.miner_signature_hash().as_bytes(),
                    &header.miner_signature,
                )
                .unwrap()
            {
                miner_1_tenures += 1;
            }
            if miner_2_pk
                .verify(
                    header.miner_signature_hash().as_bytes(),
                    &header.miner_signature,
                )
                .unwrap()
            {
                miner_2_tenures += 1;
            }
        }
        info!("Miner 1 tenures: {miner_1_tenures}, Miner 2 tenures: {miner_2_tenures}");
    }

    info!(
        "New chain info 1: {:?}",
        get_chain_info(&signer_test.running_nodes.conf)
    );

    info!("New chain info 2: {:?}", get_chain_info(&conf_node_2));

    let peer_1_height = get_chain_info(&conf).stacks_tip_height;
    let peer_2_height = get_chain_info(&conf_node_2).stacks_tip_height;
    info!("Peer height information"; "peer_1" => peer_1_height, "peer_2" => peer_2_height, "pre_naka_height" => pre_nakamoto_peer_1_height);
    assert_eq!(peer_1_height, peer_2_height);
    assert_eq!(
        peer_1_height,
        pre_nakamoto_peer_1_height + (btc_blocks_mined - 1) * (inter_blocks_per_tenure + 1)
    );
    assert_eq!(btc_blocks_mined, miner_1_tenures + miner_2_tenures);
    rl2_coord_channels
        .lock()
        .expect("Mutex poisoned")
        .stop_chains_coordinator();
    run_loop_stopper_2.store(false, Ordering::SeqCst);
    run_loop_2_thread.join().unwrap();
    signer_test.shutdown();
}

/// This test involves two miners, 1 and 2. During miner 1's first tenure, miner
/// 2 is forced to ignore one of the blocks in that tenure. The next time miner
/// 2 mines a block, it should attempt to fork the chain at that point. The test
/// verifies that the fork is not successful and that miner 1 is able to
/// continue mining after this fork attempt.
#[test]
#[ignore]
fn partial_tenure_fork() {
    if env::var("BITCOIND_TEST") != Ok("1".into()) {
        return;
    }

    let num_signers = 5;
    let max_nakamoto_tenures = 30;
    let inter_blocks_per_tenure = 5;

    // setup sender + recipient for a test stx transfer
    let sender_sk = Secp256k1PrivateKey::new();
    let sender_addr = tests::to_addr(&sender_sk);
    let send_amt = 1000;
    let send_fee = 180;
    let recipient = PrincipalData::from(StacksAddress::burn_address(false));

    let btc_miner_1_seed = vec![1, 1, 1, 1];
    let btc_miner_2_seed = vec![2, 2, 2, 2];
    let btc_miner_1_pk = Keychain::default(btc_miner_1_seed.clone()).get_pub_key();
    let btc_miner_2_pk = Keychain::default(btc_miner_2_seed.clone()).get_pub_key();

    let node_1_rpc = gen_random_port();
    let node_1_p2p = gen_random_port();
    let node_2_rpc = gen_random_port();
    let node_2_p2p = gen_random_port();

    let localhost = "127.0.0.1";
    let node_1_rpc_bind = format!("{localhost}:{node_1_rpc}");

    // All signers are listening to node 1
    let mut signer_test: SignerTest<SpawnedSigner> = SignerTest::new_with_config_modifications(
        num_signers,
        vec![(
            sender_addr,
            (send_amt + send_fee) * max_nakamoto_tenures * inter_blocks_per_tenure,
        )],
        |signer_config| {
            signer_config.node_host = node_1_rpc_bind.clone();
            signer_config.first_proposal_burn_block_timing = Duration::from_secs(0);
        },
        |config| {
            config.node.rpc_bind = format!("{localhost}:{node_1_rpc}");
            config.node.p2p_bind = format!("{localhost}:{node_1_p2p}");
            config.node.data_url = format!("http://{localhost}:{node_1_rpc}");
            config.node.p2p_address = format!("{localhost}:{node_1_p2p}");
            config.miner.wait_on_interim_blocks = Duration::from_secs(5);
            config.node.pox_sync_sample_secs = 30;
            config.miner.block_commit_delay = Duration::from_secs(0);

            config.node.seed = btc_miner_1_seed.clone();
            config.node.local_peer_seed = btc_miner_1_seed.clone();
            config.burnchain.local_mining_public_key = Some(btc_miner_1_pk.to_hex());
            config.miner.mining_key = Some(Secp256k1PrivateKey::from_seed(&[1]));

            // Increase the reward cycle length to avoid missing a prepare phase
            // while we are intentionally forking.
            config.burnchain.pox_reward_length = Some(40);
            config.burnchain.pox_prepare_length = Some(10);

            // Move epoch 2.5 and 3.0 earlier, so we have more time for the
            // test before re-stacking is required.
            if let Some(epochs) = config.burnchain.epochs.as_mut() {
                epochs[StacksEpochId::Epoch24].end_height = 131;
                epochs[StacksEpochId::Epoch25].start_height = 131;
                epochs[StacksEpochId::Epoch25].end_height = 166;
                epochs[StacksEpochId::Epoch30].start_height = 166;
            } else {
                panic!("Expected epochs to be set");
            }
        },
        Some(vec![btc_miner_1_pk, btc_miner_2_pk]),
        None,
    );
    let blocks_mined1 = signer_test.running_nodes.nakamoto_blocks_mined.clone();

    let conf = signer_test.running_nodes.conf.clone();
    let mut conf_node_2 = conf.clone();
    conf_node_2.node.rpc_bind = format!("{localhost}:{node_2_rpc}");
    conf_node_2.node.p2p_bind = format!("{localhost}:{node_2_p2p}");
    conf_node_2.node.data_url = format!("http://{localhost}:{node_2_rpc}");
    conf_node_2.node.p2p_address = format!("{localhost}:{node_2_p2p}");
    conf_node_2.node.seed = btc_miner_2_seed.clone();
    conf_node_2.burnchain.local_mining_public_key = Some(btc_miner_2_pk.to_hex());
    conf_node_2.node.local_peer_seed = btc_miner_2_seed.clone();
    conf_node_2.miner.mining_key = Some(Secp256k1PrivateKey::from_seed(&[2]));
    conf_node_2.node.miner = true;
    conf_node_2.events_observers.clear();

    let node_1_sk = Secp256k1PrivateKey::from_seed(&conf.node.local_peer_seed);
    let node_1_pk = StacksPublicKey::from_private(&node_1_sk);

    conf_node_2.node.working_dir = format!("{}-1", conf_node_2.node.working_dir);

    conf_node_2.node.set_bootstrap_nodes(
        format!("{}@{}", &node_1_pk.to_hex(), conf.node.p2p_bind),
        conf.burnchain.chain_id,
        conf.burnchain.peer_version,
    );

    let mining_pk_1 = StacksPublicKey::from_private(&conf.miner.mining_key.unwrap());
    let mining_pk_2 = StacksPublicKey::from_private(&conf_node_2.miner.mining_key.unwrap());
    let mining_pkh_1 = Hash160::from_node_public_key(&mining_pk_1);
    let mining_pkh_2 = Hash160::from_node_public_key(&mining_pk_2);
    debug!("The mining key for miner 1 is {mining_pkh_1}");
    debug!("The mining key for miner 2 is {mining_pkh_2}");

    let http_origin = format!("http://{}", &conf.node.rpc_bind);

    let mut run_loop_2 = boot_nakamoto::BootRunLoop::new(conf_node_2.clone()).unwrap();
    let rl2_coord_channels = run_loop_2.coordinator_channels();
    let run_loop_stopper_2 = run_loop_2.get_termination_switch();
    let Counters {
        naka_mined_blocks: blocks_mined2,
        naka_proposed_blocks: blocks_proposed2,
        naka_submitted_commits: commits_2,
        naka_skip_commit_op: rl2_skip_commit_op,
        ..
    } = run_loop_2.counters();

    signer_test.boot_to_epoch_3();
    let run_loop_2_thread = thread::Builder::new()
        .name("run_loop_2".into())
        .spawn(move || run_loop_2.start(None, 0))
        .unwrap();

    let pre_nakamoto_peer_1_height = get_chain_info(&conf).stacks_tip_height;

    wait_for(200, || {
        let Some(node_1_info) = get_chain_info_opt(&conf) else {
            return Ok(false);
        };
        let Some(node_2_info) = get_chain_info_opt(&conf_node_2) else {
            return Ok(false);
        };
        Ok(node_1_info.stacks_tip_height == node_2_info.stacks_tip_height)
    })
    .expect("Timed out waiting for follower to catch up to the miner");

    info!("------------------------- Reached Epoch 3.0 -------------------------");

    // due to the random nature of mining sortitions, the way this test is structured
    //  is that we keep track of how many tenures each miner produced, and once enough sortitions
    //  have been produced such that each miner has produced 3 tenures, we stop and check the
    //  results at the end
    let mut btc_blocks_mined = 0;
    let mut miner_1_tenures = 0u64;
    let mut miner_2_tenures = 0u64;
    let mut fork_initiated = false;
    let mut min_miner_1_tenures = u64::MAX;
    let mut min_miner_2_tenures = u64::MAX;
    let mut ignore_block = 0;

    let mut miner_1_blocks = 0;
    let mut miner_2_blocks = 0;
    let mut min_miner_2_blocks = 0;
    let mut last_sortition_winner: Option<u64> = None;
    let mut miner_2_won_2_in_a_row = false;

    let commits_1 = signer_test.running_nodes.commits_submitted.clone();
    let rl1_skip_commit_op = signer_test
        .running_nodes
        .nakamoto_test_skip_commit_op
        .clone();

    let sortdb = SortitionDB::open(
        &conf.get_burn_db_file_path(),
        false,
        conf.get_burnchain().pox_constants,
    )
    .unwrap();

    info!("-------- Waiting miner 2 to catch up to miner 1 --------");

    // Wait for miner 2 to catch up to miner 1
    // (note: use a high timeout to avoid potential failing on github workflow)
    wait_for(600, || {
        let info_1 = get_chain_info(&conf);
        let info_2 = get_chain_info(&conf_node_2);
        Ok(info_1.stacks_tip_height == info_2.stacks_tip_height)
    })
    .expect("Timed out waiting for miner 2 to catch up to miner 1");

    info!("-------- Miner 2 caught up to miner 1 --------");

    // Pause block commits
    rl1_skip_commit_op.set(true);
    rl2_skip_commit_op.set(true);

    let mined_before_1 = blocks_mined1.load(Ordering::SeqCst);
    let mined_before_2 = blocks_mined2.load(Ordering::SeqCst);
    let commits_before_1 = commits_1.load(Ordering::SeqCst);
    let commits_before_2 = commits_2.load(Ordering::SeqCst);

    // Mine the first block
    next_block_and(
        &mut signer_test.running_nodes.btc_regtest_controller,
        180,
        || {
            let mined_1 = blocks_mined1.load(Ordering::SeqCst);
            let mined_2 = blocks_mined2.load(Ordering::SeqCst);

            Ok(mined_1 > mined_before_1 || mined_2 > mined_before_2)
        },
    )
    .expect("Timed out waiting for new Stacks block to be mined");

    info!("-------- Mined first block, wait for block commits --------");

    // Unpause block commits and wait for both miners' commits
    rl1_skip_commit_op.set(false);
    rl2_skip_commit_op.set(false);

    // Ensure that both block commits have been sent before continuing
    wait_for(60, || {
        let commits_after_1 = commits_1.load(Ordering::SeqCst);
        let commits_after_2 = commits_2.load(Ordering::SeqCst);
        Ok(commits_after_1 > commits_before_1 && commits_after_2 > commits_before_2)
    })
    .expect("Timed out waiting for block commits");

    while miner_1_tenures < min_miner_1_tenures || miner_2_tenures < min_miner_2_tenures {
        if btc_blocks_mined >= max_nakamoto_tenures {
            panic!("Produced {btc_blocks_mined} sortitions, but didn't cover the test scenarios, aborting");
        }

        // Mine a block and wait for it to be processed, unless we are in a
        // forked tenure, in which case, just wait for the block proposal
        let mined_before_1 = blocks_mined1.load(Ordering::SeqCst);
        let mined_before_2 = blocks_mined2.load(Ordering::SeqCst);
        let proposed_before_2 = blocks_proposed2.load(Ordering::SeqCst);
        let proposed_before_1 = signer_test
            .running_nodes
            .nakamoto_blocks_proposed
            .load(Ordering::SeqCst);

        info!(
            "Next tenure checking";
            "fork_initiated?" => fork_initiated,
            "miner_1_tenures" => miner_1_tenures,
            "miner_2_tenures" => miner_2_tenures,
            "min_miner_1_tenures" => min_miner_2_tenures,
            "min_miner_2_tenures" => min_miner_2_tenures,
            "proposed_before_1" => proposed_before_1,
            "proposed_before_2" => proposed_before_2,
            "mined_before_1" => mined_before_1,
            "mined_before_2" => mined_before_2,
        );

        // Pause block commits
        rl1_skip_commit_op.set(true);
        rl2_skip_commit_op.set(true);

        let tip_before = SortitionDB::get_canonical_burn_chain_tip(sortdb.conn()).unwrap();
        let commits_before_1 = commits_1.load(Ordering::SeqCst);
        let commits_before_2 = commits_2.load(Ordering::SeqCst);

        next_block_and(
            &mut signer_test.running_nodes.btc_regtest_controller,
            60,
            || {
                let mined_1 = blocks_mined1.load(Ordering::SeqCst);
                let mined_2 = blocks_mined2.load(Ordering::SeqCst);
                let proposed_2 = blocks_proposed2.load(Ordering::SeqCst);

                Ok((fork_initiated && proposed_2 > proposed_before_2)
                    || mined_1 > mined_before_1
                    || mined_2 > mined_before_2)
            },
        )
        .expect("Timed out waiting for tenure change Stacks block");
        btc_blocks_mined += 1;

        // Unpause block commits
        info!("Unpausing block commits");
        rl1_skip_commit_op.set(false);
        rl2_skip_commit_op.set(false);

        // Wait for the block to be processed and the block commits to be submitted
        wait_for(60, || {
            let tip_after = SortitionDB::get_canonical_burn_chain_tip(sortdb.conn()).unwrap();
            // Ensure that both block commits have been sent before continuing
            let commits_after_1 = commits_1.load(Ordering::SeqCst);
            let commits_after_2 = commits_2.load(Ordering::SeqCst);
            Ok(commits_after_1 > commits_before_1
                && commits_after_2 > commits_before_2
                && tip_after.consensus_hash != tip_before.consensus_hash)
        })
        .expect("Sortition DB tip did not change");

        let tip_sn = SortitionDB::get_canonical_burn_chain_tip(sortdb.conn()).unwrap();
        info!("tip_after: {:?}", tip_sn);
        let miner = match tip_sn.miner_pk_hash {
            Some(pk_hash) => {
                if pk_hash == mining_pkh_1 {
                    1
                } else {
                    2
                }
            }
            None => {
                panic!("No sortition found");
            }
        };
        info!("Next tenure mined by miner {miner}");

        if let Some(last_sortition_winner) = last_sortition_winner {
            if last_sortition_winner == miner && miner == 2 {
                miner_2_won_2_in_a_row = true;
            } else {
                miner_2_won_2_in_a_row = false;
            }
        }
        last_sortition_winner = Some(miner);

        if miner == 1 && miner_1_tenures == 0 {
            // Setup miner 2 to ignore a block in this tenure
            ignore_block = pre_nakamoto_peer_1_height
                + (btc_blocks_mined - 1) * (inter_blocks_per_tenure + 1)
                + 3;
            set_ignore_block(ignore_block, &conf_node_2.node.working_dir);

            // Ensure that miner 2 runs at least one more tenure
            min_miner_2_tenures = miner_2_tenures + 1;
            fork_initiated = true;
            min_miner_2_blocks = miner_2_blocks;
        }
        if miner == 2 && miner_2_tenures == min_miner_2_tenures {
            // This is the forking tenure. Ensure that miner 1 runs one more
            // tenure after this to validate that it continues to build off of
            // the proper block.
            min_miner_1_tenures = miner_1_tenures + 1;
        }

        let mut blocks = inter_blocks_per_tenure;
        // mine (or attempt to mine) the interim blocks
        for interim_block_ix in 0..inter_blocks_per_tenure {
            let mined_before_1 = blocks_mined1.load(Ordering::SeqCst);
            let mined_before_2 = blocks_mined2.load(Ordering::SeqCst);
            let proposed_before_2 = blocks_proposed2.load(Ordering::SeqCst);

            info!(
                "Mining interim blocks";
                "fork_initiated?" => fork_initiated,
                "miner_1_tenures" => miner_1_tenures,
                "miner_2_tenures" => miner_2_tenures,
                "min_miner_1_tenures" => min_miner_2_tenures,
                "min_miner_2_tenures" => min_miner_2_tenures,
                "proposed_before_2" => proposed_before_2,
                "mined_before_1" => mined_before_1,
                "mined_before_2" => mined_before_2,
            );

            // submit a tx so that the miner will mine an extra block
            let sender_nonce = (btc_blocks_mined - 1) * inter_blocks_per_tenure + interim_block_ix;
            let transfer_tx = make_stacks_transfer(
                &sender_sk,
                sender_nonce,
                send_fee,
                signer_test.running_nodes.conf.burnchain.chain_id,
                &recipient,
                send_amt,
            );
            // This may fail if the forking miner wins too many tenures and this account's
            // nonces get too high (TooMuchChaining)
            match submit_tx_fallible(&http_origin, &transfer_tx) {
                Ok(_) => {
                    wait_for(60, || {
                        let mined_1 = blocks_mined1.load(Ordering::SeqCst);
                        let mined_2 = blocks_mined2.load(Ordering::SeqCst);
                        let proposed_2 = blocks_proposed2.load(Ordering::SeqCst);

                        Ok((fork_initiated && proposed_2 > proposed_before_2)
                            || mined_1 > mined_before_1
                            || mined_2 > mined_before_2
                            // Special case where neither miner can mine a block:
                            || (fork_initiated && miner_2_won_2_in_a_row))
                    })
                    .expect("Timed out waiting for interim block to be mined");
                }
                Err(e) => {
                    if e.to_string().contains("TooMuchChaining") {
                        info!("TooMuchChaining error, skipping block");
                        blocks = interim_block_ix;
                        break;
                    } else {
                        panic!("Failed to submit tx: {e}");
                    }
                }
            }
            info!("Attempted to mine interim block {btc_blocks_mined}:{interim_block_ix}");
        }

        if miner == 1 {
            miner_1_tenures += 1;
            miner_1_blocks += blocks;
        } else {
            miner_2_tenures += 1;
            miner_2_blocks += blocks;
        }

        let mined_1 = blocks_mined1.load(Ordering::SeqCst);
        let mined_2 = blocks_mined2.load(Ordering::SeqCst);

        info!(
            "Miner 1 tenures: {miner_1_tenures}, Miner 2 tenures: {miner_2_tenures}, Miner 1 before: {mined_before_1}, Miner 2 before: {mined_before_2}, Miner 1 blocks: {mined_1}, Miner 2 blocks: {mined_2}",
        );

        if miner == 1 {
            assert_eq!(mined_1, mined_before_1 + blocks + 1);
        } else if miner_2_tenures < min_miner_2_tenures {
            assert_eq!(mined_2, mined_before_2 + blocks + 1);
        } else {
            // Miner 2 should have mined 0 blocks after the fork
            assert_eq!(mined_2, mined_before_2);
        }
    }

    info!(
        "New chain info 1: {:?}",
        get_chain_info(&signer_test.running_nodes.conf)
    );

    info!("New chain info 2: {:?}", get_chain_info(&conf_node_2));

    let peer_1_height = get_chain_info(&conf).stacks_tip_height;
    let peer_2_height = get_chain_info(&conf_node_2).stacks_tip_height;
    assert_eq!(peer_2_height, ignore_block - 1);
    // The height may be higher than expected due to extra transactions waiting
    // to be mined during the forking miner's tenure.
    // We cannot guarantee due to TooMuchChaining that the miner will mine inter_blocks_per_tenure
    // Must be at least the number of blocks mined by miner 1 and the number of blocks mined by miner 2
    // before the fork was initiated
    assert!(peer_1_height >= pre_nakamoto_peer_1_height + miner_1_blocks + min_miner_2_blocks);
    assert_eq!(btc_blocks_mined, miner_1_tenures + miner_2_tenures);

    let sortdb = SortitionDB::open(
        &conf_node_2.get_burn_db_file_path(),
        false,
        conf_node_2.get_burnchain().pox_constants,
    )
    .unwrap();

    let (chainstate, _) = StacksChainState::open(
        false,
        conf_node_2.burnchain.chain_id,
        &conf_node_2.get_chainstate_path_str(),
        None,
    )
    .unwrap();
    let tip = NakamotoChainState::get_canonical_block_header(chainstate.db(), &sortdb)
        .unwrap()
        .unwrap();
    assert_eq!(tip.stacks_block_height, ignore_block - 1);
    rl2_coord_channels
        .lock()
        .expect("Mutex poisoned")
        .stop_chains_coordinator();
    run_loop_stopper_2.store(false, Ordering::SeqCst);
    run_loop_2_thread.join().unwrap();
    signer_test.shutdown();
}

#[test]
#[ignore]
/// Test that signers that accept a block locally, but that was rejected globally will accept a subsequent attempt
/// by the miner essentially reorg their prior locally accepted/signed block, i.e. the globally rejected block overrides
/// their local view.
///
/// Test Setup:
/// The test spins up five stacks signers, one miner Nakamoto node, and a corresponding bitcoind.
/// The stacks node is then advanced to Epoch 3.0 boundary to allow block signing.
///
/// Test Execution:
/// The node mines 1 stacks block N (all signers sign it). The subsequent block N+1 is proposed, but rejected by >30% of the signers.
/// The miner then attempts to mine N+1', and all signers accept the block.
///
/// Test Assertion:
/// Stacks tip advances to N+1'
fn locally_accepted_blocks_overriden_by_global_rejection() {
    if env::var("BITCOIND_TEST") != Ok("1".into()) {
        return;
    }

    tracing_subscriber::registry()
        .with(fmt::layer())
        .with(EnvFilter::from_default_env())
        .init();

    info!("------------------------- Test Setup -------------------------");
    let num_signers = 5;
    let sender_sk = Secp256k1PrivateKey::new();
    let sender_addr = tests::to_addr(&sender_sk);
    let send_amt = 100;
    let send_fee = 180;
    let nmb_txs = 3;
    let recipient = PrincipalData::from(StacksAddress::burn_address(false));
    let short_timeout_secs = 20;
    let mut signer_test: SignerTest<SpawnedSigner> = SignerTest::new(
        num_signers,
        vec![(sender_addr, (send_amt + send_fee) * nmb_txs)],
    );

    let all_signers: Vec<_> = signer_test
        .signer_stacks_private_keys
        .iter()
        .map(StacksPublicKey::from_private)
        .collect();

    let http_origin = format!("http://{}", &signer_test.running_nodes.conf.node.rpc_bind);
    signer_test.boot_to_epoch_3();

    info!("------------------------- Test Mine Nakamoto Block N -------------------------");
    let info_before = signer_test.stacks_client.get_peer_info().unwrap();
    let mined_blocks = signer_test.running_nodes.nakamoto_blocks_mined.clone();
    let blocks_before = mined_blocks.load(Ordering::SeqCst);
    // submit a tx so that the miner will mine a stacks block
    let mut sender_nonce = 0;
    let transfer_tx = make_stacks_transfer(
        &sender_sk,
        sender_nonce,
        send_fee,
        signer_test.running_nodes.conf.burnchain.chain_id,
        &recipient,
        send_amt,
    );
    let tx = submit_tx(&http_origin, &transfer_tx);
    info!("Submitted tx {tx} in to mine block N");
    wait_for(short_timeout_secs, || {
        Ok(mined_blocks.load(Ordering::SeqCst) > blocks_before
            && signer_test
                .stacks_client
                .get_peer_info()
                .unwrap()
                .stacks_tip_height
                > info_before.stacks_tip_height)
    })
    .expect("Timed out waiting for stacks block N to be mined");
    sender_nonce += 1;
    let info_after = signer_test.stacks_client.get_peer_info().unwrap();
    assert_eq!(
        info_before.stacks_tip_height + 1,
        info_after.stacks_tip_height
    );
    let nakamoto_blocks = test_observer::get_mined_nakamoto_blocks();
    let block_n = nakamoto_blocks.last().unwrap();
    assert_eq!(info_after.stacks_tip.to_string(), block_n.block_hash);
    signer_test
        .wait_for_block_acceptance(
            short_timeout_secs,
            &block_n.signer_signature_hash,
            &all_signers,
        )
        .expect("Timed out waiting for block acceptance of N");

    info!("------------------------- Attempt to Mine Nakamoto Block N+1 -------------------------");
    // Make half of the signers reject the block proposal by the miner to ensure its marked globally rejected
    let rejecting_signers: Vec<_> = all_signers
        .iter()
        .cloned()
        .take(num_signers / 2 + num_signers % 2)
        .collect();
    TEST_REJECT_ALL_BLOCK_PROPOSAL.set(rejecting_signers.clone());
    test_observer::clear();
    // Make a new stacks transaction to create a different block signature, but make sure to propose it
    // AFTER the signers are unfrozen so they don't inadvertently prevent the new block being accepted
    let transfer_tx = make_stacks_transfer(
        &sender_sk,
        sender_nonce,
        send_fee,
        signer_test.running_nodes.conf.burnchain.chain_id,
        &recipient,
        send_amt,
    );
    let tx = submit_tx(&http_origin, &transfer_tx);
    sender_nonce += 1;
    info!("Submitted tx {tx} to mine block N+1");

    let blocks_before = mined_blocks.load(Ordering::SeqCst);
    let info_before = signer_test.stacks_client.get_peer_info().unwrap();
    // We cannot gaurantee that ALL signers will reject due to the testing directive as we may hit majority first..So ensure that we only assert that up to the threshold number rejected
    signer_test
        .wait_for_block_rejections(short_timeout_secs, &rejecting_signers)
        .expect("Timed out waiting for block rejection of N+1");

    assert_eq!(blocks_before, mined_blocks.load(Ordering::SeqCst));
    let info_after = signer_test.stacks_client.get_peer_info().unwrap();
    assert_eq!(info_before, info_after);
    // Ensure that the block was not accepted globally so the stacks tip has not advanced to N+1
    let nakamoto_blocks = test_observer::get_mined_nakamoto_blocks();
    let block_n_1 = nakamoto_blocks.last().unwrap();
    assert_ne!(block_n_1, block_n);

    info!("------------------------- Test Mine Nakamoto Block N+1' -------------------------");
    let info_before = signer_test.stacks_client.get_peer_info().unwrap();
    TEST_REJECT_ALL_BLOCK_PROPOSAL.set(Vec::new());

    let transfer_tx = make_stacks_transfer(
        &sender_sk,
        sender_nonce,
        send_fee,
        signer_test.running_nodes.conf.burnchain.chain_id,
        &recipient,
        send_amt,
    );
    let tx = submit_tx(&http_origin, &transfer_tx);
    info!("Submitted tx {tx} to mine block N+1'");

    wait_for(short_timeout_secs, || {
        Ok(mined_blocks.load(Ordering::SeqCst) > blocks_before
            && signer_test
                .stacks_client
                .get_peer_info()
                .unwrap()
                .stacks_tip_height
                > info_before.stacks_tip_height
            && test_observer::get_mined_nakamoto_blocks().last().unwrap() != block_n_1)
    })
    .expect("Timed out waiting for stacks block N+1' to be mined");
    let blocks_after = mined_blocks.load(Ordering::SeqCst);
    assert_eq!(blocks_after, blocks_before + 1);

    let info_after = signer_test.stacks_client.get_peer_info().unwrap();
    assert_eq!(
        info_after.stacks_tip_height,
        info_before.stacks_tip_height + 1
    );
    // Ensure that the block was accepted globally so the stacks tip has advanced to N+1'
    let nakamoto_blocks = test_observer::get_mined_nakamoto_blocks();
    let block_n_1_prime = nakamoto_blocks.last().unwrap();
    assert_eq!(
        info_after.stacks_tip.to_string(),
        block_n_1_prime.block_hash
    );
    assert_ne!(block_n_1_prime, block_n_1);
    // Verify that all signers accepted the new block proposal
    signer_test
        .wait_for_block_acceptance(
            short_timeout_secs,
            &block_n_1_prime.signer_signature_hash,
            &all_signers,
        )
        .expect("Timed out waiting for block acceptance of N+1'");
}

#[test]
#[ignore]
/// Test that signers that reject a block locally, but that was accepted globally will accept
/// a subsequent block built on top of the accepted block
///
/// Test Setup:
/// The test spins up five stacks signers, one miner Nakamoto node, and a corresponding bitcoind.
/// The stacks node is then advanced to Epoch 3.0 boundary to allow block signing.
///
/// Test Execution:
/// The node mines 1 stacks block N (all signers sign it). The subsequent block N+1 is proposed, but rejected by <30% of the signers.
/// The miner then attempts to mine N+2, and all signers accept the block.
///
/// Test Assertion:
/// Stacks tip advances to N+2
fn locally_rejected_blocks_overriden_by_global_acceptance() {
    if env::var("BITCOIND_TEST") != Ok("1".into()) {
        return;
    }

    tracing_subscriber::registry()
        .with(fmt::layer())
        .with(EnvFilter::from_default_env())
        .init();

    info!("------------------------- Test Setup -------------------------");
    let num_signers = 5;
    let sender_sk = Secp256k1PrivateKey::new();
    let sender_addr = tests::to_addr(&sender_sk);
    let send_amt = 100;
    let send_fee = 180;
    let nmb_txs = 3;

    let recipient = PrincipalData::from(StacksAddress::burn_address(false));
    let mut signer_test: SignerTest<SpawnedSigner> = SignerTest::new(
        num_signers,
        vec![(sender_addr, (send_amt + send_fee) * nmb_txs)],
    );

    let all_signers: Vec<_> = signer_test
        .signer_stacks_private_keys
        .iter()
        .map(StacksPublicKey::from_private)
        .collect();

    let http_origin = format!("http://{}", &signer_test.running_nodes.conf.node.rpc_bind);
    let short_timeout = 30;
    signer_test.boot_to_epoch_3();

    info!("------------------------- Test Mine Nakamoto Block N -------------------------");
    let mined_blocks = signer_test.running_nodes.nakamoto_blocks_mined.clone();
    let info_before = signer_test
        .stacks_client
        .get_peer_info()
        .expect("Failed to get peer info");

    // submit a tx so that the miner will mine a stacks block N
    let mut sender_nonce = 0;
    let transfer_tx = make_stacks_transfer(
        &sender_sk,
        sender_nonce,
        send_fee,
        signer_test.running_nodes.conf.burnchain.chain_id,
        &recipient,
        send_amt,
    );
    let tx = submit_tx(&http_origin, &transfer_tx);
    sender_nonce += 1;
    info!("Submitted tx {tx} in to mine block N");

    wait_for(short_timeout, || {
        Ok(signer_test
            .stacks_client
            .get_peer_info()
            .expect("Failed to get peer info")
            .stacks_tip_height
            > info_before.stacks_tip_height)
    })
    .expect("Timed out waiting for N to be mined and processed");

    let info_after = signer_test
        .stacks_client
        .get_peer_info()
        .expect("Failed to get peer info");
    assert_eq!(
        info_before.stacks_tip_height + 1,
        info_after.stacks_tip_height
    );

    // Ensure that the block was accepted globally so the stacks tip has advanced to N
    let nakamoto_blocks = test_observer::get_mined_nakamoto_blocks();
    let block_n = nakamoto_blocks.last().unwrap();
    assert_eq!(info_after.stacks_tip.to_string(), block_n.block_hash);

    // Make sure that ALL signers accepted the block proposal
    signer_test
        .wait_for_block_acceptance(short_timeout, &block_n.signer_signature_hash, &all_signers)
        .expect("Timed out waiting for block acceptance of N");

    info!("------------------------- Mine Nakamoto Block N+1 -------------------------");
    // Make less than 30% of the signers reject the block and ensure it is STILL marked globally accepted
    let rejecting_signers: Vec<_> = all_signers
        .iter()
        .cloned()
        .take(num_signers * 3 / 10)
        .collect();
    TEST_REJECT_ALL_BLOCK_PROPOSAL.set(rejecting_signers.clone());
    test_observer::clear();

    // submit a tx so that the miner will mine a stacks block N+1
    let blocks_before = mined_blocks.load(Ordering::SeqCst);
    let info_before = signer_test
        .stacks_client
        .get_peer_info()
        .expect("Failed to get peer info");
    let transfer_tx = make_stacks_transfer(
        &sender_sk,
        sender_nonce,
        send_fee,
        signer_test.running_nodes.conf.burnchain.chain_id,
        &recipient,
        send_amt,
    );
    let tx = submit_tx(&http_origin, &transfer_tx);
    sender_nonce += 1;
    info!("Submitted tx {tx} in to mine block N+1");

    wait_for(30, || {
        Ok(mined_blocks.load(Ordering::SeqCst) > blocks_before
            && signer_test
                .stacks_client
                .get_peer_info()
                .unwrap()
                .stacks_tip_height
                > info_before.stacks_tip_height)
    })
    .expect("Timed out waiting for stacks block N+1 to be mined");

    signer_test
        .wait_for_block_rejections(short_timeout, &rejecting_signers)
        .expect("Timed out waiting for block rejection of N+1");

    // Assert the block was mined
    let info_after = signer_test
        .stacks_client
        .get_peer_info()
        .expect("Failed to get peer info");
    assert_eq!(blocks_before + 1, mined_blocks.load(Ordering::SeqCst));
    assert_eq!(
        info_before.stacks_tip_height + 1,
        info_after.stacks_tip_height
    );

    // Ensure that the block was still accepted globally so the stacks tip has advanced to N+1
    let nakamoto_blocks = test_observer::get_mined_nakamoto_blocks();
    let block_n_1 = nakamoto_blocks.last().unwrap();
    assert_eq!(info_after.stacks_tip.to_string(), block_n_1.block_hash);
    assert_ne!(block_n_1, block_n);

    signer_test
        .wait_for_block_acceptance(
            short_timeout,
            &block_n_1.signer_signature_hash,
            &all_signers[num_signers * 3 / 10 + 1..],
        )
        .expect("Timed out waiting for block acceptance of N+1");

    info!("------------------------- Test Mine Nakamoto Block N+2 -------------------------");
    // Ensure that all signers accept the block proposal N+2
    let info_before = signer_test.stacks_client.get_peer_info().unwrap();
    let blocks_before = mined_blocks.load(Ordering::SeqCst);
    TEST_REJECT_ALL_BLOCK_PROPOSAL.set(Vec::new());

    // submit a tx so that the miner will mine a stacks block N+2 and ensure ALL signers accept it
    let transfer_tx = make_stacks_transfer(
        &sender_sk,
        sender_nonce,
        send_fee,
        signer_test.running_nodes.conf.burnchain.chain_id,
        &recipient,
        send_amt,
    );
    let tx = submit_tx(&http_origin, &transfer_tx);
    info!("Submitted tx {tx} in to mine block N+2");
    wait_for(30, || {
        Ok(mined_blocks.load(Ordering::SeqCst) > blocks_before
            && signer_test
                .stacks_client
                .get_peer_info()
                .unwrap()
                .stacks_tip_height
                > info_before.stacks_tip_height)
    })
    .expect("Timed out waiting for stacks block N+2 to be mined");
    let blocks_after = mined_blocks.load(Ordering::SeqCst);
    assert_eq!(blocks_after, blocks_before + 1);

    let info_after = signer_test.stacks_client.get_peer_info().unwrap();
    assert_eq!(
        info_before.stacks_tip_height + 1,
        info_after.stacks_tip_height,
    );
    // Ensure that the block was accepted globally so the stacks tip has advanced to N+2
    let nakamoto_blocks = test_observer::get_mined_nakamoto_blocks();
    let block_n_2 = nakamoto_blocks.last().unwrap();
    assert_eq!(info_after.stacks_tip.to_string(), block_n_2.block_hash);
    assert_ne!(block_n_2, block_n_1);

    // Make sure that ALL signers accepted the block proposal
    signer_test
        .wait_for_block_acceptance(
            short_timeout,
            &block_n_2.signer_signature_hash,
            &all_signers,
        )
        .expect("Timed out waiting for block acceptance of N+2");
}

#[test]
#[ignore]
/// Test that signers that have accepted a locally signed block N+1 built in tenure A can sign a block proposed during a
/// new tenure B built upon the last globally accepted block N if the timeout is exceeded, i.e. a reorg can occur at a tenure boundary.
///
/// Test Setup:
/// The test spins up five stacks signers, one miner Nakamoto node, and a corresponding bitcoind.
/// The stacks node is then advanced to Epoch 3.0 boundary to allow block signing.
///
/// Test Execution:
/// The node mines 1 stacks block N (all signers sign it). The subsequent block N+1 is proposed, but <30% accept it. The remaining signers
/// do not make a decision on the block. A new tenure begins and the miner proposes a new block N+1' which all signers accept.
///
/// Test Assertion:
/// Stacks tip advances to N+1'
fn reorg_locally_accepted_blocks_across_tenures_succeeds() {
    if env::var("BITCOIND_TEST") != Ok("1".into()) {
        return;
    }

    tracing_subscriber::registry()
        .with(fmt::layer())
        .with(EnvFilter::from_default_env())
        .init();

    info!("------------------------- Test Setup -------------------------");
    let num_signers = 5;
    let sender_sk = Secp256k1PrivateKey::new();
    let sender_addr = tests::to_addr(&sender_sk);
    let send_amt = 100;
    let send_fee = 180;
    let nmb_txs = 2;
    let recipient = PrincipalData::from(StacksAddress::burn_address(false));
    let mut signer_test: SignerTest<SpawnedSigner> = SignerTest::new_with_config_modifications(
        num_signers,
        vec![(sender_addr, (send_amt + send_fee) * nmb_txs)],
        |config| {
            // Just accept all reorg attempts
            config.tenure_last_block_proposal_timeout = Duration::from_secs(0);
        },
        |config| {
            config.miner.block_commit_delay = Duration::from_secs(0);
        },
        None,
        None,
    );
    let all_signers = signer_test
        .signer_stacks_private_keys
        .iter()
        .map(StacksPublicKey::from_private)
        .collect::<Vec<_>>();
    let http_origin = format!("http://{}", &signer_test.running_nodes.conf.node.rpc_bind);
    let short_timeout = 30;
    signer_test.boot_to_epoch_3();
    info!("------------------------- Starting Tenure A -------------------------");
    info!("------------------------- Test Mine Nakamoto Block N -------------------------");
    let mined_blocks = signer_test.running_nodes.nakamoto_blocks_mined.clone();
    let info_before = signer_test
        .stacks_client
        .get_peer_info()
        .expect("Failed to get peer info");

    // submit a tx so that the miner will mine a stacks block
    let mut sender_nonce = 0;
    let transfer_tx = make_stacks_transfer(
        &sender_sk,
        sender_nonce,
        send_fee,
        signer_test.running_nodes.conf.burnchain.chain_id,
        &recipient,
        send_amt,
    );
    let tx = submit_tx(&http_origin, &transfer_tx);
    sender_nonce += 1;
    info!("Submitted tx {tx} in to mine block N");
    wait_for(short_timeout, || {
        let info_after = signer_test
            .stacks_client
            .get_peer_info()
            .expect("Failed to get peer info");
        Ok(info_after.stacks_tip_height > info_before.stacks_tip_height)
    })
    .expect("Timed out waiting for block to be mined and processed");

    // Ensure that the block was accepted globally so the stacks tip has advanced to N
    let info_after = signer_test
        .stacks_client
        .get_peer_info()
        .expect("Failed to get peer info");
    assert_eq!(
        info_before.stacks_tip_height + 1,
        info_after.stacks_tip_height
    );
    let nakamoto_blocks = test_observer::get_mined_nakamoto_blocks();
    let block_n = nakamoto_blocks.last().unwrap();
    assert_eq!(info_after.stacks_tip.to_string(), block_n.block_hash);

    info!("------------------------- Attempt to Mine Nakamoto Block N+1 -------------------------");
    // Make more than >70% of the signers ignore the block proposal to ensure it it is not globally accepted/rejected
    let ignoring_signers: Vec<_> = all_signers
        .iter()
        .cloned()
        .take(num_signers * 7 / 10)
        .collect();
    let non_ignoring_signers: Vec<_> = all_signers
        .iter()
        .cloned()
        .skip(num_signers * 7 / 10)
        .collect();
    TEST_IGNORE_ALL_BLOCK_PROPOSALS.set(ignoring_signers.clone());
    // Clear the stackerdb chunks
    test_observer::clear();

    let blocks_before = mined_blocks.load(Ordering::SeqCst);
    let info_before = signer_test
        .stacks_client
        .get_peer_info()
        .expect("Failed to get peer info");

    // submit a tx so that the miner will ATTEMPT to mine a stacks block N+1
    let transfer_tx = make_stacks_transfer(
        &sender_sk,
        sender_nonce,
        send_fee,
        signer_test.running_nodes.conf.burnchain.chain_id,
        &recipient,
        send_amt,
    );
    let tx = submit_tx(&http_origin, &transfer_tx);

    info!("Submitted tx {tx} in to attempt to mine block N+1");
    wait_for(short_timeout, || {
        let accepted_signers = test_observer::get_stackerdb_chunks()
            .into_iter()
            .flat_map(|chunk| chunk.modified_slots)
            .filter_map(|chunk| {
                let message = SignerMessage::consensus_deserialize(&mut chunk.data.as_slice())
                    .expect("Failed to deserialize SignerMessage");
                if let SignerMessage::BlockResponse(BlockResponse::Accepted(accepted)) = message {
                    return non_ignoring_signers.iter().find(|key| {
                        key.verify(accepted.signer_signature_hash.bits(), &accepted.signature)
                            .is_ok()
                    });
                }
                None
            })
            .collect::<Vec<_>>();
        Ok(accepted_signers.len() + ignoring_signers.len() == num_signers)
    })
    .expect("FAIL: Timed out waiting for block proposal acceptance");

    let blocks_after = mined_blocks.load(Ordering::SeqCst);
    let info_after = signer_test
        .stacks_client
        .get_peer_info()
        .expect("Failed to get peer info");
    assert_eq!(blocks_after, blocks_before);
    assert_eq!(info_after, info_before);
    // Ensure that the block was NOT accepted globally so the stacks tip has NOT advanced to N+1
    let nakamoto_blocks = test_observer::get_mined_nakamoto_blocks();
    let block_n_1 = nakamoto_blocks.last().unwrap();
    assert_ne!(block_n_1, block_n);
    assert_ne!(info_after.stacks_tip.to_string(), block_n_1.block_hash);

    info!("------------------------- Starting Tenure B -------------------------");
    // Start a new tenure and ensure the miner can propose a new block N+1' that is accepted by all signers
    let commits_submitted = signer_test.running_nodes.commits_submitted.clone();
    let commits_before = commits_submitted.load(Ordering::SeqCst);
    next_block_and(
        &mut signer_test.running_nodes.btc_regtest_controller,
        60,
        || {
            let commits_count = commits_submitted.load(Ordering::SeqCst);
            Ok(commits_count > commits_before)
        },
    )
    .unwrap();

    info!(
        "------------------------- Mine Nakamoto Block N+1' in Tenure B -------------------------"
    );
    let info_before = signer_test
        .stacks_client
        .get_peer_info()
        .expect("Failed to get peer info");
    TEST_IGNORE_ALL_BLOCK_PROPOSALS.set(Vec::new());
    wait_for(short_timeout, || {
        let info_after = signer_test
            .stacks_client
            .get_peer_info()
            .expect("Failed to get peer info");
        Ok(info_after.stacks_tip_height > info_before.stacks_tip_height)
    })
    .expect("Timed out waiting for block to be mined and processed");

    let info_after = signer_test
        .stacks_client
        .get_peer_info()
        .expect("Failed to get peer info");
    assert_eq!(
        info_before.stacks_tip_height + 1,
        info_after.stacks_tip_height
    );

    // Ensure that the block was accepted globally so the stacks tip has advanced to N+1'
    let nakamoto_blocks = test_observer::get_mined_nakamoto_blocks();
    let block_n_1_prime = nakamoto_blocks.last().unwrap();
    assert_eq!(
        info_after.stacks_tip.to_string(),
        block_n_1_prime.block_hash
    );
    assert_ne!(block_n_1_prime, block_n);

    // Make sure that ALL signers accepted the block proposal even though they signed a conflicting one in prior tenure
    signer_test
        .wait_for_block_acceptance(30, &block_n_1_prime.signer_signature_hash, &all_signers)
        .expect("Timed out waiting for block acceptance of N+1'");
}

#[test]
#[ignore]
/// Test that signers that have accepted a locally signed block N+1 built in tenure A cannot sign a block proposed during a
/// new tenure B built upon the last globally accepted block N if the timeout is not exceeded, i.e. a reorg cannot occur at a tenure boundary
/// before the specified timeout has been exceeded.
///
/// Test Setup:
/// The test spins up five stacks signers, one miner Nakamoto node, and a corresponding bitcoind.
/// The stacks node is then advanced to Epoch 3.0 boundary to allow block signing.
///
/// Test Execution:
/// The node mines 1 stacks block N (all signers sign it). The subsequent block N+1 is proposed, but <30% accept it. The remaining signers
/// do not make a decision on the block. A new tenure begins and the miner proposes a new block N+1' which all signers reject as the timeout
/// has not been exceeded.
///
/// Test Assertion:
/// Stacks tip remains at N.
fn reorg_locally_accepted_blocks_across_tenures_fails() {
    if env::var("BITCOIND_TEST") != Ok("1".into()) {
        return;
    }

    tracing_subscriber::registry()
        .with(fmt::layer())
        .with(EnvFilter::from_default_env())
        .init();

    info!("------------------------- Test Setup -------------------------");
    let num_signers = 5;
    let sender_sk = Secp256k1PrivateKey::new();
    let sender_addr = tests::to_addr(&sender_sk);
    let send_amt = 100;
    let send_fee = 180;
    let nmb_txs = 2;
    let recipient = PrincipalData::from(StacksAddress::burn_address(false));
    let mut signer_test: SignerTest<SpawnedSigner> = SignerTest::new_with_config_modifications(
        num_signers,
        vec![(sender_addr, (send_amt + send_fee) * nmb_txs)],
        |config| {
            // Do not alow any reorg attempts essentially
            config.tenure_last_block_proposal_timeout = Duration::from_secs(100_000);
        },
        |_| {},
        None,
        None,
    );
    let all_signers = signer_test
        .signer_stacks_private_keys
        .iter()
        .map(StacksPublicKey::from_private)
        .collect::<Vec<_>>();
    let http_origin = format!("http://{}", &signer_test.running_nodes.conf.node.rpc_bind);
    let short_timeout = 30;
    signer_test.boot_to_epoch_3();
    info!("------------------------- Starting Tenure A -------------------------");
    info!("------------------------- Test Mine Nakamoto Block N -------------------------");
    let mined_blocks = signer_test.running_nodes.nakamoto_blocks_mined.clone();
    let info_before = signer_test
        .stacks_client
        .get_peer_info()
        .expect("Failed to get peer info");

    // submit a tx so that the miner will mine a stacks block
    let mut sender_nonce = 0;
    let transfer_tx = make_stacks_transfer(
        &sender_sk,
        sender_nonce,
        send_fee,
        signer_test.running_nodes.conf.burnchain.chain_id,
        &recipient,
        send_amt,
    );
    let tx = submit_tx(&http_origin, &transfer_tx);
    sender_nonce += 1;
    info!("Submitted tx {tx} in to mine block N");
    wait_for(short_timeout, || {
        let info_after = signer_test
            .stacks_client
            .get_peer_info()
            .expect("Failed to get peer info");
        Ok(info_after.stacks_tip_height > info_before.stacks_tip_height)
    })
    .expect("Timed out waiting for block to be mined and processed");

    // Ensure that the block was accepted globally so the stacks tip has advanced to N
    let info_after = signer_test
        .stacks_client
        .get_peer_info()
        .expect("Failed to get peer info");
    assert_eq!(
        info_before.stacks_tip_height + 1,
        info_after.stacks_tip_height
    );
    let nakamoto_blocks = test_observer::get_mined_nakamoto_blocks();
    let block_n = nakamoto_blocks.last().unwrap();
    assert_eq!(info_after.stacks_tip.to_string(), block_n.block_hash);

    info!("------------------------- Attempt to Mine Nakamoto Block N+1 -------------------------");
    // Make more than >70% of the signers ignore the block proposal to ensure it it is not globally accepted/rejected
    let ignoring_signers: Vec<_> = all_signers
        .iter()
        .cloned()
        .take(num_signers * 7 / 10)
        .collect();
    let non_ignoring_signers: Vec<_> = all_signers
        .iter()
        .cloned()
        .skip(num_signers * 7 / 10)
        .collect();
    TEST_IGNORE_ALL_BLOCK_PROPOSALS.set(ignoring_signers.clone());
    // Clear the stackerdb chunks
    test_observer::clear();

    let blocks_before = mined_blocks.load(Ordering::SeqCst);
    let info_before = signer_test
        .stacks_client
        .get_peer_info()
        .expect("Failed to get peer info");
    // submit a tx so that the miner will ATTEMPT to mine a stacks block N+1
    let transfer_tx = make_stacks_transfer(
        &sender_sk,
        sender_nonce,
        send_fee,
        signer_test.running_nodes.conf.burnchain.chain_id,
        &recipient,
        send_amt,
    );
    let tx = submit_tx(&http_origin, &transfer_tx);

    info!("Submitted tx {tx} in to attempt to mine block N+1");
    wait_for(short_timeout, || {
        let accepted_signers = test_observer::get_stackerdb_chunks()
            .into_iter()
            .flat_map(|chunk| chunk.modified_slots)
            .filter_map(|chunk| {
                let message = SignerMessage::consensus_deserialize(&mut chunk.data.as_slice())
                    .expect("Failed to deserialize SignerMessage");
                if let SignerMessage::BlockResponse(BlockResponse::Accepted(accepted)) = message {
                    return non_ignoring_signers.iter().find(|key| {
                        key.verify(accepted.signer_signature_hash.bits(), &accepted.signature)
                            .is_ok()
                    });
                }
                None
            })
            .collect::<Vec<_>>();
        Ok(accepted_signers.len() + ignoring_signers.len() == num_signers)
    })
    .expect("FAIL: Timed out waiting for block proposal acceptance");

    let blocks_after = mined_blocks.load(Ordering::SeqCst);
    let info_after = signer_test
        .stacks_client
        .get_peer_info()
        .expect("Failed to get peer info");
    assert_eq!(blocks_after, blocks_before);
    assert_eq!(info_after, info_before);
    // Ensure that the block was NOT accepted globally so the stacks tip has NOT advanced to N+1
    let nakamoto_blocks = test_observer::get_mined_nakamoto_blocks();
    let block_n_1 = nakamoto_blocks.last().unwrap();
    assert_ne!(block_n_1, block_n);
    assert_ne!(info_after.stacks_tip.to_string(), block_n_1.block_hash);

    info!("------------------------- Starting Tenure B -------------------------");
    let blocks_before = mined_blocks.load(Ordering::SeqCst);
    let info_before = signer_test
        .stacks_client
        .get_peer_info()
        .expect("Failed to get peer info");

    // Clear the test observer so any old rejections are not counted
    test_observer::clear();

    // Start a new tenure and ensure the we see the expected rejections
    next_block_and(
        &mut signer_test.running_nodes.btc_regtest_controller,
        60,
        || {
            let rejected_signers = test_observer::get_stackerdb_chunks()
                .into_iter()
                .flat_map(|chunk| chunk.modified_slots)
                .filter_map(|chunk| {
                    let message = SignerMessage::consensus_deserialize(&mut chunk.data.as_slice())
                        .expect("Failed to deserialize SignerMessage");
                    match message {
                        SignerMessage::BlockResponse(BlockResponse::Rejected(BlockRejection {
                            signature,
                            signer_signature_hash,
                            ..
                        })) => non_ignoring_signers.iter().find(|key| {
                            key.verify(signer_signature_hash.bits(), &signature).is_ok()
                        }),
                        _ => None,
                    }
                })
                .collect::<Vec<_>>();
            Ok(rejected_signers.len() + ignoring_signers.len() == num_signers)
        },
    )
    .expect("FAIL: Timed out waiting for block proposal rejections");

    let blocks_after = mined_blocks.load(Ordering::SeqCst);
    let info_after = signer_test
        .stacks_client
        .get_peer_info()
        .expect("Failed to get peer info");
    assert_eq!(blocks_after, blocks_before);
    assert_eq!(info_after.stacks_tip, info_before.stacks_tip);
    // Ensure that the block was NOT accepted globally so the stacks tip has NOT advanced to N+1'
    let nakamoto_blocks = test_observer::get_mined_nakamoto_blocks();
    let block_n_1_prime = nakamoto_blocks.last().unwrap();
    assert_ne!(block_n_1, block_n_1_prime);
    assert_ne!(
        info_after.stacks_tip.to_string(),
        block_n_1_prime.block_hash
    );
}

#[test]
#[ignore]
/// Test that when 70% of signers accept a block, mark it globally accepted, but a miner ends its tenure
/// before it receives these signatures, the miner can recover in the following tenure.
///
/// Test Setup:
/// The test spins up five stacks signers, one miner Nakamoto node, and a corresponding bitcoind.
/// The stacks node is then advanced to Epoch 3.0 boundary to allow block signing.
///
/// Test Execution:
/// The node mines 1 stacks block N (all signers sign it). The subsequent block N+1 is proposed, but >70% accept it.
/// The signers delay broadcasting the block and the miner ends its tenure before it receives these signatures. The
/// miner will propose an invalid block N+1' which all signers reject. The broadcast delay is removed and the miner
/// proposes a new block N+2 which all signers accept.
///
/// Test Assertion:
/// Stacks tip advances to N+2
fn miner_recovers_when_broadcast_block_delay_across_tenures_occurs() {
    if env::var("BITCOIND_TEST") != Ok("1".into()) {
        return;
    }

    tracing_subscriber::registry()
        .with(fmt::layer())
        .with(EnvFilter::from_default_env())
        .init();

    info!("------------------------- Test Setup -------------------------");
    let num_signers = 5;
    let sender_sk = Secp256k1PrivateKey::new();
    let sender_addr = tests::to_addr(&sender_sk);
    let send_amt = 100;
    let send_fee = 180;
    let nmb_txs = 3;
    let recipient = PrincipalData::from(StacksAddress::burn_address(false));
    let mut signer_test: SignerTest<SpawnedSigner> = SignerTest::new_with_config_modifications(
        num_signers,
        vec![(sender_addr, (send_amt + send_fee) * nmb_txs)],
        |_config| {},
        |config| {
            // Accept all block proposals
            config.connection_options.block_proposal_max_age_secs = u64::MAX;
        },
        None,
        None,
    );
    let http_origin = format!("http://{}", &signer_test.running_nodes.conf.node.rpc_bind);
    signer_test.boot_to_epoch_3();

    info!("------------------------- Starting Tenure A -------------------------");
    info!("------------------------- Test Mine Nakamoto Block N -------------------------");

    // wait until we get a sortition.
    // we might miss a block-commit at the start of epoch 3
    let burnchain = signer_test.running_nodes.conf.get_burnchain();
    let sortdb = burnchain.open_sortition_db(true).unwrap();

    wait_for(30, || {
        let tip = SortitionDB::get_canonical_burn_chain_tip(sortdb.conn()).unwrap();
        Ok(tip.sortition)
    })
    .expect("Timed out waiting for sortition");

    let mined_blocks = signer_test.running_nodes.nakamoto_blocks_mined.clone();
    let blocks_before = mined_blocks.load(Ordering::SeqCst);
    let info_before = signer_test
        .stacks_client
        .get_peer_info()
        .expect("Failed to get peer info");
    // submit a tx so that the miner will mine a stacks block
    let mut sender_nonce = 0;
    let transfer_tx = make_stacks_transfer(
        &sender_sk,
        sender_nonce,
        send_fee,
        signer_test.running_nodes.conf.burnchain.chain_id,
        &recipient,
        send_amt,
    );
    let tx = submit_tx(&http_origin, &transfer_tx);
    info!("Submitted tx {tx} in to mine block N");

    // a tenure has begun, so wait until we mine a block
    wait_for(30, || {
        let new_height = signer_test
            .stacks_client
            .get_peer_info()
            .expect("Failed to get peer info")
            .stacks_tip_height;
        Ok(mined_blocks.load(Ordering::SeqCst) > blocks_before
            && new_height > info_before.stacks_tip_height)
    })
    .expect("Timed out waiting for block to be mined and processed");

    sender_nonce += 1;
    let info_after = signer_test
        .stacks_client
        .get_peer_info()
        .expect("Failed to get peer info");
    assert_eq!(
        info_before.stacks_tip_height + 1,
        info_after.stacks_tip_height
    );

    let nakamoto_blocks = test_observer::get_mined_nakamoto_blocks();
    let block_n = nakamoto_blocks.last().unwrap();
    assert_eq!(info_after.stacks_tip.to_string(), block_n.block_hash);

    info!("------------------------- Attempt to Mine Nakamoto Block N+1 -------------------------");
    // Propose a valid block, but force the miner to ignore the returned signatures and delay the block being
    // broadcasted to the miner so it can end its tenure before block confirmation obtained
    // Clear the stackerdb chunks
    info!("Forcing miner to ignore block responses for block N+1");
    TEST_IGNORE_SIGNERS.set(true);
    info!("Delaying signer block N+1 broadcasting to the miner");
    TEST_PAUSE_BLOCK_BROADCAST.set(true);
    test_observer::clear();
    let blocks_before = mined_blocks.load(Ordering::SeqCst);
    let info_before = signer_test
        .stacks_client
        .get_peer_info()
        .expect("Failed to get peer info");

    let transfer_tx = make_stacks_transfer(
        &sender_sk,
        sender_nonce,
        send_fee,
        signer_test.running_nodes.conf.burnchain.chain_id,
        &recipient,
        send_amt,
    );
    sender_nonce += 1;

    let tx = submit_tx(&http_origin, &transfer_tx);

    info!("Submitted tx {tx} in to attempt to mine block N+1");
    let mut block = None;
    wait_for(30, || {
        block = test_observer::get_stackerdb_chunks()
            .into_iter()
            .flat_map(|chunk| chunk.modified_slots)
            .find_map(|chunk| {
                let message = SignerMessage::consensus_deserialize(&mut chunk.data.as_slice())
                    .expect("Failed to deserialize SignerMessage");
                match message {
                    SignerMessage::BlockProposal(proposal) => {
                        if proposal.block.header.consensus_hash
                            == info_before.stacks_tip_consensus_hash
                        {
                            Some(proposal.block)
                        } else {
                            None
                        }
                    }
                    _ => None,
                }
            });
        let Some(block) = &block else {
            return Ok(false);
        };
        let signatures = test_observer::get_stackerdb_chunks()
            .into_iter()
            .flat_map(|chunk| chunk.modified_slots)
            .filter_map(|chunk| {
                let message = SignerMessage::consensus_deserialize(&mut chunk.data.as_slice())
                    .expect("Failed to deserialize SignerMessage");
                if let SignerMessage::BlockResponse(BlockResponse::Accepted(accepted)) = message {
                    if block.header.signer_signature_hash() == accepted.signer_signature_hash {
                        return Some(accepted.signature);
                    }
                }
                None
            })
            .collect::<Vec<_>>();
        Ok(signatures.len() >= num_signers * 7 / 10)
    })
    .expect("Test timed out while waiting for signers signatures for first block proposal");
    let block = block.unwrap();

    let blocks_after = mined_blocks.load(Ordering::SeqCst);
    let info_after = signer_test
        .stacks_client
        .get_peer_info()
        .expect("Failed to get peer info");
    assert_eq!(blocks_after, blocks_before);
    assert_eq!(info_after, info_before);
    // Ensure that the block was not yet broadcasted to the miner so the stacks tip has NOT advanced to N+1
    let nakamoto_blocks = test_observer::get_mined_nakamoto_blocks();
    let block_n_same = nakamoto_blocks.last().unwrap();
    assert_ne!(block_n_same, block_n);
    assert_ne!(info_after.stacks_tip.to_string(), block_n_same.block_hash);

    info!("------------------------- Starting Tenure B -------------------------");
    let commits_submitted = signer_test.running_nodes.commits_submitted.clone();
    let commits_before = commits_submitted.load(Ordering::SeqCst);
    next_block_and(
        &mut signer_test.running_nodes.btc_regtest_controller,
        60,
        || {
            let commits_count = commits_submitted.load(Ordering::SeqCst);
            Ok(commits_count > commits_before)
        },
    )
    .unwrap();

    info!(
        "------------------------- Attempt to Mine Nakamoto Block N+1' -------------------------"
    );
    // Wait for the miner to propose a new invalid block N+1'
    let mut rejected_block = None;
    wait_for(30, || {
        rejected_block = test_observer::get_stackerdb_chunks()
            .into_iter()
            .flat_map(|chunk| chunk.modified_slots)
            .find_map(|chunk| {
                let message = SignerMessage::consensus_deserialize(&mut chunk.data.as_slice())
                    .expect("Failed to deserialize SignerMessage");
                match message {
                    SignerMessage::BlockProposal(proposal) => {
                        if proposal.block.header.consensus_hash != block.header.consensus_hash {
                            assert!(
                                proposal.block.header.chain_length == block.header.chain_length
                            );
                            Some(proposal.block)
                        } else {
                            None
                        }
                    }
                    _ => None,
                }
            });
        Ok(rejected_block.is_some())
    })
    .expect("Timed out waiting for block proposal of N+1' block proposal");

    info!("Allowing miner to accept block responses again. ");
    TEST_IGNORE_SIGNERS.set(false);
    info!("Allowing signers to broadcast block N+1 to the miner");
    TEST_PAUSE_BLOCK_BROADCAST.set(false);

    // Assert the N+1' block was rejected
    let rejected_block = rejected_block.unwrap();
    wait_for(30, || {
        let stackerdb_events = test_observer::get_stackerdb_chunks();
        let block_rejections = stackerdb_events
            .into_iter()
            .flat_map(|chunk| chunk.modified_slots)
            .filter_map(|chunk| {
                let message = SignerMessage::consensus_deserialize(&mut chunk.data.as_slice())
                    .expect("Failed to deserialize SignerMessage");
                match message {
                    SignerMessage::BlockResponse(BlockResponse::Rejected(rejection)) => {
                        if rejection.signer_signature_hash
                            == rejected_block.header.signer_signature_hash()
                        {
                            Some(rejection)
                        } else {
                            None
                        }
                    }
                    _ => None,
                }
            })
            .collect::<Vec<_>>();
        Ok(block_rejections.len() >= num_signers * 7 / 10)
    })
    .expect("FAIL: Timed out waiting for block proposal rejections");

    // Induce block N+2 to get mined
    let transfer_tx = make_stacks_transfer(
        &sender_sk,
        sender_nonce,
        send_fee,
        signer_test.running_nodes.conf.burnchain.chain_id,
        &recipient,
        send_amt,
    );

    let tx = submit_tx(&http_origin, &transfer_tx);
    info!("Submitted tx {tx} in to attempt to mine block N+2");

    info!("------------------------- Asserting a both N+1 and N+2 are accepted -------------------------");
    wait_for(30, || {
        // N.B. have to use /v2/info because mined_blocks only increments if the miner's signing
        // coordinator returns successfully (meaning, mined_blocks won't increment for block N+1)
        let info = signer_test
            .stacks_client
            .get_peer_info()
            .expect("Failed to get peer info");

        Ok(info_before.stacks_tip_height + 2 <= info.stacks_tip_height)
    })
    .expect("Timed out waiting for blocks to be mined");

    let info_after = signer_test
        .stacks_client
        .get_peer_info()
        .expect("Failed to get peer info");

    assert_eq!(
        info_before.stacks_tip_height + 2,
        info_after.stacks_tip_height
    );
    let nmb_signatures = signer_test
        .stacks_client
        .get_tenure_tip(&info_after.stacks_tip_consensus_hash)
        .expect("Failed to get tip")
        .as_stacks_nakamoto()
        .expect("Not a Nakamoto block")
        .signer_signature
        .len();
    assert!(nmb_signatures >= num_signers * 7 / 10);

    // Ensure that the block was accepted globally so the stacks tip has advanced to N+2
    let nakamoto_blocks = test_observer::get_mined_nakamoto_blocks();
    let block_n_2 = nakamoto_blocks.last().unwrap();
    assert_eq!(info_after.stacks_tip.to_string(), block_n_2.block_hash);
    assert_ne!(block_n_2, block_n);
}

/// Test a scenario where:
/// Two miners boot to Nakamoto.
/// Miner 1 wins the first tenure and proposes a block N with a TenureChangePayload
/// Signers accept and the stacks tip advances to N
/// Miner 2 wins the second tenure B but its proposed blocks are rejected by the signers.
/// Mine 2 empty burn blocks (simulate fast blocks scenario)
/// Miner 2 proposes block N+1 with a TenureChangePayload
/// Signers accept and the stacks tip advances to N+1
/// Miner 2 proposes block N+2 with a TokenTransfer
/// Signers accept and the stacks tip advances to N+2
/// Mine an empty burn block
/// Miner 2 proposes block N+3 with a TenureExtend
/// Signers accept and the chain advances to N+3
/// Miner 1 wins the next tenure and proposes a block N+4 with a TenureChangePayload
/// Signers accept and the chain advances to N+4
/// Asserts:
/// - Block N+1 contains the TenureChangePayload
/// - Block N+2 contains the TokenTransfer
/// - Block N+3 contains the TenureExtend
/// - Block N+4 contains the TenureChangePayload
/// - The stacks tip advances to N+4
#[test]
#[ignore]
fn continue_after_fast_block_no_sortition() {
    if env::var("BITCOIND_TEST") != Ok("1".into()) {
        return;
    }

    let num_signers = 5;
    let recipient = PrincipalData::from(StacksAddress::burn_address(false));
    let sender_sk = Secp256k1PrivateKey::new();
    let sender_addr = tests::to_addr(&sender_sk);
    let send_amt = 100;
    let send_fee = 180;
    let num_txs = 1;
    let sender_nonce = 0;

    let btc_miner_1_seed = vec![1, 1, 1, 1];
    let btc_miner_2_seed = vec![2, 2, 2, 2];
    let btc_miner_1_pk = Keychain::default(btc_miner_1_seed.clone()).get_pub_key();
    let btc_miner_2_pk = Keychain::default(btc_miner_2_seed.clone()).get_pub_key();

    let node_1_rpc = gen_random_port();
    let node_1_p2p = gen_random_port();
    let node_2_rpc = gen_random_port();
    let node_2_p2p = gen_random_port();

    let localhost = "127.0.0.1";
    let node_1_rpc_bind = format!("{localhost}:{node_1_rpc}");
    let node_2_rpc_bind = format!("{localhost}:{node_2_rpc}");
    let mut node_2_listeners = Vec::new();

    let max_nakamoto_tenures = 30;

    info!("------------------------- Test Setup -------------------------");
    // partition the signer set so that ~half are listening and using node 1 for RPC and events,
    //  and the rest are using node 2

    let mut signer_test: SignerTest<SpawnedSigner> = SignerTest::new_with_config_modifications(
        num_signers,
        vec![(sender_addr, (send_amt + send_fee) * num_txs)],
        |signer_config| {
            let node_host = if signer_config.endpoint.port() % 2 == 0 {
                &node_1_rpc_bind
            } else {
                &node_2_rpc_bind
            };
            signer_config.node_host = node_host.to_string();
        },
        |config| {
            config.node.rpc_bind = format!("{localhost}:{node_1_rpc}");
            config.node.p2p_bind = format!("{localhost}:{node_1_p2p}");
            config.node.data_url = format!("http://{localhost}:{node_1_rpc}");
            config.node.p2p_address = format!("{localhost}:{node_1_p2p}");
            config.miner.wait_on_interim_blocks = Duration::from_secs(5);
            config.node.pox_sync_sample_secs = 30;
            config.burnchain.pox_reward_length = Some(max_nakamoto_tenures);

            config.node.seed = btc_miner_1_seed.clone();
            config.node.local_peer_seed = btc_miner_1_seed.clone();
            config.burnchain.local_mining_public_key = Some(btc_miner_1_pk.to_hex());
            config.miner.mining_key = Some(Secp256k1PrivateKey::from_seed(&[1]));

            config.events_observers.retain(|listener| {
                let Ok(addr) = std::net::SocketAddr::from_str(&listener.endpoint) else {
                    warn!(
                        "Cannot parse {} to a socket, assuming it isn't a signer-listener binding",
                        listener.endpoint
                    );
                    return true;
                };
                if addr.port() % 2 == 0 || addr.port() == test_observer::EVENT_OBSERVER_PORT {
                    return true;
                }
                node_2_listeners.push(listener.clone());
                false
            })
        },
        Some(vec![btc_miner_1_pk, btc_miner_2_pk]),
        None,
    );
    let conf = signer_test.running_nodes.conf.clone();
    let mut conf_node_2 = conf.clone();
    conf_node_2.node.rpc_bind = format!("{localhost}:{node_2_rpc}");
    conf_node_2.node.p2p_bind = format!("{localhost}:{node_2_p2p}");
    conf_node_2.node.data_url = format!("http://{localhost}:{node_2_rpc}");
    conf_node_2.node.p2p_address = format!("{localhost}:{node_2_p2p}");
    conf_node_2.node.seed = btc_miner_2_seed.clone();
    conf_node_2.burnchain.local_mining_public_key = Some(btc_miner_2_pk.to_hex());
    conf_node_2.node.local_peer_seed = btc_miner_2_seed.clone();
    conf_node_2.miner.mining_key = Some(Secp256k1PrivateKey::from_seed(&[2]));
    conf_node_2.node.miner = true;
    conf_node_2.events_observers.clear();
    conf_node_2.events_observers.extend(node_2_listeners);
    assert!(!conf_node_2.events_observers.is_empty());

    let node_1_sk = Secp256k1PrivateKey::from_seed(&conf.node.local_peer_seed);
    let node_1_pk = StacksPublicKey::from_private(&node_1_sk);

    conf_node_2.node.working_dir = format!("{}-1", conf_node_2.node.working_dir);

    conf_node_2.node.set_bootstrap_nodes(
        format!("{}@{}", &node_1_pk.to_hex(), conf.node.p2p_bind),
        conf.burnchain.chain_id,
        conf.burnchain.peer_version,
    );
    let http_origin = format!("http://{}", &signer_test.running_nodes.conf.node.rpc_bind);

    let mut run_loop_2 = boot_nakamoto::BootRunLoop::new(conf_node_2.clone()).unwrap();
    let run_loop_stopper_2 = run_loop_2.get_termination_switch();
    let rl2_coord_channels = run_loop_2.coordinator_channels();
    let Counters {
        naka_submitted_commits: rl2_commits,
        naka_skip_commit_op: rl2_skip_commit_op,
        naka_mined_blocks: blocks_mined2,
        ..
    } = run_loop_2.counters();

    let rl1_commits = signer_test.running_nodes.commits_submitted.clone();
    let blocks_mined1 = signer_test.running_nodes.nakamoto_blocks_mined.clone();

    // Some helper functions for verifying the blocks contain their expected transactions
    let verify_last_block_contains_transfer_tx = || {
        let blocks = test_observer::get_blocks();
        let last_block = &blocks.last().unwrap();
        let transactions = last_block["transactions"].as_array().unwrap();
        let tx = transactions.first().expect("No transactions in block");
        let raw_tx = tx["raw_tx"].as_str().unwrap();
        let tx_bytes = hex_bytes(&raw_tx[2..]).unwrap();
        let parsed = StacksTransaction::consensus_deserialize(&mut &tx_bytes[..]).unwrap();
        assert!(
            matches!(parsed.payload, TransactionPayload::TokenTransfer(_, _, _)),
            "Expected token transfer transaction, got {parsed:?}"
        );
    };

    info!("------------------------- Pause Miner 2's Block Commits -------------------------");

    // Make sure Miner 2 cannot win a sortition at first.
    rl2_skip_commit_op.set(true);

    info!("------------------------- Boot to Epoch 3.0 -------------------------");

    let run_loop_2_thread = thread::Builder::new()
        .name("run_loop_2".into())
        .spawn(move || run_loop_2.start(None, 0))
        .unwrap();

    signer_test.boot_to_epoch_3();

    wait_for(120, || {
        let Some(node_1_info) = get_chain_info_opt(&conf) else {
            return Ok(false);
        };
        let Some(node_2_info) = get_chain_info_opt(&conf_node_2) else {
            return Ok(false);
        };
        Ok(node_1_info.stacks_tip_height == node_2_info.stacks_tip_height)
    })
    .expect("Timed out waiting for boostrapped node to catch up to the miner");

    let mining_pkh_1 = Hash160::from_node_public_key(&StacksPublicKey::from_private(
        &conf.miner.mining_key.unwrap(),
    ));
    let mining_pkh_2 = Hash160::from_node_public_key(&StacksPublicKey::from_private(
        &conf_node_2.miner.mining_key.unwrap(),
    ));
    debug!("The mining key for miner 1 is {mining_pkh_1}");
    debug!("The mining key for miner 2 is {mining_pkh_2}");

    info!("------------------------- Reached Epoch 3.0 -------------------------");

    let burnchain = signer_test.running_nodes.conf.get_burnchain();
    let sortdb = burnchain.open_sortition_db(true).unwrap();

    let all_signers = signer_test
        .signer_stacks_private_keys
        .iter()
        .map(StacksPublicKey::from_private)
        .collect::<Vec<_>>();
    let get_burn_height = || {
        SortitionDB::get_canonical_burn_chain_tip(sortdb.conn())
            .unwrap()
            .block_height
    };
    let starting_peer_height = get_chain_info(&conf).stacks_tip_height;
    let starting_burn_height = get_burn_height();
    let mut btc_blocks_mined = 0;

    info!("------------------------- Pause Miner 1's Block Commit -------------------------");
    // Make sure miner 1 doesn't submit any further block commits for the next tenure BEFORE mining the bitcoin block
    signer_test
        .running_nodes
        .nakamoto_test_skip_commit_op
        .set(true);

    info!("------------------------- Miner 1 Mines a Normal Tenure A -------------------------");
    let blocks_processed_before_1 = blocks_mined1.load(Ordering::SeqCst);
    let nmb_old_blocks = test_observer::get_blocks().len();
    let stacks_height_before = signer_test
        .stacks_client
        .get_peer_info()
        .expect("Failed to get peer info")
        .stacks_tip_height;

    signer_test
        .running_nodes
        .btc_regtest_controller
        .build_next_block(1);
    btc_blocks_mined += 1;

    // assure we have a successful sortition that miner A won
    let tip = SortitionDB::get_canonical_burn_chain_tip(sortdb.conn()).unwrap();
    assert!(tip.sortition);
    assert_eq!(tip.miner_pk_hash.unwrap(), mining_pkh_1);

    // wait for the new block to be processed
    wait_for(60, || {
        let stacks_height = signer_test
            .stacks_client
            .get_peer_info()
            .expect("Failed to get peer info")
            .stacks_tip_height;
        Ok(
            blocks_mined1.load(Ordering::SeqCst) > blocks_processed_before_1
                && stacks_height > stacks_height_before
                && test_observer::get_blocks().len() > nmb_old_blocks,
        )
    })
    .unwrap();

    verify_last_block_contains_tenure_change_tx(TenureChangeCause::BlockFound);

    info!("------------------------- Make Signers Reject All Subsequent Proposals -------------------------");

    let stacks_height_before = signer_test
        .stacks_client
        .get_peer_info()
        .expect("Failed to get peer info")
        .stacks_tip_height;

    // Make all signers ignore block proposals
    let ignoring_signers = all_signers.to_vec();
    TEST_REJECT_ALL_BLOCK_PROPOSAL.set(ignoring_signers.clone());

    info!("------------------------- Submit Miner 2 Block Commit -------------------------");
    let rejections_before = signer_test
        .running_nodes
        .nakamoto_blocks_rejected
        .load(Ordering::SeqCst);

    let rl2_commits_before = rl2_commits.load(Ordering::SeqCst);
    // Unpause miner 2's block commits
    rl2_skip_commit_op.set(false);

    // Ensure the miner 2 submits a block commit before mining the bitcoin block
    wait_for(30, || {
        Ok(rl2_commits.load(Ordering::SeqCst) > rl2_commits_before)
    })
    .unwrap();

    // Make miner 2 also fail to submit any FURTHER block commits
    rl2_skip_commit_op.set(true);

    let burn_height_before = get_burn_height();

    info!("------------------------- Miner 2 Mines an Empty Tenure B -------------------------";
        "burn_height_before" => burn_height_before,
        "rejections_before" => rejections_before,
    );

    next_block_and(
        &mut signer_test.running_nodes.btc_regtest_controller,
        60,
        || Ok(get_burn_height() > burn_height_before),
    )
    .unwrap();
    btc_blocks_mined += 1;

    // assure we have a successful sortition that miner B won
    let tip = SortitionDB::get_canonical_burn_chain_tip(sortdb.conn()).unwrap();
    assert!(tip.sortition);
    assert_eq!(tip.miner_pk_hash.unwrap(), mining_pkh_2);

    info!("----- Waiting for block rejections -----");
    let min_rejections = num_signers * 4 / 10;
    // Wait until we have some block rejections
    wait_for(30, || {
        std::thread::sleep(Duration::from_secs(1));
        let chunks = test_observer::get_stackerdb_chunks();
        let rejections: Vec<_> = chunks
            .into_iter()
            .flat_map(|chunk| chunk.modified_slots)
            .filter(|chunk| {
                let Ok(message) = SignerMessage::consensus_deserialize(&mut chunk.data.as_slice())
                else {
                    return false;
                };
                matches!(
                    message,
                    SignerMessage::BlockResponse(BlockResponse::Rejected(_))
                )
            })
            .collect();
        Ok(rejections.len() >= min_rejections)
    })
    .expect("Timed out waiting for block rejections");

    // Mine another couple burn blocks and ensure there is _no_ sortition
    info!("------------------------- Mine Two Burn Block(s) with No Sortitions -------------------------");
    for _ in 0..2 {
        let blocks_processed_before_1 = blocks_mined1.load(Ordering::SeqCst);
        let blocks_processed_before_2 = blocks_mined2.load(Ordering::SeqCst);
        let burn_height_before = get_burn_height();
        let commits_before_1 = rl1_commits.load(Ordering::SeqCst);
        let commits_before_2 = rl2_commits.load(Ordering::SeqCst);

        next_block_and(
            &mut signer_test.running_nodes.btc_regtest_controller,
            30,
            || Ok(get_burn_height() > burn_height_before),
        )
        .unwrap();
        btc_blocks_mined += 1;

        assert_eq!(rl1_commits.load(Ordering::SeqCst), commits_before_1);
        assert_eq!(rl2_commits.load(Ordering::SeqCst), commits_before_2);
        assert_eq!(
            blocks_mined1.load(Ordering::SeqCst),
            blocks_processed_before_1
        );
        assert_eq!(
            blocks_mined2.load(Ordering::SeqCst),
            blocks_processed_before_2
        );

        // assure we have NO sortition
        let tip = SortitionDB::get_canonical_burn_chain_tip(sortdb.conn()).unwrap();
        assert!(!tip.sortition);
    }

    // Verify that no Stacks blocks have been mined (signers are ignoring) and no commits have been submitted by either miner
    let stacks_height = signer_test
        .stacks_client
        .get_peer_info()
        .expect("Failed to get peer info")
        .stacks_tip_height;
    assert_eq!(stacks_height, stacks_height_before);
    let stacks_height_before = stacks_height;

    info!("------------------------- Enabling Signer Block Proposals -------------------------";
        "stacks_height" => stacks_height_before,
    );

    let blocks_processed_before_2 = blocks_mined2.load(Ordering::SeqCst);
    let nmb_old_blocks = test_observer::get_blocks().len();
    // Allow signers to respond to proposals again
    TEST_REJECT_ALL_BLOCK_PROPOSAL.set(Vec::new());

    info!("------------------------- Wait for Miner B's Block N -------------------------");
    // wait for the new block to be processed
    wait_for(30, || {
        let stacks_height = signer_test
            .stacks_client
            .get_peer_info()
            .expect("Failed to get peer info")
            .stacks_tip_height;
        Ok(
            blocks_mined2.load(Ordering::SeqCst) > blocks_processed_before_2
                && stacks_height > stacks_height_before
                && test_observer::get_blocks().len() > nmb_old_blocks,
        )
    })
    .expect("Timed out waiting for block to be mined and processed");

    info!(
        "------------------------- Verify Tenure Change Tx in Miner B's Block N -------------------------"
    );
    verify_last_block_contains_tenure_change_tx(TenureChangeCause::BlockFound);

    info!("------------------------- Wait for Miner B's Block N+1 -------------------------");

    let nmb_old_blocks = test_observer::get_blocks().len();
    let blocks_processed_before_2 = blocks_mined2.load(Ordering::SeqCst);
    let stacks_height_before = signer_test
        .stacks_client
        .get_peer_info()
        .expect("Failed to get peer info")
        .stacks_tip_height;

    // submit a tx so that the miner will mine an extra block
    let transfer_tx = make_stacks_transfer(
        &sender_sk,
        sender_nonce,
        send_fee,
        signer_test.running_nodes.conf.burnchain.chain_id,
        &recipient,
        send_amt,
    );
    submit_tx(&http_origin, &transfer_tx);

    // wait for the new block to be processed
    wait_for(30, || {
        let stacks_height = signer_test
            .stacks_client
            .get_peer_info()
            .expect("Failed to get peer info")
            .stacks_tip_height;
        Ok(
            blocks_mined2.load(Ordering::SeqCst) > blocks_processed_before_2
                && stacks_height > stacks_height_before
                && test_observer::get_blocks().len() > nmb_old_blocks,
        )
    })
    .expect("Timed out waiting for block to be mined and processed");

    info!("------------------------- Verify Miner B's Block N+1 -------------------------");

    verify_last_block_contains_transfer_tx();

    info!("------------------------- Mine An Empty Sortition -------------------------");
    let nmb_old_blocks = test_observer::get_blocks().len();
    next_block_and(
        &mut signer_test.running_nodes.btc_regtest_controller,
        60,
        || {
            Ok(get_burn_height() > burn_height_before
                && test_observer::get_blocks().len() > nmb_old_blocks)
        },
    )
    .unwrap();
    btc_blocks_mined += 1;

    info!("------------------------- Verify Miner B's Issues a Tenure Change Extend in Block N+2 -------------------------");
    verify_last_block_contains_tenure_change_tx(TenureChangeCause::Extended);

    info!("------------------------- Unpause Miner A's Block Commits -------------------------");
    let commits_before_1 = rl1_commits.load(Ordering::SeqCst);
    signer_test
        .running_nodes
        .nakamoto_test_skip_commit_op
        .set(false);
    wait_for(30, || {
        Ok(rl1_commits.load(Ordering::SeqCst) > commits_before_1)
    })
    .unwrap();

    info!("------------------------- Run Miner A's Tenure -------------------------");
    let nmb_old_blocks = test_observer::get_blocks().len();
    let burn_height_before = get_burn_height();
    let blocks_processed_before_1 = blocks_mined1.load(Ordering::SeqCst);
    next_block_and(
        &mut signer_test.running_nodes.btc_regtest_controller,
        60,
        || {
            Ok(get_burn_height() > burn_height_before
                && blocks_mined1.load(Ordering::SeqCst) > blocks_processed_before_1
                && test_observer::get_blocks().len() > nmb_old_blocks)
        },
    )
    .unwrap();
    btc_blocks_mined += 1;

    // assure we have a successful sortition that miner A won
    let tip = SortitionDB::get_canonical_burn_chain_tip(sortdb.conn()).unwrap();
    assert!(tip.sortition);
    assert_eq!(tip.miner_pk_hash.unwrap(), mining_pkh_1);

    info!("------------------------- Verify Miner A's Issued a Tenure Change in Block N+4 -------------------------");
    verify_last_block_contains_tenure_change_tx(TenureChangeCause::BlockFound);

    info!(
        "------------------------- Confirm Burn and Stacks Block Heights -------------------------"
    );
    let peer_info = signer_test
        .stacks_client
        .get_peer_info()
        .expect("Failed to get peer info");

    assert_eq!(get_burn_height(), starting_burn_height + btc_blocks_mined);
    assert_eq!(peer_info.stacks_tip_height, starting_peer_height + 5);

    info!("------------------------- Shutdown -------------------------");
    rl2_coord_channels
        .lock()
        .expect("Mutex poisoned")
        .stop_chains_coordinator();
    run_loop_stopper_2.store(false, Ordering::SeqCst);
    run_loop_2_thread.join().unwrap();
    signer_test.shutdown();
}

#[test]
#[ignore]
/// Test that we can mine a tenure extend and then continue mining afterwards.
fn continue_after_tenure_extend() {
    if env::var("BITCOIND_TEST") != Ok("1".into()) {
        return;
    }

    tracing_subscriber::registry()
        .with(fmt::layer())
        .with(EnvFilter::from_default_env())
        .init();

    info!("------------------------- Test Setup -------------------------");
    let num_signers = 5;
    let sender_sk = Secp256k1PrivateKey::new();
    let sender_addr = tests::to_addr(&sender_sk);
    let recipient = PrincipalData::from(StacksAddress::burn_address(false));
    let send_amt = 100;
    let send_fee = 180;
    let mut signer_test: SignerTest<SpawnedSigner> =
        SignerTest::new(num_signers, vec![(sender_addr, (send_amt + send_fee) * 5)]);
    let timeout = Duration::from_secs(200);
    let coord_channel = signer_test.running_nodes.coord_channel.clone();
    let http_origin = format!("http://{}", &signer_test.running_nodes.conf.node.rpc_bind);

    signer_test.boot_to_epoch_3();

    info!("------------------------- Mine Normal Tenure -------------------------");
    signer_test.mine_and_verify_confirmed_naka_block(timeout, num_signers, true);

    info!("------------------------- Extend Tenure -------------------------");
    signer_test
        .running_nodes
        .nakamoto_test_skip_commit_op
        .set(true);

    // It's possible that we have a pending block commit already.
    // Mine two BTC blocks to "flush" this commit.
    let burn_height = signer_test
        .stacks_client
        .get_peer_info()
        .expect("Failed to get peer info")
        .burn_block_height;
    for i in 0..2 {
        info!(
            "------------- After pausing commits, triggering 2 BTC blocks: ({} of 2) -----------",
            i + 1
        );

        let blocks_processed_before = coord_channel
            .lock()
            .expect("Mutex poisoned")
            .get_stacks_blocks_processed();
        signer_test
            .running_nodes
            .btc_regtest_controller
            .build_next_block(1);

        wait_for(60, || {
            let blocks_processed_after = coord_channel
                .lock()
                .expect("Mutex poisoned")
                .get_stacks_blocks_processed();
            Ok(blocks_processed_after > blocks_processed_before)
        })
        .expect("Timed out waiting for tenure extend block");
    }

    wait_for(30, || {
        let new_burn_height = signer_test
            .stacks_client
            .get_peer_info()
            .expect("Failed to get peer info")
            .burn_block_height;
        Ok(new_burn_height == burn_height + 2)
    })
    .expect("Timed out waiting for burnchain to advance");

    // The last block should have a single instruction in it, the tenure extend
    let blocks = test_observer::get_blocks();
    let last_block = blocks.last().unwrap();
    let transactions = last_block["transactions"].as_array().unwrap();
    let tx = transactions.first().expect("No transactions in block");
    let raw_tx = tx["raw_tx"].as_str().unwrap();
    let tx_bytes = hex_bytes(&raw_tx[2..]).unwrap();
    let parsed = StacksTransaction::consensus_deserialize(&mut &tx_bytes[..]).unwrap();
    match &parsed.payload {
        TransactionPayload::TenureChange(payload)
            if payload.cause == TenureChangeCause::Extended => {}
        _ => panic!("Expected tenure extend transaction, got {parsed:?}"),
    };

    // Verify that the miner can continue mining in the tenure with the tenure extend
    info!("------------------------- Mine After Tenure Extend -------------------------");
    let mut blocks_processed_before = coord_channel
        .lock()
        .expect("Mutex poisoned")
        .get_stacks_blocks_processed();
    for sender_nonce in 0..5 {
        // submit a tx so that the miner will mine an extra block
        let transfer_tx = make_stacks_transfer(
            &sender_sk,
            sender_nonce,
            send_fee,
            signer_test.running_nodes.conf.burnchain.chain_id,
            &recipient,
            send_amt,
        );
        submit_tx(&http_origin, &transfer_tx);

        info!("Submitted transfer tx and waiting for block proposal");
        wait_for(30, || {
            let blocks_processed_after = coord_channel
                .lock()
                .expect("Mutex poisoned")
                .get_stacks_blocks_processed();
            Ok(blocks_processed_after > blocks_processed_before)
        })
        .expect("Timed out waiting for block proposal");
        blocks_processed_before = coord_channel
            .lock()
            .expect("Mutex poisoned")
            .get_stacks_blocks_processed();
        info!("Block {blocks_processed_before} processed, continuing");
    }

    signer_test.shutdown();
}

#[test]
#[ignore]
/// Test that signers can successfully sign a block proposal in the 0th tenure of a reward cycle
/// This ensures there is no race condition in the /v2/pox endpoint which could prevent it from updating
/// on time, possibly triggering an "off by one" like behaviour in the 0th tenure.
///
fn signing_in_0th_tenure_of_reward_cycle() {
    if env::var("BITCOIND_TEST") != Ok("1".into()) {
        return;
    }

    tracing_subscriber::registry()
        .with(fmt::layer())
        .with(EnvFilter::from_default_env())
        .init();

    info!("------------------------- Test Setup -------------------------");
    let num_signers = 5;
    let mut signer_test: SignerTest<SpawnedSigner> = SignerTest::new(num_signers, vec![]);
    let signer_public_keys = signer_test
        .signer_stacks_private_keys
        .iter()
        .map(StacksPublicKey::from_private)
        .collect::<Vec<_>>();
    let long_timeout = Duration::from_secs(200);
    signer_test.boot_to_epoch_3();
    let curr_reward_cycle = signer_test.get_current_reward_cycle();
    let next_reward_cycle = curr_reward_cycle + 1;
    // Mine until the boundary of the first full Nakamoto reward cycles (epoch 3 starts in the middle of one)
    let next_reward_cycle_height_boundary = signer_test
        .running_nodes
        .btc_regtest_controller
        .get_burnchain()
        .reward_cycle_to_block_height(next_reward_cycle)
        .saturating_sub(1);

    info!("------------------------- Advancing to {next_reward_cycle} Boundary at Block {next_reward_cycle_height_boundary} -------------------------");
    signer_test.run_until_burnchain_height_nakamoto(
        long_timeout,
        next_reward_cycle_height_boundary,
        num_signers,
    );

    let http_origin = format!("http://{}", &signer_test.running_nodes.conf.node.rpc_bind);
    let get_v3_signer = |pubkey: &Secp256k1PublicKey, reward_cycle: u64| {
        let url = &format!(
            "{http_origin}/v3/signer/{pk}/{reward_cycle}",
            pk = pubkey.to_hex()
        );
        info!("Send request: GET {url}");
        reqwest::blocking::get(url)
            .unwrap_or_else(|e| panic!("GET request failed: {e}"))
            .json::<GetSignerResponse>()
            .unwrap()
            .blocks_signed
    };

    assert_eq!(signer_test.get_current_reward_cycle(), curr_reward_cycle);

    for signer in &signer_public_keys {
        let blocks_signed = get_v3_signer(signer, next_reward_cycle);
        assert_eq!(blocks_signed, 0);
    }

    info!("------------------------- Enter Reward Cycle {next_reward_cycle} -------------------------");
    for signer in &signer_public_keys {
        let blocks_signed = get_v3_signer(signer, next_reward_cycle);
        assert_eq!(blocks_signed, 0);
    }
    let blocks_before = signer_test
        .running_nodes
        .nakamoto_blocks_mined
        .load(Ordering::SeqCst);
    signer_test
        .running_nodes
        .btc_regtest_controller
        .build_next_block(1);

    wait_for(30, || {
        Ok(signer_test
            .running_nodes
            .nakamoto_blocks_mined
            .load(Ordering::SeqCst)
            > blocks_before)
    })
    .unwrap();

    let block_mined = test_observer::get_mined_nakamoto_blocks()
        .last()
        .unwrap()
        .clone();
    // Must ensure that the signers that signed the block have their blocks_signed updated appropriately
    for signature in &block_mined.signer_signature {
        let signer = signer_public_keys
            .iter()
            .find(|pk| {
                pk.verify(block_mined.signer_signature_hash.as_bytes(), signature)
                    .unwrap()
            })
            .expect("Unknown signer signature");
        let blocks_signed = get_v3_signer(signer, next_reward_cycle);
        assert_eq!(blocks_signed, 1);
    }
    assert_eq!(signer_test.get_current_reward_cycle(), next_reward_cycle);
}

/// This test involves two miners with a custom chain id, each mining tenures with 6 blocks each.
/// Half of the signers are attached to each miner, so the test also verifies that
/// the signers' messages successfully make their way to the active miner.
#[test]
#[ignore]
fn multiple_miners_with_custom_chain_id() {
    let num_signers = 5;
    let max_nakamoto_tenures = 20;
    let inter_blocks_per_tenure = 5;

    // setup sender + recipient for a test stx transfer
    let sender_sk = Secp256k1PrivateKey::new();
    let sender_addr = tests::to_addr(&sender_sk);
    let send_amt = 1000;
    let send_fee = 180;
    let recipient = PrincipalData::from(StacksAddress::burn_address(false));

    let btc_miner_1_seed = vec![1, 1, 1, 1];
    let btc_miner_2_seed = vec![2, 2, 2, 2];
    let btc_miner_1_pk = Keychain::default(btc_miner_1_seed.clone()).get_pub_key();
    let btc_miner_2_pk = Keychain::default(btc_miner_2_seed.clone()).get_pub_key();

    let node_1_rpc = gen_random_port();
    let node_1_p2p = gen_random_port();
    let node_2_rpc = gen_random_port();
    let node_2_p2p = gen_random_port();

    let localhost = "127.0.0.1";
    let node_1_rpc_bind = format!("{localhost}:{node_1_rpc}");
    let node_2_rpc_bind = format!("{localhost}:{node_2_rpc}");
    let mut node_2_listeners = Vec::new();
    let chain_id = 0x87654321;
    // partition the signer set so that ~half are listening and using node 1 for RPC and events,
    //  and the rest are using node 2
    let mut signer_test: SignerTest<SpawnedSigner> = SignerTest::new_with_config_modifications(
        num_signers,
        vec![(
            sender_addr,
            (send_amt + send_fee) * max_nakamoto_tenures * inter_blocks_per_tenure,
        )],
        |signer_config| {
            let node_host = if signer_config.endpoint.port() % 2 == 0 {
                &node_1_rpc_bind
            } else {
                &node_2_rpc_bind
            };
            signer_config.node_host = node_host.to_string();
            signer_config.chain_id = Some(chain_id)
        },
        |config| {
            config.node.rpc_bind = format!("{localhost}:{node_1_rpc}");
            config.node.p2p_bind = format!("{localhost}:{node_1_p2p}");
            config.node.data_url = format!("http://{localhost}:{node_1_rpc}");
            config.node.p2p_address = format!("{localhost}:{node_1_p2p}");
            config.miner.wait_on_interim_blocks = Duration::from_secs(5);
            config.node.pox_sync_sample_secs = 30;
            config.burnchain.chain_id = chain_id;

            config.node.seed = btc_miner_1_seed.clone();
            config.node.local_peer_seed = btc_miner_1_seed.clone();
            config.burnchain.local_mining_public_key = Some(btc_miner_1_pk.to_hex());
            config.miner.mining_key = Some(Secp256k1PrivateKey::from_seed(&[1]));

            config.events_observers.retain(|listener| {
                let Ok(addr) = std::net::SocketAddr::from_str(&listener.endpoint) else {
                    warn!(
                        "Cannot parse {} to a socket, assuming it isn't a signer-listener binding",
                        listener.endpoint
                    );
                    return true;
                };
                if addr.port() % 2 == 0 || addr.port() == test_observer::EVENT_OBSERVER_PORT {
                    return true;
                }
                node_2_listeners.push(listener.clone());
                false
            })
        },
        Some(vec![btc_miner_1_pk, btc_miner_2_pk]),
        None,
    );
    let blocks_mined1 = signer_test.running_nodes.nakamoto_blocks_mined.clone();

    let conf = signer_test.running_nodes.conf.clone();
    let mut conf_node_2 = conf.clone();
    conf_node_2.node.rpc_bind = format!("{localhost}:{node_2_rpc}");
    conf_node_2.node.p2p_bind = format!("{localhost}:{node_2_p2p}");
    conf_node_2.node.data_url = format!("http://{localhost}:{node_2_rpc}");
    conf_node_2.node.p2p_address = format!("{localhost}:{node_2_p2p}");
    conf_node_2.node.seed = btc_miner_2_seed.clone();
    conf_node_2.burnchain.local_mining_public_key = Some(btc_miner_2_pk.to_hex());
    conf_node_2.node.local_peer_seed = btc_miner_2_seed.clone();
    conf_node_2.miner.mining_key = Some(Secp256k1PrivateKey::from_seed(&[2]));
    conf_node_2.node.miner = true;
    conf_node_2.events_observers.clear();
    conf_node_2.events_observers.extend(node_2_listeners);

    assert!(!conf_node_2.events_observers.is_empty());

    let node_1_sk = Secp256k1PrivateKey::from_seed(&conf.node.local_peer_seed);
    let node_1_pk = StacksPublicKey::from_private(&node_1_sk);

    conf_node_2.node.working_dir = format!("{}-1", conf_node_2.node.working_dir);

    conf_node_2.node.set_bootstrap_nodes(
        format!("{}@{}", &node_1_pk.to_hex(), conf.node.p2p_bind),
        conf.burnchain.chain_id,
        conf.burnchain.peer_version,
    );

    let http_origin = format!("http://{}", &conf.node.rpc_bind);

    let mut run_loop_2 = boot_nakamoto::BootRunLoop::new(conf_node_2.clone()).unwrap();
    let run_loop_stopper_2 = run_loop_2.get_termination_switch();
    let rl2_coord_channels = run_loop_2.coordinator_channels();
    let Counters {
        naka_submitted_commits: rl2_commits,
        naka_mined_blocks: blocks_mined2,
        ..
    } = run_loop_2.counters();
    let run_loop_2_thread = thread::Builder::new()
        .name("run_loop_2".into())
        .spawn(move || run_loop_2.start(None, 0))
        .unwrap();

    signer_test.boot_to_epoch_3();

    wait_for(120, || {
        let Some(node_1_info) = get_chain_info_opt(&conf) else {
            return Ok(false);
        };
        let Some(node_2_info) = get_chain_info_opt(&conf_node_2) else {
            return Ok(false);
        };
        Ok(node_1_info.stacks_tip_height == node_2_info.stacks_tip_height)
    })
    .expect("Timed out waiting for follower to catch up to the miner");

    let pre_nakamoto_peer_1_height = get_chain_info(&conf).stacks_tip_height;

    info!("------------------------- Reached Epoch 3.0 -------------------------");

    // due to the random nature of mining sortitions, the way this test is structured
    //  is that we keep track of how many tenures each miner produced, and once enough sortitions
    //  have been produced such that each miner has produced 3 tenures, we stop and check the
    //  results at the end
    let rl1_coord_channels = signer_test.running_nodes.coord_channel.clone();
    let rl1_commits = signer_test.running_nodes.commits_submitted.clone();

    let miner_1_pk = StacksPublicKey::from_private(conf.miner.mining_key.as_ref().unwrap());
    let miner_2_pk = StacksPublicKey::from_private(conf_node_2.miner.mining_key.as_ref().unwrap());
    let mut btc_blocks_mined = 1;
    let mut miner_1_tenures = 0;
    let mut miner_2_tenures = 0;
    let mut sender_nonce = 0;
    while !(miner_1_tenures >= 3 && miner_2_tenures >= 3) {
        if btc_blocks_mined > max_nakamoto_tenures {
            panic!("Produced {btc_blocks_mined} sortitions, but didn't cover the test scenarios, aborting");
        }
        let blocks_processed_before =
            blocks_mined1.load(Ordering::SeqCst) + blocks_mined2.load(Ordering::SeqCst);
        signer_test.mine_block_wait_on_processing(
            &[&rl1_coord_channels, &rl2_coord_channels],
            &[&rl1_commits, &rl2_commits],
            Duration::from_secs(30),
        );
        btc_blocks_mined += 1;

        // wait for the new block to be processed
        wait_for(60, || {
            let blocks_processed =
                blocks_mined1.load(Ordering::SeqCst) + blocks_mined2.load(Ordering::SeqCst);
            Ok(blocks_processed > blocks_processed_before)
        })
        .unwrap();

        info!(
            "Nakamoto blocks mined: {}",
            blocks_mined1.load(Ordering::SeqCst) + blocks_mined2.load(Ordering::SeqCst)
        );

        // mine the interim blocks
        info!("Mining interim blocks");
        for interim_block_ix in 0..inter_blocks_per_tenure {
            let blocks_processed_before =
                blocks_mined1.load(Ordering::SeqCst) + blocks_mined2.load(Ordering::SeqCst);
            // submit a tx so that the miner will mine an extra block
            let transfer_tx = make_stacks_transfer(
                &sender_sk,
                sender_nonce,
                send_fee,
                signer_test.running_nodes.conf.burnchain.chain_id,
                &recipient,
                send_amt,
            );
            sender_nonce += 1;
            submit_tx(&http_origin, &transfer_tx);

            wait_for(60, || {
                let blocks_processed =
                    blocks_mined1.load(Ordering::SeqCst) + blocks_mined2.load(Ordering::SeqCst);
                Ok(blocks_processed > blocks_processed_before)
            })
            .unwrap();
            info!("Mined interim block {btc_blocks_mined}:{interim_block_ix}");
        }

        let blocks = get_nakamoto_headers(&conf);
        let mut seen_burn_hashes = HashSet::new();
        miner_1_tenures = 0;
        miner_2_tenures = 0;
        for header in blocks.iter() {
            if seen_burn_hashes.contains(&header.burn_header_hash) {
                continue;
            }
            seen_burn_hashes.insert(header.burn_header_hash);

            let header = header.anchored_header.as_stacks_nakamoto().unwrap();
            if miner_1_pk
                .verify(
                    header.miner_signature_hash().as_bytes(),
                    &header.miner_signature,
                )
                .unwrap()
            {
                miner_1_tenures += 1;
            }
            if miner_2_pk
                .verify(
                    header.miner_signature_hash().as_bytes(),
                    &header.miner_signature,
                )
                .unwrap()
            {
                miner_2_tenures += 1;
            }
        }
        info!("Miner 1 tenures: {miner_1_tenures}, Miner 2 tenures: {miner_2_tenures}");
    }

    info!(
        "New chain info 1: {:?}",
        get_chain_info(&signer_test.running_nodes.conf)
    );

    info!("New chain info 2: {:?}", get_chain_info(&conf_node_2));

    let peer_1_height = get_chain_info(&conf).stacks_tip_height;
    let peer_2_height = get_chain_info(&conf_node_2).stacks_tip_height;
    info!("Peer height information"; "peer_1" => peer_1_height, "peer_2" => peer_2_height, "pre_naka_height" => pre_nakamoto_peer_1_height);
    assert_eq!(peer_1_height, peer_2_height);
    assert_eq!(
        peer_1_height,
        pre_nakamoto_peer_1_height + (btc_blocks_mined - 1) * (inter_blocks_per_tenure + 1)
    );
    assert_eq!(btc_blocks_mined, miner_1_tenures + miner_2_tenures);

    // Verify both nodes have the correct chain id
    let miner1_info = get_chain_info(&signer_test.running_nodes.conf);
    assert_eq!(miner1_info.network_id, chain_id);

    let miner2_info = get_chain_info(&conf_node_2);
    assert_eq!(miner2_info.network_id, chain_id);

    rl2_coord_channels
        .lock()
        .expect("Mutex poisoned")
        .stop_chains_coordinator();
    run_loop_stopper_2.store(false, Ordering::SeqCst);
    run_loop_2_thread.join().unwrap();
    signer_test.shutdown();
}

#[test]
#[ignore]
/// This test checks the behavior of the `block_commit_delay_ms` configuration option.
fn block_commit_delay() {
    if env::var("BITCOIND_TEST") != Ok("1".into()) {
        return;
    }

    tracing_subscriber::registry()
        .with(fmt::layer())
        .with(EnvFilter::from_default_env())
        .init();

    info!("------------------------- Test Setup -------------------------");
    let num_signers = 5;
    let mut signer_test: SignerTest<SpawnedSigner> = SignerTest::new_with_config_modifications(
        num_signers,
        vec![],
        |config| {
            // make the duration long enough that the miner will be marked as malicious
            config.block_proposal_timeout = Duration::from_secs(600);
        },
        |config| {
            // Set the block commit delay to 10 minutes to ensure no block commit is sent
            config.miner.block_commit_delay = Duration::from_secs(600);
        },
        None,
        None,
    );

    signer_test.boot_to_epoch_3();

    let commits_before = signer_test
        .running_nodes
        .commits_submitted
        .load(Ordering::SeqCst);

    next_block_and_process_new_stacks_block(
        &mut signer_test.running_nodes.btc_regtest_controller,
        60,
        &signer_test.running_nodes.coord_channel,
    )
    .expect("Failed to mine first block");

    // Ensure that the block commit has been sent before continuing
    wait_for(60, || {
        let commits = signer_test
            .running_nodes
            .commits_submitted
            .load(Ordering::SeqCst);
        Ok(commits > commits_before)
    })
    .expect("Timed out waiting for block commit after new Stacks block");

    // Prevent a block from being mined by making signers reject it.
    let all_signers = signer_test
        .signer_stacks_private_keys
        .iter()
        .map(StacksPublicKey::from_private)
        .collect::<Vec<_>>();
    TEST_REJECT_ALL_BLOCK_PROPOSAL.set(all_signers);

    info!("------------------------- Test Mine Burn Block  -------------------------");
    let burn_height_before = get_chain_info(&signer_test.running_nodes.conf).burn_block_height;
    let commits_before = signer_test
        .running_nodes
        .commits_submitted
        .load(Ordering::SeqCst);

    // Mine a burn block and wait for it to be processed.
    next_block_and(
        &mut signer_test.running_nodes.btc_regtest_controller,
        60,
        || {
            let burn_height = get_chain_info(&signer_test.running_nodes.conf).burn_block_height;
            Ok(burn_height > burn_height_before)
        },
    )
    .unwrap();

    // Sleep an extra minute to ensure no block commits are sent
    sleep_ms(60_000);

    let commits = signer_test
        .running_nodes
        .commits_submitted
        .load(Ordering::SeqCst);
    assert_eq!(commits, commits_before);

    let blocks_before = signer_test
        .running_nodes
        .nakamoto_blocks_mined
        .load(Ordering::SeqCst);

    info!("------------------------- Resume Signing -------------------------");
    TEST_REJECT_ALL_BLOCK_PROPOSAL.set(Vec::new());

    // Wait for a block to be mined
    wait_for(60, || {
        let blocks = signer_test
            .running_nodes
            .nakamoto_blocks_mined
            .load(Ordering::SeqCst);
        Ok(blocks > blocks_before)
    })
    .expect("Timed out waiting for block to be mined");

    // Wait for a block commit to be sent
    wait_for(60, || {
        let commits = signer_test
            .running_nodes
            .commits_submitted
            .load(Ordering::SeqCst);
        Ok(commits > commits_before)
    })
    .expect("Timed out waiting for block commit after new Stacks block");

    signer_test.shutdown();
}

// Ensures that a signer that successfully submits a block to the node for validation
// will issue ConnectivityIssues rejections if a block submission times out.
// Also ensures that no other proposal gets submitted for validation if we
// are already waiting for a block submission response.
#[test]
#[ignore]
fn block_validation_response_timeout() {
    if env::var("BITCOIND_TEST") != Ok("1".into()) {
        return;
    }

    tracing_subscriber::registry()
        .with(fmt::layer())
        .with(EnvFilter::from_default_env())
        .init();

    info!("------------------------- Test Setup -------------------------");
    let num_signers = 5;
    let timeout = Duration::from_secs(30);
    let sender_sk = Secp256k1PrivateKey::new();
    let sender_addr = tests::to_addr(&sender_sk);
    let send_amt = 100;
    let send_fee = 180;
    let recipient = PrincipalData::from(StacksAddress::burn_address(false));

    let mut signer_test: SignerTest<SpawnedSigner> = SignerTest::new_with_config_modifications(
        num_signers,
        vec![(sender_addr, send_amt + send_fee)],
        |config| {
            config.block_proposal_validation_timeout = timeout;
        },
        |_| {},
        None,
        None,
    );
    let http_origin = format!("http://{}", &signer_test.running_nodes.conf.node.rpc_bind);
    signer_test.boot_to_epoch_3();

    info!("------------------------- Test Mine and Verify Confirmed Nakamoto Block -------------------------");
    signer_test.mine_and_verify_confirmed_naka_block(timeout, num_signers, true);
    info!("------------------------- Test Block Validation Stalled -------------------------");
    TEST_VALIDATE_STALL.lock().unwrap().replace(true);
    let validation_stall_start = Instant::now();

    let proposals_before = signer_test
        .running_nodes
        .nakamoto_blocks_proposed
        .load(Ordering::SeqCst);

    // submit a tx so that the miner will attempt to mine an extra block
    let sender_nonce = 0;
    let transfer_tx = make_stacks_transfer(
        &sender_sk,
        sender_nonce,
        send_fee,
        signer_test.running_nodes.conf.burnchain.chain_id,
        &recipient,
        send_amt,
    );
    submit_tx(&http_origin, &transfer_tx);

    info!("Submitted transfer tx and waiting for block proposal");
    wait_for(30, || {
        Ok(signer_test
            .running_nodes
            .nakamoto_blocks_proposed
            .load(Ordering::SeqCst)
            > proposals_before)
    })
    .expect("Timed out waiting for block proposal");

    assert!(
        validation_stall_start.elapsed() < timeout,
        "Test was too slow to propose another block before the timeout"
    );

    info!("------------------------- Propose Another Block Before Hitting the Timeout -------------------------");
    let proposal_conf = ProposalEvalConfig {
        first_proposal_burn_block_timing: Duration::from_secs(0),
        tenure_last_block_proposal_timeout: Duration::from_secs(30),
        block_proposal_timeout: Duration::from_secs(100),
        tenure_idle_timeout: Duration::from_secs(300),
    };
    let mut block = NakamotoBlock {
        header: NakamotoBlockHeader::empty(),
        txs: vec![],
    };
    block.header.timestamp = get_epoch_time_secs();

    let info_before = get_chain_info(&signer_test.running_nodes.conf);
    // Propose a block to the signers that passes initial checks but will not be submitted to the stacks node due to the submission stall
    let view = SortitionsView::fetch_view(proposal_conf, &signer_test.stacks_client).unwrap();
    block.header.pox_treatment = BitVec::ones(1).unwrap();
    block.header.consensus_hash = view.cur_sortition.consensus_hash;
    block.header.chain_length = info_before.stacks_tip_height + 1;

    let block_signer_signature_hash_1 = block.header.signer_signature_hash();
    signer_test.propose_block(block, timeout);

    info!("------------------------- Waiting for Timeout -------------------------");
    // Sleep the necessary timeout to make sure the validation times out.
    let elapsed = validation_stall_start.elapsed();
    let wait = timeout.saturating_sub(elapsed);
    info!("Sleeping for {} ms", wait.as_millis());
    std::thread::sleep(timeout.saturating_sub(elapsed));

    info!("------------------------- Wait for Block Rejection Due to Timeout -------------------------");
    // Verify that the signer that submits the block to the node will issue a ConnectivityIssues rejection
    wait_for(30, || {
        let chunks = test_observer::get_stackerdb_chunks();
        for chunk in chunks.into_iter().flat_map(|chunk| chunk.modified_slots) {
            let Ok(message) = SignerMessage::consensus_deserialize(&mut chunk.data.as_slice())
            else {
                continue;
            };
            let SignerMessage::BlockResponse(BlockResponse::Rejected(BlockRejection {
                reason: _reason,
                reason_code,
                signer_signature_hash,
                ..
            })) = message
            else {
                continue;
            };
            // We are waiting for the original block proposal which will have a diff signature to our
            // second proposed block.
            assert_ne!(
                signer_signature_hash, block_signer_signature_hash_1,
                "Received a rejection for the wrong block"
            );
            if matches!(reason_code, RejectCode::ConnectivityIssues) {
                return Ok(true);
            }
        }
        Ok(false)
    })
    .expect("Timed out waiting for block proposal rejections");
    // Make sure our chain has still not advanced
    let info_after = get_chain_info(&signer_test.running_nodes.conf);
    assert_eq!(info_before, info_after);
    let info_before = info_after;
    info!("Unpausing block validation");
    // Disable the stall and wait for the block to be processed successfully
    TEST_VALIDATE_STALL.lock().unwrap().replace(false);
    wait_for(30, || {
        let info = get_chain_info(&signer_test.running_nodes.conf);
        Ok(info.stacks_tip_height > info_before.stacks_tip_height)
    })
    .expect("Timed out waiting for block to be processed");

    let info_after = get_chain_info(&signer_test.running_nodes.conf);
    assert_eq!(
        info_after.stacks_tip_height,
        info_before.stacks_tip_height + 1,
    );
    info!("------------------------- Test Mine and Verify Confirmed Nakamoto Block -------------------------");
    let info_before = info_after;
    signer_test.mine_and_verify_confirmed_naka_block(timeout, num_signers, true);

    wait_for(30, || {
        let info = get_chain_info(&signer_test.running_nodes.conf);
        Ok(info.stacks_tip_height > info_before.stacks_tip_height)
    })
    .unwrap();

    let info_after = get_chain_info(&signer_test.running_nodes.conf);
    assert_eq!(
        info_after.stacks_tip_height,
        info_before.stacks_tip_height + 1,
    );
}

#[test]
#[ignore]
/// Test that a miner will extend its tenure after the succeding miner fails to mine a block.
/// - Miner 1 wins a tenure and mines normally
/// - Miner 2 wins a tenure but fails to mine a block
/// - Miner 1 extends its tenure
fn tenure_extend_after_failed_miner() {
    if env::var("BITCOIND_TEST") != Ok("1".into()) {
        return;
    }

    let num_signers = 5;
    let recipient = PrincipalData::from(StacksAddress::burn_address(false));
    let sender_sk = Secp256k1PrivateKey::new();
    let sender_addr = tests::to_addr(&sender_sk);
    let send_amt = 100;
    let send_fee = 180;
    let num_txs = 2;
    let mut sender_nonce = 0;

    let btc_miner_1_seed = vec![1, 1, 1, 1];
    let btc_miner_2_seed = vec![2, 2, 2, 2];
    let btc_miner_1_pk = Keychain::default(btc_miner_1_seed.clone()).get_pub_key();
    let btc_miner_2_pk = Keychain::default(btc_miner_2_seed.clone()).get_pub_key();

    let node_1_rpc = gen_random_port();
    let node_1_p2p = gen_random_port();
    let node_2_rpc = gen_random_port();
    let node_2_p2p = gen_random_port();

    let localhost = "127.0.0.1";
    let node_1_rpc_bind = format!("{localhost}:{node_1_rpc}");
    let node_2_rpc_bind = format!("{localhost}:{node_2_rpc}");
    let mut node_2_listeners = Vec::new();

    let max_nakamoto_tenures = 30;

    info!("------------------------- Test Setup -------------------------");
    // partition the signer set so that ~half are listening and using node 1 for RPC and events,
    //  and the rest are using node 2

    let mut signer_test: SignerTest<SpawnedSigner> = SignerTest::new_with_config_modifications(
        num_signers,
        vec![(sender_addr, (send_amt + send_fee) * num_txs)],
        |signer_config| {
            let node_host = if signer_config.endpoint.port() % 2 == 0 {
                &node_1_rpc_bind
            } else {
                &node_2_rpc_bind
            };
            signer_config.node_host = node_host.to_string();
            signer_config.block_proposal_timeout = Duration::from_secs(30);
        },
        |config| {
            config.node.rpc_bind = format!("{localhost}:{node_1_rpc}");
            config.node.p2p_bind = format!("{localhost}:{node_1_p2p}");
            config.node.data_url = format!("http://{localhost}:{node_1_rpc}");
            config.node.p2p_address = format!("{localhost}:{node_1_p2p}");
            config.miner.wait_on_interim_blocks = Duration::from_secs(5);
            config.node.pox_sync_sample_secs = 30;
            config.burnchain.pox_reward_length = Some(max_nakamoto_tenures);

            config.node.seed = btc_miner_1_seed.clone();
            config.node.local_peer_seed = btc_miner_1_seed.clone();
            config.burnchain.local_mining_public_key = Some(btc_miner_1_pk.to_hex());
            config.miner.mining_key = Some(Secp256k1PrivateKey::from_seed(&[1]));

            config.events_observers.retain(|listener| {
                let Ok(addr) = std::net::SocketAddr::from_str(&listener.endpoint) else {
                    warn!(
                        "Cannot parse {} to a socket, assuming it isn't a signer-listener binding",
                        listener.endpoint
                    );
                    return true;
                };
                if addr.port() % 2 == 0 || addr.port() == test_observer::EVENT_OBSERVER_PORT {
                    return true;
                }
                node_2_listeners.push(listener.clone());
                false
            })
        },
        Some(vec![btc_miner_1_pk, btc_miner_2_pk]),
        None,
    );
    let conf = signer_test.running_nodes.conf.clone();
    let mut conf_node_2 = conf.clone();
    conf_node_2.node.rpc_bind = format!("{localhost}:{node_2_rpc}");
    conf_node_2.node.p2p_bind = format!("{localhost}:{node_2_p2p}");
    conf_node_2.node.data_url = format!("http://{localhost}:{node_2_rpc}");
    conf_node_2.node.p2p_address = format!("{localhost}:{node_2_p2p}");
    conf_node_2.node.seed = btc_miner_2_seed.clone();
    conf_node_2.burnchain.local_mining_public_key = Some(btc_miner_2_pk.to_hex());
    conf_node_2.node.local_peer_seed = btc_miner_2_seed.clone();
    conf_node_2.miner.mining_key = Some(Secp256k1PrivateKey::from_seed(&[2]));
    conf_node_2.node.miner = true;
    conf_node_2.events_observers.clear();
    conf_node_2.events_observers.extend(node_2_listeners);
    assert!(!conf_node_2.events_observers.is_empty());

    let node_1_sk = Secp256k1PrivateKey::from_seed(&conf.node.local_peer_seed);
    let node_1_pk = StacksPublicKey::from_private(&node_1_sk);

    conf_node_2.node.working_dir = format!("{}-1", conf_node_2.node.working_dir);

    conf_node_2.node.set_bootstrap_nodes(
        format!("{}@{}", &node_1_pk.to_hex(), conf.node.p2p_bind),
        conf.burnchain.chain_id,
        conf.burnchain.peer_version,
    );
    let http_origin = format!("http://{}", &signer_test.running_nodes.conf.node.rpc_bind);

    let mut run_loop_2 = boot_nakamoto::BootRunLoop::new(conf_node_2.clone()).unwrap();
    let run_loop_stopper_2 = run_loop_2.get_termination_switch();
    let rl2_coord_channels = run_loop_2.coordinator_channels();
    let Counters {
        naka_submitted_commits: rl2_commits,
        naka_skip_commit_op: rl2_skip_commit_op,
        ..
    } = run_loop_2.counters();

    let blocks_mined1 = signer_test.running_nodes.nakamoto_blocks_mined.clone();

    info!("------------------------- Pause Miner 2's Block Commits -------------------------");

    // Make sure Miner 2 cannot win a sortition at first.
    rl2_skip_commit_op.set(true);

    info!("------------------------- Boot to Epoch 3.0 -------------------------");

    let run_loop_2_thread = thread::Builder::new()
        .name("run_loop_2".into())
        .spawn(move || run_loop_2.start(None, 0))
        .unwrap();

    signer_test.boot_to_epoch_3();

    wait_for(120, || {
        let Some(node_1_info) = get_chain_info_opt(&conf) else {
            return Ok(false);
        };
        let Some(node_2_info) = get_chain_info_opt(&conf_node_2) else {
            return Ok(false);
        };
        Ok(node_1_info.stacks_tip_height == node_2_info.stacks_tip_height)
    })
    .expect("Timed out waiting for boostrapped node to catch up to the miner");

    let mining_pkh_1 = Hash160::from_node_public_key(&StacksPublicKey::from_private(
        &conf.miner.mining_key.unwrap(),
    ));
    let mining_pkh_2 = Hash160::from_node_public_key(&StacksPublicKey::from_private(
        &conf_node_2.miner.mining_key.unwrap(),
    ));
    debug!("The mining key for miner 1 is {mining_pkh_1}");
    debug!("The mining key for miner 2 is {mining_pkh_2}");

    info!("------------------------- Reached Epoch 3.0 -------------------------");

    let burnchain = signer_test.running_nodes.conf.get_burnchain();
    let sortdb = burnchain.open_sortition_db(true).unwrap();

    let get_burn_height = || {
        SortitionDB::get_canonical_burn_chain_tip(sortdb.conn())
            .unwrap()
            .block_height
    };

    info!("------------------------- Pause Miner 1's Block Commit -------------------------");
    // Make sure miner 1 doesn't submit any further block commits for the next tenure BEFORE mining the bitcoin block
    signer_test
        .running_nodes
        .nakamoto_test_skip_commit_op
        .set(true);

    info!("------------------------- Miner 1 Wins Normal Tenure A -------------------------");
    let blocks_processed_before_1 = blocks_mined1.load(Ordering::SeqCst);
    let nmb_old_blocks = test_observer::get_blocks().len();
    let stacks_height_before = signer_test
        .stacks_client
        .get_peer_info()
        .expect("Failed to get peer info")
        .stacks_tip_height;

    signer_test
        .running_nodes
        .btc_regtest_controller
        .build_next_block(1);

    // assure we have a successful sortition that miner A won
    let tip = SortitionDB::get_canonical_burn_chain_tip(sortdb.conn()).unwrap();
    assert!(tip.sortition);
    assert_eq!(tip.miner_pk_hash.unwrap(), mining_pkh_1);

    // wait for the new block to be processed
    wait_for(60, || {
        let stacks_height = signer_test
            .stacks_client
            .get_peer_info()
            .expect("Failed to get peer info")
            .stacks_tip_height;
        Ok(
            blocks_mined1.load(Ordering::SeqCst) > blocks_processed_before_1
                && stacks_height > stacks_height_before
                && test_observer::get_blocks().len() > nmb_old_blocks,
        )
    })
    .unwrap();

    verify_last_block_contains_tenure_change_tx(TenureChangeCause::BlockFound);

    info!("------------------------- Miner 1 Mines Another Block -------------------------");

    let blocks_processed_before_1 = blocks_mined1.load(Ordering::SeqCst);
    let nmb_old_blocks = test_observer::get_blocks().len();
    let stacks_height_before = signer_test
        .stacks_client
        .get_peer_info()
        .expect("Failed to get peer info")
        .stacks_tip_height;

    // submit a tx so that the miner will mine an extra block
    let transfer_tx = make_stacks_transfer(
        &sender_sk,
        sender_nonce,
        send_fee,
        signer_test.running_nodes.conf.burnchain.chain_id,
        &recipient,
        send_amt,
    );
    submit_tx(&http_origin, &transfer_tx);
    sender_nonce += 1;

    // wait for the new block to be processed
    wait_for(30, || {
        let stacks_height = signer_test
            .stacks_client
            .get_peer_info()
            .expect("Failed to get peer info")
            .stacks_tip_height;
        Ok(
            blocks_mined1.load(Ordering::SeqCst) > blocks_processed_before_1
                && stacks_height > stacks_height_before
                && test_observer::get_blocks().len() > nmb_old_blocks,
        )
    })
    .expect("Timed out waiting for block to be mined and processed");

    info!("------------------------- Pause Block Proposals -------------------------");
    TEST_MINE_STALL.lock().unwrap().replace(true);

    // Unpause miner 2's block commits
    let rl2_commits_before = rl2_commits.load(Ordering::SeqCst);
    rl2_skip_commit_op.set(false);

    // Ensure miner 2 submits a block commit before mining the bitcoin block
    wait_for(30, || {
        Ok(rl2_commits.load(Ordering::SeqCst) > rl2_commits_before)
    })
    .unwrap();

    info!("------------------------- Miner 2 Wins Tenure B, Mines No Blocks -------------------------");

    let blocks_processed_before_1 = blocks_mined1.load(Ordering::SeqCst);
    let nmb_old_blocks = test_observer::get_blocks().len();
    let stacks_height_before = signer_test
        .stacks_client
        .get_peer_info()
        .expect("Failed to get peer info")
        .stacks_tip_height;
    let burn_height_before = get_burn_height();
    next_block_and(
        &mut signer_test.running_nodes.btc_regtest_controller,
        60,
        || Ok(get_burn_height() > burn_height_before),
    )
    .unwrap();

    // assure we have a successful sortition that miner B won
    let tip = SortitionDB::get_canonical_burn_chain_tip(sortdb.conn()).unwrap();
    assert!(tip.sortition);
    assert_eq!(tip.miner_pk_hash.unwrap(), mining_pkh_2);

    info!("------------------------- Wait for Block Proposal Timeout -------------------------");
    sleep_ms(
        signer_test.signer_configs[0]
            .block_proposal_timeout
            .as_millis() as u64
            * 2,
    );

    info!("------------------------- Miner 1 Extends Tenure A -------------------------");

    // Re-enable block mining
    TEST_MINE_STALL.lock().unwrap().replace(false);

    // wait for a tenure extend block from miner 1 to be processed
    wait_for(60, || {
        let stacks_height = signer_test
            .stacks_client
            .get_peer_info()
            .expect("Failed to get peer info")
            .stacks_tip_height;
        Ok(
            blocks_mined1.load(Ordering::SeqCst) > blocks_processed_before_1
                && stacks_height > stacks_height_before
                && test_observer::get_blocks().len() > nmb_old_blocks,
        )
    })
    .expect("Timed out waiting for tenure extend block to be mined and processed");

    verify_last_block_contains_tenure_change_tx(TenureChangeCause::Extended);

    info!("------------------------- Miner 1 Mines Another Block -------------------------");

    let blocks_processed_before_1 = blocks_mined1.load(Ordering::SeqCst);
    let nmb_old_blocks = test_observer::get_blocks().len();
    let stacks_height_before = signer_test
        .stacks_client
        .get_peer_info()
        .expect("Failed to get peer info")
        .stacks_tip_height;

    // submit a tx so that the miner will mine an extra block
    let transfer_tx = make_stacks_transfer(
        &sender_sk,
        sender_nonce,
        send_fee,
        signer_test.running_nodes.conf.burnchain.chain_id,
        &recipient,
        send_amt,
    );
    submit_tx(&http_origin, &transfer_tx);

    // wait for the new block to be processed
    wait_for(30, || {
        let stacks_height = signer_test
            .stacks_client
            .get_peer_info()
            .expect("Failed to get peer info")
            .stacks_tip_height;
        Ok(
            blocks_mined1.load(Ordering::SeqCst) > blocks_processed_before_1
                && stacks_height > stacks_height_before
                && test_observer::get_blocks().len() > nmb_old_blocks,
        )
    })
    .expect("Timed out waiting for block to be mined and processed");

    // Re-enable block commits for miner 2
    let rl2_commits_before = rl2_commits.load(Ordering::SeqCst);
    rl2_skip_commit_op.set(true);

    // Wait for block commit from miner 2
    wait_for(30, || {
        Ok(rl2_commits.load(Ordering::SeqCst) > rl2_commits_before)
    })
    .expect("Timed out waiting for block commit from miner 2");

    info!("------------------------- Miner 2 Mines the Next Tenure -------------------------");

    let stacks_height_before = signer_test
        .stacks_client
        .get_peer_info()
        .expect("Failed to get peer info")
        .stacks_tip_height;

    next_block_and(
        &mut signer_test.running_nodes.btc_regtest_controller,
        60,
        || {
            let stacks_height = signer_test
                .stacks_client
                .get_peer_info()
                .expect("Failed to get peer info")
                .stacks_tip_height;
            Ok(stacks_height > stacks_height_before)
        },
    )
    .expect("Timed out waiting for final block to be mined and processed");

    info!("------------------------- Shutdown -------------------------");
    rl2_coord_channels
        .lock()
        .expect("Mutex poisoned")
        .stop_chains_coordinator();
    run_loop_stopper_2.store(false, Ordering::SeqCst);
    run_loop_2_thread.join().unwrap();
    signer_test.shutdown();
}

#[test]
#[ignore]
/// Test that a miner will extend its tenure after the succeding miner commits to the wrong block.
/// - Miner 1 wins a tenure and mines normally
/// - Miner 1 wins another tenure and mines normally, but miner 2 does not see any blocks from this tenure
/// - Miner 2 wins a tenure and is unable to mine a block
/// - Miner 1 extends its tenure and mines an additional block
/// - Miner 2 wins the next tenure and mines normally
fn tenure_extend_after_bad_commit() {
    if env::var("BITCOIND_TEST") != Ok("1".into()) {
        return;
    }

    let num_signers = 5;
    let recipient = PrincipalData::from(StacksAddress::burn_address(false));
    let sender_sk = Secp256k1PrivateKey::new();
    let sender_addr = tests::to_addr(&sender_sk);
    let send_amt = 100;
    let send_fee = 180;
    let num_txs = 2;
    let mut sender_nonce = 0;

    let btc_miner_1_seed = vec![1, 1, 1, 1];
    let btc_miner_2_seed = vec![2, 2, 2, 2];
    let btc_miner_1_pk = Keychain::default(btc_miner_1_seed.clone()).get_pub_key();
    let btc_miner_2_pk = Keychain::default(btc_miner_2_seed.clone()).get_pub_key();

    let node_1_rpc = gen_random_port();
    let node_1_p2p = gen_random_port();
    let node_2_rpc = gen_random_port();
    let node_2_p2p = gen_random_port();

    let localhost = "127.0.0.1";
    let node_1_rpc_bind = format!("{localhost}:{node_1_rpc}");
    let node_2_rpc_bind = format!("{localhost}:{node_2_rpc}");
    let mut node_2_listeners = Vec::new();

    let max_nakamoto_tenures = 30;

    info!("------------------------- Test Setup -------------------------");
    // partition the signer set so that ~half are listening and using node 1 for RPC and events,
    //  and the rest are using node 2

    let first_proposal_burn_block_timing = Duration::from_secs(1);

    let mut signer_test: SignerTest<SpawnedSigner> = SignerTest::new_with_config_modifications(
        num_signers,
        vec![(sender_addr, (send_amt + send_fee) * num_txs)],
        |signer_config| {
            let node_host = if signer_config.endpoint.port() % 2 == 0 {
                &node_1_rpc_bind
            } else {
                &node_2_rpc_bind
            };
            signer_config.node_host = node_host.to_string();
            signer_config.block_proposal_timeout = Duration::from_secs(30);
            signer_config.first_proposal_burn_block_timing = first_proposal_burn_block_timing;
        },
        |config| {
            config.node.rpc_bind = format!("{localhost}:{node_1_rpc}");
            config.node.p2p_bind = format!("{localhost}:{node_1_p2p}");
            config.node.data_url = format!("http://{localhost}:{node_1_rpc}");
            config.node.p2p_address = format!("{localhost}:{node_1_p2p}");
            config.miner.wait_on_interim_blocks = Duration::from_secs(5);
            config.node.pox_sync_sample_secs = 30;
            config.burnchain.pox_reward_length = Some(max_nakamoto_tenures);

            config.node.seed = btc_miner_1_seed.clone();
            config.node.local_peer_seed = btc_miner_1_seed.clone();
            config.burnchain.local_mining_public_key = Some(btc_miner_1_pk.to_hex());
            config.miner.mining_key = Some(Secp256k1PrivateKey::from_seed(&[1]));

            config.events_observers.retain(|listener| {
                let Ok(addr) = std::net::SocketAddr::from_str(&listener.endpoint) else {
                    warn!(
                        "Cannot parse {} to a socket, assuming it isn't a signer-listener binding",
                        listener.endpoint
                    );
                    return true;
                };
                if addr.port() % 2 == 0 || addr.port() == test_observer::EVENT_OBSERVER_PORT {
                    return true;
                }
                node_2_listeners.push(listener.clone());
                false
            })
        },
        Some(vec![btc_miner_1_pk, btc_miner_2_pk]),
        None,
    );

    let rl1_commits = signer_test.running_nodes.commits_submitted.clone();
    let rl1_skip_commit_op = signer_test
        .running_nodes
        .nakamoto_test_skip_commit_op
        .clone();

    let conf = signer_test.running_nodes.conf.clone();
    let mut conf_node_2 = conf.clone();
    conf_node_2.node.rpc_bind = format!("{localhost}:{node_2_rpc}");
    conf_node_2.node.p2p_bind = format!("{localhost}:{node_2_p2p}");
    conf_node_2.node.data_url = format!("http://{localhost}:{node_2_rpc}");
    conf_node_2.node.p2p_address = format!("{localhost}:{node_2_p2p}");
    conf_node_2.node.seed = btc_miner_2_seed.clone();
    conf_node_2.burnchain.local_mining_public_key = Some(btc_miner_2_pk.to_hex());
    conf_node_2.node.local_peer_seed = btc_miner_2_seed.clone();
    conf_node_2.miner.mining_key = Some(Secp256k1PrivateKey::from_seed(&[2]));
    conf_node_2.node.miner = true;
    conf_node_2.events_observers.clear();
    conf_node_2.events_observers.extend(node_2_listeners);
    assert!(!conf_node_2.events_observers.is_empty());

    let node_1_sk = Secp256k1PrivateKey::from_seed(&conf.node.local_peer_seed);
    let node_1_pk = StacksPublicKey::from_private(&node_1_sk);

    conf_node_2.node.working_dir = format!("{}-1", conf_node_2.node.working_dir);

    conf_node_2.node.set_bootstrap_nodes(
        format!("{}@{}", &node_1_pk.to_hex(), conf.node.p2p_bind),
        conf.burnchain.chain_id,
        conf.burnchain.peer_version,
    );
    let http_origin = format!("http://{}", &signer_test.running_nodes.conf.node.rpc_bind);

    let mut run_loop_2 = boot_nakamoto::BootRunLoop::new(conf_node_2.clone()).unwrap();
    let run_loop_stopper_2 = run_loop_2.get_termination_switch();
    let rl2_coord_channels = run_loop_2.coordinator_channels();
    let Counters {
        naka_submitted_commits: rl2_commits,
        naka_skip_commit_op: rl2_skip_commit_op,
        ..
    } = run_loop_2.counters();

    let blocks_mined1 = signer_test.running_nodes.nakamoto_blocks_mined.clone();

    info!("------------------------- Pause Miner 2's Block Commits -------------------------");

    // Make sure Miner 2 cannot win a sortition at first.
    rl2_skip_commit_op.set(true);

    info!("------------------------- Boot to Epoch 3.0 -------------------------");

    let run_loop_2_thread = thread::Builder::new()
        .name("run_loop_2".into())
        .spawn(move || run_loop_2.start(None, 0))
        .unwrap();

    signer_test.boot_to_epoch_3();

    wait_for(120, || {
        let Some(node_1_info) = get_chain_info_opt(&conf) else {
            return Ok(false);
        };
        let Some(node_2_info) = get_chain_info_opt(&conf_node_2) else {
            return Ok(false);
        };
        Ok(node_1_info.stacks_tip_height == node_2_info.stacks_tip_height)
    })
    .expect("Timed out waiting for boostrapped node to catch up to the miner");

    let mining_pkh_1 = Hash160::from_node_public_key(&StacksPublicKey::from_private(
        &conf.miner.mining_key.unwrap(),
    ));
    let mining_pkh_2 = Hash160::from_node_public_key(&StacksPublicKey::from_private(
        &conf_node_2.miner.mining_key.unwrap(),
    ));
    debug!("The mining key for miner 1 is {mining_pkh_1}");
    debug!("The mining key for miner 2 is {mining_pkh_2}");

    info!("------------------------- Reached Epoch 3.0 -------------------------");

    let burnchain = signer_test.running_nodes.conf.get_burnchain();
    let sortdb = burnchain.open_sortition_db(true).unwrap();

    let get_burn_height = || {
        let sort_height = SortitionDB::get_canonical_burn_chain_tip(sortdb.conn())
            .unwrap()
            .block_height;
        let info_1 = get_chain_info(&conf);
        let info_2 = get_chain_info(&conf_node_2);
        min(
            sort_height,
            min(info_1.burn_block_height, info_2.burn_block_height),
        )
    };

    info!("------------------------- Pause Miner 1's Block Commit -------------------------");
    // Make sure miner 1 doesn't submit any further block commits for the next tenure BEFORE mining the bitcoin block
    rl1_skip_commit_op.set(true);

    info!("------------------------- Miner 1 Wins Normal Tenure A -------------------------");
    let blocks_processed_before_1 = blocks_mined1.load(Ordering::SeqCst);
    let nmb_old_blocks = test_observer::get_blocks().len();
    let stacks_height_before = signer_test
        .stacks_client
        .get_peer_info()
        .expect("Failed to get peer info")
        .stacks_tip_height;

    signer_test
        .running_nodes
        .btc_regtest_controller
        .build_next_block(1);

    // assure we have a successful sortition that miner A won
    let tip = SortitionDB::get_canonical_burn_chain_tip(sortdb.conn()).unwrap();
    assert!(tip.sortition);
    assert_eq!(tip.miner_pk_hash.unwrap(), mining_pkh_1);

    // wait for the new block to be processed
    wait_for(60, || {
        let stacks_height = signer_test
            .stacks_client
            .get_peer_info()
            .expect("Failed to get peer info")
            .stacks_tip_height;
        let info_2 = get_chain_info(&conf_node_2);
        Ok(
            blocks_mined1.load(Ordering::SeqCst) > blocks_processed_before_1
                && stacks_height > stacks_height_before
                && info_2.stacks_tip_height > stacks_height_before
                && test_observer::get_blocks().len() > nmb_old_blocks,
        )
    })
    .unwrap();

    verify_last_block_contains_tenure_change_tx(TenureChangeCause::BlockFound);

    info!("------------------------- Miner 1 Mines Another Block -------------------------");

    let blocks_processed_before_1 = blocks_mined1.load(Ordering::SeqCst);
    let nmb_old_blocks = test_observer::get_blocks().len();
    let stacks_height_before = signer_test
        .stacks_client
        .get_peer_info()
        .expect("Failed to get peer info")
        .stacks_tip_height;

    // submit a tx so that the miner will mine an extra block
    let transfer_tx = make_stacks_transfer(
        &sender_sk,
        sender_nonce,
        send_fee,
        signer_test.running_nodes.conf.burnchain.chain_id,
        &recipient,
        send_amt,
    );
    submit_tx(&http_origin, &transfer_tx);
    sender_nonce += 1;

    // wait for the new block to be processed
    wait_for(30, || {
        let stacks_height = signer_test
            .stacks_client
            .get_peer_info()
            .expect("Failed to get peer info")
            .stacks_tip_height;
        let info_2 = get_chain_info(&conf_node_2);
        Ok(
            blocks_mined1.load(Ordering::SeqCst) > blocks_processed_before_1
                && stacks_height > stacks_height_before
                && info_2.stacks_tip_height > stacks_height_before
                && test_observer::get_blocks().len() > nmb_old_blocks,
        )
    })
    .expect("Timed out waiting for block to be mined and processed");

    info!("------------------------- Pause Block Proposals -------------------------");
    TEST_MINE_STALL.lock().unwrap().replace(true);

    // Unpause miner 1's block commits
    let rl1_commits_before = rl1_commits.load(Ordering::SeqCst);
    rl1_skip_commit_op.set(false);

    // Ensure miner 1 submits a block commit before mining the bitcoin block
    wait_for(30, || {
        Ok(rl1_commits.load(Ordering::SeqCst) > rl1_commits_before)
    })
    .unwrap();

    rl1_skip_commit_op.set(true);

    info!("------------------------- Miner 1 Wins Tenure B -------------------------");

    let blocks_processed_before_1 = blocks_mined1.load(Ordering::SeqCst);
    let nmb_old_blocks = test_observer::get_blocks().len();
    let stacks_height_before = signer_test
        .stacks_client
        .get_peer_info()
        .expect("Failed to get peer info")
        .stacks_tip_height;
    let burn_height_before = get_burn_height();
    next_block_and(
        &mut signer_test.running_nodes.btc_regtest_controller,
        60,
        || Ok(get_burn_height() > burn_height_before),
    )
    .unwrap();

    // assure we have a successful sortition that miner 1 won
    let tip = SortitionDB::get_canonical_burn_chain_tip(sortdb.conn()).unwrap();
    assert!(tip.sortition);
    assert_eq!(tip.miner_pk_hash.unwrap(), mining_pkh_1);

    info!("----------------- Miner 2 Submits Block Commit Before Any Blocks ------------------");

    let rl2_commits_before = rl2_commits.load(Ordering::SeqCst);
    rl2_skip_commit_op.set(false);

    wait_for(30, || {
        Ok(rl2_commits.load(Ordering::SeqCst) > rl2_commits_before)
    })
    .expect("Timed out waiting for block commit from miner 2");

    // Re-pause block commits for miner 2 so that it cannot RBF its original commit
    rl2_skip_commit_op.set(true);

    info!("----------------------------- Resume Block Production -----------------------------");

    TEST_MINE_STALL.lock().unwrap().replace(false);

    wait_for(60, || {
        let stacks_height = signer_test
            .stacks_client
            .get_peer_info()
            .expect("Failed to get peer info")
            .stacks_tip_height;
        let info_2 = get_chain_info(&conf_node_2);
        Ok(
            blocks_mined1.load(Ordering::SeqCst) > blocks_processed_before_1
                && stacks_height > stacks_height_before
                && info_2.stacks_tip_height > stacks_height_before
                && test_observer::get_blocks().len() > nmb_old_blocks,
        )
    })
    .expect("Timed out waiting for block to be mined and processed");

    info!("--------------- Miner 2 Wins Tenure C With Old Block Commit ----------------");

    let blocks_processed_before_1 = blocks_mined1.load(Ordering::SeqCst);
    let nmb_old_blocks = test_observer::get_blocks().len();
    let stacks_height_before = signer_test
        .stacks_client
        .get_peer_info()
        .expect("Failed to get peer info")
        .stacks_tip_height;
    let burn_height_before = get_burn_height();

    // Sleep enough time to pass the first proposal burn block timing
    let sleep_duration = first_proposal_burn_block_timing.saturating_add(Duration::from_secs(2));
    info!(
        "Sleeping for {} seconds before issuing next burn block.",
        sleep_duration.as_secs()
    );
    thread::sleep(sleep_duration);

    info!("--------------- Triggering new burn block for tenure C ---------------");
    next_block_and(
        &mut signer_test.running_nodes.btc_regtest_controller,
        60,
        || Ok(get_burn_height() > burn_height_before),
    )
    .expect("Timed out waiting for burn block to be processed");

    // assure we have a successful sortition that miner 2 won
    let tip = SortitionDB::get_canonical_burn_chain_tip(sortdb.conn()).unwrap();
    assert!(tip.sortition);
    assert_eq!(tip.miner_pk_hash.unwrap(), mining_pkh_2);

    info!("------------------------- Miner 1 Extends Tenure B -------------------------");

    // wait for a tenure extend block from miner 1 to be processed
    // (miner 2's proposals will be rejected)
    wait_for(60, || {
        let stacks_height = signer_test
            .stacks_client
            .get_peer_info()
            .expect("Failed to get peer info")
            .stacks_tip_height;
        let info_2 = get_chain_info(&conf_node_2);
        Ok(
            blocks_mined1.load(Ordering::SeqCst) > blocks_processed_before_1
                && stacks_height > stacks_height_before
                && info_2.stacks_tip_height > stacks_height_before
                && test_observer::get_blocks().len() > nmb_old_blocks,
        )
    })
    .expect("Timed out waiting for tenure extend block to be mined and processed");

    verify_last_block_contains_tenure_change_tx(TenureChangeCause::Extended);

    info!("------------------------- Miner 1 Mines Another Block -------------------------");

    let blocks_processed_before_1 = blocks_mined1.load(Ordering::SeqCst);
    let nmb_old_blocks = test_observer::get_blocks().len();
    let stacks_height_before = signer_test
        .stacks_client
        .get_peer_info()
        .expect("Failed to get peer info")
        .stacks_tip_height;

    // submit a tx so that the miner will mine an extra block
    let transfer_tx = make_stacks_transfer(
        &sender_sk,
        sender_nonce,
        send_fee,
        signer_test.running_nodes.conf.burnchain.chain_id,
        &recipient,
        send_amt,
    );
    submit_tx(&http_origin, &transfer_tx);

    // wait for the new block to be processed
    wait_for(30, || {
        let stacks_height = signer_test
            .stacks_client
            .get_peer_info()
            .expect("Failed to get peer info")
            .stacks_tip_height;
        let info_2 = get_chain_info(&conf_node_2);
        Ok(
            blocks_mined1.load(Ordering::SeqCst) > blocks_processed_before_1
                && stacks_height > stacks_height_before
                && info_2.stacks_tip_height > stacks_height_before
                && test_observer::get_blocks().len() > nmb_old_blocks,
        )
    })
    .expect("Timed out waiting for block to be mined and processed");

    info!("------------------------- Miner 2 Mines the Next Tenure -------------------------");

    // Re-enable block commits for miner 2
    let rl2_commits_before = rl2_commits.load(Ordering::SeqCst);
    rl2_skip_commit_op.set(false);

    // Wait for block commit from miner 2
    wait_for(30, || {
        Ok(rl2_commits.load(Ordering::SeqCst) > rl2_commits_before)
    })
    .expect("Timed out waiting for block commit from miner 2");

    let stacks_height_before = signer_test
        .stacks_client
        .get_peer_info()
        .expect("Failed to get peer info")
        .stacks_tip_height;

    next_block_and(
        &mut signer_test.running_nodes.btc_regtest_controller,
        60,
        || {
            let stacks_height = signer_test
                .stacks_client
                .get_peer_info()
                .expect("Failed to get peer info")
                .stacks_tip_height;
            let info_2 = get_chain_info(&conf_node_2);
            Ok(stacks_height > stacks_height_before
                && info_2.stacks_tip_height > stacks_height_before)
        },
    )
    .expect("Timed out waiting for final block to be mined and processed");

    // assure we have a successful sortition that miner 2 won and it had a block found tenure change
    let tip = SortitionDB::get_canonical_burn_chain_tip(sortdb.conn()).unwrap();
    assert!(tip.sortition);
    assert_eq!(tip.miner_pk_hash.unwrap(), mining_pkh_2);
    verify_last_block_contains_tenure_change_tx(TenureChangeCause::BlockFound);

    info!("------------------------- Shutdown -------------------------");
    rl2_coord_channels
        .lock()
        .expect("Mutex poisoned")
        .stop_chains_coordinator();
    run_loop_stopper_2.store(false, Ordering::SeqCst);
    run_loop_2_thread.join().unwrap();
    signer_test.shutdown();
}

#[test]
#[ignore]
/// Test that a miner will extend its tenure after the succeding miner commits to the wrong block.
/// - Miner 1 wins a tenure and mines normally
/// - Miner 1 wins another tenure and mines normally, but miner 2 does not see any blocks from this tenure
/// - Miner 2 wins a tenure and is unable to mine a block
/// - Miner 1 extends its tenure and mines an additional block
/// - Miner 2 wins another tenure and is still unable to mine a block
/// - Miner 1 extends its tenure again and mines an additional block
/// - Miner 2 wins the next tenure and mines normally
fn tenure_extend_after_2_bad_commits() {
    if env::var("BITCOIND_TEST") != Ok("1".into()) {
        return;
    }

    let num_signers = 5;
    let recipient = PrincipalData::from(StacksAddress::burn_address(false));
    let sender_sk = Secp256k1PrivateKey::new();
    let sender_addr = tests::to_addr(&sender_sk);
    let send_amt = 100;
    let send_fee = 180;
    let num_txs = 2;
    let mut sender_nonce = 0;

    let btc_miner_1_seed = vec![1, 1, 1, 1];
    let btc_miner_2_seed = vec![2, 2, 2, 2];
    let btc_miner_1_pk = Keychain::default(btc_miner_1_seed.clone()).get_pub_key();
    let btc_miner_2_pk = Keychain::default(btc_miner_2_seed.clone()).get_pub_key();

    let node_1_rpc = gen_random_port();
    let node_1_p2p = gen_random_port();
    let node_2_rpc = gen_random_port();
    let node_2_p2p = gen_random_port();

    let localhost = "127.0.0.1";
    let node_1_rpc_bind = format!("{localhost}:{node_1_rpc}");
    let node_2_rpc_bind = format!("{localhost}:{node_2_rpc}");
    let mut node_2_listeners = Vec::new();

    let max_nakamoto_tenures = 30;

    info!("------------------------- Test Setup -------------------------");
    // partition the signer set so that ~half are listening and using node 1 for RPC and events,
    //  and the rest are using node 2

    let mut signer_test: SignerTest<SpawnedSigner> = SignerTest::new_with_config_modifications(
        num_signers,
        vec![(sender_addr, (send_amt + send_fee) * num_txs)],
        |signer_config| {
            let node_host = if signer_config.endpoint.port() % 2 == 0 {
                &node_1_rpc_bind
            } else {
                &node_2_rpc_bind
            };
            signer_config.node_host = node_host.to_string();
            signer_config.block_proposal_timeout = Duration::from_secs(30);
        },
        |config| {
            config.node.rpc_bind = format!("{localhost}:{node_1_rpc}");
            config.node.p2p_bind = format!("{localhost}:{node_1_p2p}");
            config.node.data_url = format!("http://{localhost}:{node_1_rpc}");
            config.node.p2p_address = format!("{localhost}:{node_1_p2p}");
            config.miner.wait_on_interim_blocks = Duration::from_secs(5);
            config.node.pox_sync_sample_secs = 30;
            config.burnchain.pox_reward_length = Some(max_nakamoto_tenures);

            config.node.seed = btc_miner_1_seed.clone();
            config.node.local_peer_seed = btc_miner_1_seed.clone();
            config.burnchain.local_mining_public_key = Some(btc_miner_1_pk.to_hex());
            config.miner.mining_key = Some(Secp256k1PrivateKey::from_seed(&[1]));

            config.events_observers.retain(|listener| {
                let Ok(addr) = std::net::SocketAddr::from_str(&listener.endpoint) else {
                    warn!(
                        "Cannot parse {} to a socket, assuming it isn't a signer-listener binding",
                        listener.endpoint
                    );
                    return true;
                };
                if addr.port() % 2 == 0 || addr.port() == test_observer::EVENT_OBSERVER_PORT {
                    return true;
                }
                node_2_listeners.push(listener.clone());
                false
            })
        },
        Some(vec![btc_miner_1_pk, btc_miner_2_pk]),
        None,
    );

    let rl1_commits = signer_test.running_nodes.commits_submitted.clone();
    let rl1_skip_commit_op = signer_test
        .running_nodes
        .nakamoto_test_skip_commit_op
        .clone();

    let conf = signer_test.running_nodes.conf.clone();
    let mut conf_node_2 = conf.clone();
    conf_node_2.node.rpc_bind = format!("{localhost}:{node_2_rpc}");
    conf_node_2.node.p2p_bind = format!("{localhost}:{node_2_p2p}");
    conf_node_2.node.data_url = format!("http://{localhost}:{node_2_rpc}");
    conf_node_2.node.p2p_address = format!("{localhost}:{node_2_p2p}");
    conf_node_2.node.seed = btc_miner_2_seed.clone();
    conf_node_2.burnchain.local_mining_public_key = Some(btc_miner_2_pk.to_hex());
    conf_node_2.node.local_peer_seed = btc_miner_2_seed.clone();
    conf_node_2.miner.mining_key = Some(Secp256k1PrivateKey::from_seed(&[2]));
    conf_node_2.node.miner = true;
    conf_node_2.events_observers.clear();
    conf_node_2.events_observers.extend(node_2_listeners);
    assert!(!conf_node_2.events_observers.is_empty());

    let node_1_sk = Secp256k1PrivateKey::from_seed(&conf.node.local_peer_seed);
    let node_1_pk = StacksPublicKey::from_private(&node_1_sk);

    conf_node_2.node.working_dir = format!("{}-1", conf_node_2.node.working_dir);

    conf_node_2.node.set_bootstrap_nodes(
        format!("{}@{}", &node_1_pk.to_hex(), conf.node.p2p_bind),
        conf.burnchain.chain_id,
        conf.burnchain.peer_version,
    );
    let http_origin = format!("http://{}", &signer_test.running_nodes.conf.node.rpc_bind);

    let mut run_loop_2 = boot_nakamoto::BootRunLoop::new(conf_node_2.clone()).unwrap();
    let run_loop_stopper_2 = run_loop_2.get_termination_switch();
    let rl2_coord_channels = run_loop_2.coordinator_channels();
    let Counters {
        naka_submitted_commits: rl2_commits,
        naka_skip_commit_op: rl2_skip_commit_op,
        ..
    } = run_loop_2.counters();

    let blocks_mined1 = signer_test.running_nodes.nakamoto_blocks_mined.clone();

    info!("------------------------- Pause Miner 2's Block Commits -------------------------");

    // Make sure Miner 2 cannot win a sortition at first.
    rl2_skip_commit_op.set(true);

    info!("------------------------- Boot to Epoch 3.0 -------------------------");

    let run_loop_2_thread = thread::Builder::new()
        .name("run_loop_2".into())
        .spawn(move || run_loop_2.start(None, 0))
        .unwrap();

    signer_test.boot_to_epoch_3();

    wait_for(120, || {
        let Some(node_1_info) = get_chain_info_opt(&conf) else {
            return Ok(false);
        };
        let Some(node_2_info) = get_chain_info_opt(&conf_node_2) else {
            return Ok(false);
        };
        Ok(node_1_info.stacks_tip_height == node_2_info.stacks_tip_height)
    })
    .expect("Timed out waiting for boostrapped node to catch up to the miner");

    let mining_pkh_1 = Hash160::from_node_public_key(&StacksPublicKey::from_private(
        &conf.miner.mining_key.unwrap(),
    ));
    let mining_pkh_2 = Hash160::from_node_public_key(&StacksPublicKey::from_private(
        &conf_node_2.miner.mining_key.unwrap(),
    ));
    debug!("The mining key for miner 1 is {mining_pkh_1}");
    debug!("The mining key for miner 2 is {mining_pkh_2}");

    info!("------------------------- Reached Epoch 3.0 -------------------------");

    let burnchain = signer_test.running_nodes.conf.get_burnchain();
    let sortdb = burnchain.open_sortition_db(true).unwrap();

    let get_burn_height = || {
        let sort_height = SortitionDB::get_canonical_burn_chain_tip(sortdb.conn())
            .unwrap()
            .block_height;
        let info_1 = get_chain_info(&conf);
        let info_2 = get_chain_info(&conf_node_2);
        min(
            sort_height,
            min(info_1.burn_block_height, info_2.burn_block_height),
        )
    };

    info!("------------------------- Pause Miner 1's Block Commit -------------------------");
    // Make sure miner 1 doesn't submit any further block commits for the next tenure BEFORE mining the bitcoin block
    rl1_skip_commit_op.set(true);

    info!("------------------------- Miner 1 Wins Normal Tenure A -------------------------");
    let blocks_processed_before_1 = blocks_mined1.load(Ordering::SeqCst);
    let nmb_old_blocks = test_observer::get_blocks().len();
    let stacks_height_before = signer_test
        .stacks_client
        .get_peer_info()
        .expect("Failed to get peer info")
        .stacks_tip_height;

    signer_test
        .running_nodes
        .btc_regtest_controller
        .build_next_block(1);

    // assure we have a successful sortition that miner A won
    let tip = SortitionDB::get_canonical_burn_chain_tip(sortdb.conn()).unwrap();
    assert!(tip.sortition);
    assert_eq!(tip.miner_pk_hash.unwrap(), mining_pkh_1);

    // wait for the new block to be processed
    wait_for(60, || {
        let stacks_height = signer_test
            .stacks_client
            .get_peer_info()
            .expect("Failed to get peer info")
            .stacks_tip_height;
        Ok(
            blocks_mined1.load(Ordering::SeqCst) > blocks_processed_before_1
                && stacks_height > stacks_height_before
                && test_observer::get_blocks().len() > nmb_old_blocks,
        )
    })
    .unwrap();

    verify_last_block_contains_tenure_change_tx(TenureChangeCause::BlockFound);

    info!("------------------------- Miner 1 Mines Another Block -------------------------");

    let blocks_processed_before_1 = blocks_mined1.load(Ordering::SeqCst);
    let nmb_old_blocks = test_observer::get_blocks().len();
    let stacks_height_before = signer_test
        .stacks_client
        .get_peer_info()
        .expect("Failed to get peer info")
        .stacks_tip_height;

    // submit a tx so that the miner will mine an extra block
    let transfer_tx = make_stacks_transfer(
        &sender_sk,
        sender_nonce,
        send_fee,
        signer_test.running_nodes.conf.burnchain.chain_id,
        &recipient,
        send_amt,
    );
    submit_tx(&http_origin, &transfer_tx);
    sender_nonce += 1;

    // wait for the new block to be processed
    wait_for(30, || {
        let stacks_height = signer_test
            .stacks_client
            .get_peer_info()
            .expect("Failed to get peer info")
            .stacks_tip_height;
        Ok(
            blocks_mined1.load(Ordering::SeqCst) > blocks_processed_before_1
                && stacks_height > stacks_height_before
                && test_observer::get_blocks().len() > nmb_old_blocks,
        )
    })
    .expect("Timed out waiting for block to be mined and processed");

    info!("------------------------- Pause Block Proposals -------------------------");
    TEST_MINE_STALL.lock().unwrap().replace(true);

    // Unpause miner 1's block commits
    let rl1_commits_before = rl1_commits.load(Ordering::SeqCst);
    rl1_skip_commit_op.set(false);

    // Ensure miner 1 submits a block commit before mining the bitcoin block
    wait_for(30, || {
        Ok(rl1_commits.load(Ordering::SeqCst) > rl1_commits_before)
    })
    .unwrap();

    rl1_skip_commit_op.set(true);

    info!("------------------------- Miner 1 Wins Tenure B -------------------------");

    let blocks_processed_before_1 = blocks_mined1.load(Ordering::SeqCst);
    let nmb_old_blocks = test_observer::get_blocks().len();
    let stacks_height_before = signer_test
        .stacks_client
        .get_peer_info()
        .expect("Failed to get peer info")
        .stacks_tip_height;
    let burn_height_before = get_burn_height();
    next_block_and(
        &mut signer_test.running_nodes.btc_regtest_controller,
        60,
        || Ok(get_burn_height() > burn_height_before),
    )
    .unwrap();

    // assure we have a successful sortition that miner 1 won
    let tip = SortitionDB::get_canonical_burn_chain_tip(sortdb.conn()).unwrap();
    assert!(tip.sortition);
    assert_eq!(tip.miner_pk_hash.unwrap(), mining_pkh_1);

    info!("----------------- Miner 2 Submits Block Commit Before Any Blocks ------------------");

    let rl2_commits_before = rl2_commits.load(Ordering::SeqCst);
    rl2_skip_commit_op.set(false);

    wait_for(30, || {
        Ok(rl2_commits.load(Ordering::SeqCst) > rl2_commits_before)
    })
    .expect("Timed out waiting for block commit from miner 2");

    // Re-pause block commits for miner 2 so that it cannot RBF its original commit
    rl2_skip_commit_op.set(true);

    info!("----------------------------- Resume Block Production -----------------------------");

    TEST_MINE_STALL.lock().unwrap().replace(false);

    wait_for(60, || {
        let stacks_height = signer_test
            .stacks_client
            .get_peer_info()
            .expect("Failed to get peer info")
            .stacks_tip_height;
        Ok(
            blocks_mined1.load(Ordering::SeqCst) > blocks_processed_before_1
                && stacks_height > stacks_height_before
                && test_observer::get_blocks().len() > nmb_old_blocks,
        )
    })
    .expect("Timed out waiting for block to be mined and processed");

    info!("--------------- Miner 2 Wins Tenure C With Old Block Commit ----------------");

    let blocks_processed_before_1 = blocks_mined1.load(Ordering::SeqCst);
    let nmb_old_blocks = test_observer::get_blocks().len();
    let stacks_height_before = signer_test
        .stacks_client
        .get_peer_info()
        .expect("Failed to get peer info")
        .stacks_tip_height;
    let burn_height_before = get_burn_height();

    // Pause block production again so that we can make sure miner 2 commits
    // to the wrong block again.
    TEST_MINE_STALL.lock().unwrap().replace(true);

    next_block_and(
        &mut signer_test.running_nodes.btc_regtest_controller,
        60,
        || Ok(get_burn_height() > burn_height_before),
    )
    .expect("Timed out waiting for burn block to be processed");

    // assure we have a successful sortition that miner 2 won
    let tip = SortitionDB::get_canonical_burn_chain_tip(sortdb.conn()).unwrap();
    assert!(tip.sortition);
    assert_eq!(tip.miner_pk_hash.unwrap(), mining_pkh_2);

    info!("---------- Miner 2 Submits Block Commit Before Any Blocks (again) ----------");

    let rl2_commits_before = rl2_commits.load(Ordering::SeqCst);
    rl2_skip_commit_op.set(false);

    wait_for(30, || {
        Ok(rl2_commits.load(Ordering::SeqCst) > rl2_commits_before)
    })
    .expect("Timed out waiting for block commit from miner 2");

    // Re-pause block commits for miner 2 so that it cannot RBF its original commit
    rl2_skip_commit_op.set(true);

    info!("------------------------- Miner 1 Extends Tenure B -------------------------");

    TEST_MINE_STALL.lock().unwrap().replace(false);

    // wait for a tenure extend block from miner 1 to be processed
    // (miner 2's proposals will be rejected)
    wait_for(60, || {
        let stacks_height = signer_test
            .stacks_client
            .get_peer_info()
            .expect("Failed to get peer info")
            .stacks_tip_height;
        Ok(
            blocks_mined1.load(Ordering::SeqCst) > blocks_processed_before_1
                && stacks_height > stacks_height_before
                && test_observer::get_blocks().len() > nmb_old_blocks,
        )
    })
    .expect("Timed out waiting for tenure extend block to be mined and processed");

    verify_last_block_contains_tenure_change_tx(TenureChangeCause::Extended);

    info!("------------------------- Miner 1 Mines Another Block -------------------------");

    let blocks_processed_before_1 = blocks_mined1.load(Ordering::SeqCst);
    let nmb_old_blocks = test_observer::get_blocks().len();
    let stacks_height_before = signer_test
        .stacks_client
        .get_peer_info()
        .expect("Failed to get peer info")
        .stacks_tip_height;

    // submit a tx so that the miner will mine an extra block
    let transfer_tx = make_stacks_transfer(
        &sender_sk,
        sender_nonce,
        send_fee,
        signer_test.running_nodes.conf.burnchain.chain_id,
        &recipient,
        send_amt,
    );
    submit_tx(&http_origin, &transfer_tx);

    // wait for the new block to be processed
    wait_for(30, || {
        let stacks_height = signer_test
            .stacks_client
            .get_peer_info()
            .expect("Failed to get peer info")
            .stacks_tip_height;
        Ok(
            blocks_mined1.load(Ordering::SeqCst) > blocks_processed_before_1
                && stacks_height > stacks_height_before
                && test_observer::get_blocks().len() > nmb_old_blocks,
        )
    })
    .expect("Timed out waiting for block to be mined and processed");

    info!("------------ Miner 2 Wins Tenure C With Old Block Commit (again) -----------");

    let blocks_processed_before_1 = blocks_mined1.load(Ordering::SeqCst);
    let nmb_old_blocks = test_observer::get_blocks().len();
    let stacks_height_before = signer_test
        .stacks_client
        .get_peer_info()
        .expect("Failed to get peer info")
        .stacks_tip_height;
    let burn_height_before = get_burn_height();

    next_block_and(
        &mut signer_test.running_nodes.btc_regtest_controller,
        60,
        || Ok(get_burn_height() > burn_height_before),
    )
    .expect("Timed out waiting for burn block to be processed");

    // assure we have a successful sortition that miner 2 won
    let tip = SortitionDB::get_canonical_burn_chain_tip(sortdb.conn()).unwrap();
    assert!(tip.sortition);
    assert_eq!(tip.miner_pk_hash.unwrap(), mining_pkh_2);

    wait_for(30, || {
        Ok(rl2_commits.load(Ordering::SeqCst) > rl2_commits_before)
    })
    .expect("Timed out waiting for block commit from miner 2");

    info!("---------------------- Miner 1 Extends Tenure B (again) ---------------------");

    TEST_MINE_STALL.lock().unwrap().replace(false);

    // wait for a tenure extend block from miner 1 to be processed
    // (miner 2's proposals will be rejected)
    wait_for(60, || {
        let stacks_height = signer_test
            .stacks_client
            .get_peer_info()
            .expect("Failed to get peer info")
            .stacks_tip_height;
        Ok(
            blocks_mined1.load(Ordering::SeqCst) > blocks_processed_before_1
                && stacks_height > stacks_height_before
                && test_observer::get_blocks().len() > nmb_old_blocks,
        )
    })
    .expect("Timed out waiting for tenure extend block to be mined and processed");

    verify_last_block_contains_tenure_change_tx(TenureChangeCause::Extended);

    info!("------------------------- Miner 1 Mines Another Block -------------------------");

    let blocks_processed_before_1 = blocks_mined1.load(Ordering::SeqCst);
    let nmb_old_blocks = test_observer::get_blocks().len();
    let stacks_height_before = signer_test
        .stacks_client
        .get_peer_info()
        .expect("Failed to get peer info")
        .stacks_tip_height;

    // submit a tx so that the miner will mine an extra block
    let transfer_tx = make_stacks_transfer(
        &sender_sk,
        sender_nonce,
        send_fee,
        signer_test.running_nodes.conf.burnchain.chain_id,
        &recipient,
        send_amt,
    );
    submit_tx(&http_origin, &transfer_tx);

    // wait for the new block to be processed
    wait_for(30, || {
        let stacks_height = signer_test
            .stacks_client
            .get_peer_info()
            .expect("Failed to get peer info")
            .stacks_tip_height;
        Ok(
            blocks_mined1.load(Ordering::SeqCst) > blocks_processed_before_1
                && stacks_height > stacks_height_before
                && test_observer::get_blocks().len() > nmb_old_blocks,
        )
    })
    .expect("Timed out waiting for block to be mined and processed");

    info!("----------------------- Miner 2 Mines the Next Tenure -----------------------");

    // Re-enable block commits for miner 2
    let rl2_commits_before = rl2_commits.load(Ordering::SeqCst);
    rl2_skip_commit_op.set(false);

    // Wait for block commit from miner 2
    wait_for(30, || {
        Ok(rl2_commits.load(Ordering::SeqCst) > rl2_commits_before)
    })
    .expect("Timed out waiting for block commit from miner 2");

    let stacks_height_before = signer_test
        .stacks_client
        .get_peer_info()
        .expect("Failed to get peer info")
        .stacks_tip_height;

    next_block_and(
        &mut signer_test.running_nodes.btc_regtest_controller,
        60,
        || {
            let stacks_height = signer_test
                .stacks_client
                .get_peer_info()
                .expect("Failed to get peer info")
                .stacks_tip_height;
            Ok(stacks_height > stacks_height_before)
        },
    )
    .expect("Timed out waiting for final block to be mined and processed");

    // assure we have a successful sortition that miner 2 won and it had a block found tenure change
    let tip = SortitionDB::get_canonical_burn_chain_tip(sortdb.conn()).unwrap();
    assert!(tip.sortition);
    assert_eq!(tip.miner_pk_hash.unwrap(), mining_pkh_2);
    verify_last_block_contains_tenure_change_tx(TenureChangeCause::BlockFound);

    info!("------------------------- Shutdown -------------------------");
    rl2_coord_channels
        .lock()
        .expect("Mutex poisoned")
        .stop_chains_coordinator();
    run_loop_stopper_2.store(false, Ordering::SeqCst);
    run_loop_2_thread.join().unwrap();
    signer_test.shutdown();
}

#[test]
#[ignore]
/// Test the block_proposal_max_age_secs signer configuration option. It should reject blocks that are
/// invalid but within the max age window, otherwise it should simply drop the block without further processing.
///
/// Test Setup:
/// The test spins up five stacks signers, one miner Nakamoto node, and a corresponding bitcoind.
///
/// Test Execution:
/// The stacks node is advanced to epoch 3.0 reward set calculation to ensure the signer set is determined.
/// An invalid block proposal with a recent timestamp is forcibly written to the miner's slot to simulate the miner proposing a block.
/// The signers process the invalid block and broadcast a block response rejection to the respective .signers-XXX-YYY contract.
/// A second block proposal with an outdated timestamp is then submitted to the miner's slot to simulate the miner proposing a very old block.
/// The test confirms no further block rejection response is submitted to the .signers-XXX-YYY contract.
///
/// Test Assertion:
/// - Each signer successfully rejects the recent invalid block proposal.
/// - No signer submits a block proposal response for the outdated block proposal.
/// - The stacks tip does not advance
fn block_proposal_max_age_rejections() {
    if env::var("BITCOIND_TEST") != Ok("1".into()) {
        return;
    }

    tracing_subscriber::registry()
        .with(fmt::layer())
        .with(EnvFilter::from_default_env())
        .init();

    info!("------------------------- Test Setup -------------------------");
    let num_signers = 5;
    let mut signer_test: SignerTest<SpawnedSigner> = SignerTest::new_with_config_modifications(
        num_signers,
        vec![],
        |config| {
            config.block_proposal_max_age_secs = 30;
        },
        |_| {},
        None,
        None,
    );
    signer_test.boot_to_epoch_3();
    let short_timeout = Duration::from_secs(30);

    info!("------------------------- Send Block Proposal To Signers -------------------------");
    let info_before = get_chain_info(&signer_test.running_nodes.conf);
    let mut block = NakamotoBlock {
        header: NakamotoBlockHeader::empty(),
        txs: vec![],
    };
    // First propose a stale block that is older than the block_proposal_max_age_secs
    block.header.timestamp = get_epoch_time_secs().saturating_sub(
        signer_test.signer_configs[0]
            .block_proposal_max_age_secs
            .saturating_add(1),
    );
    let block_signer_signature_hash_1 = block.header.signer_signature_hash();
    signer_test.propose_block(block.clone(), short_timeout);

    // Next propose a recent invalid block
    block.header.timestamp = get_epoch_time_secs();
    let block_signer_signature_hash_2 = block.header.signer_signature_hash();
    signer_test.propose_block(block, short_timeout);

    info!("------------------------- Test Block Proposal Rejected -------------------------");
    // Verify the signers rejected only the SECOND block proposal. The first was not even processed.
    wait_for(30, || {
        let rejections: Vec<_> = test_observer::get_stackerdb_chunks()
            .into_iter()
            .flat_map(|chunk| chunk.modified_slots)
            .map(|chunk| {
                let Ok(message) = SignerMessage::consensus_deserialize(&mut chunk.data.as_slice())
                else {
                    return None;
                };
                match message {
                    SignerMessage::BlockResponse(BlockResponse::Rejected(BlockRejection {
                        signer_signature_hash,
                        signature,
                        ..
                    })) => {
                        assert_eq!(
                            signer_signature_hash, block_signer_signature_hash_2,
                            "We should only reject the second block"
                        );
                        Some(signature)
                    }
                    SignerMessage::BlockResponse(BlockResponse::Accepted(BlockAccepted {
                        signer_signature_hash,
                        ..
                    })) => {
                        assert_ne!(
                            signer_signature_hash, block_signer_signature_hash_1,
                            "We should never have accepted block"
                        );
                        None
                    }
                    _ => None,
                }
            })
            .collect();
        Ok(rejections.len() > num_signers * 7 / 10)
    })
    .expect("Timed out waiting for block rejections");

    info!("------------------------- Test Peer Info-------------------------");
    assert_eq!(info_before, get_chain_info(&signer_test.running_nodes.conf));

    info!("------------------------- Test Shutdown-------------------------");
    signer_test.shutdown();
}

#[test]
#[ignore]
/// Test that signers do not mark a block as globally accepted if it was not announced by the node.
/// This will simulate this case via testing flags, and ensure that a block can be reorged across tenure
/// boundaries now (as it is only marked locally accepted and no longer gets marked globally accepted
/// by simply seeing the threshold number of signatures).
///
/// Test Setup:
/// The test spins up five stacks signers, one miner Nakamoto node, and a corresponding bitcoind.
/// The stacks node is then advanced to Epoch 3.0 boundary to allow block signing.
///
/// Test Execution:
/// 1. The node mines 1 stacks block N (all signers sign it).
/// 2. <30% of signers are configured to auto reject any block proposals, broadcast of new blocks are skipped, and miners are configured to ignore signers responses.
/// 3. The node mines 1 stacks block N+1 (all signers sign it, but one which rejects it) but eventually all mark the block as locally accepted.
/// 4. A new tenure starts and the miner attempts to mine a new sister block N+1' (as it does not see the threshold number of signatures or any block push from signers).
/// 5. The signers accept this sister block as a valid reorg and the node advances to block N+1'.
///
/// Test Assertion:
/// - All signers accepted block N.
/// - Less than 30% of the signers rejected block N+1.
/// - All signers accept block N+1' as a valid reorg.
/// - The node advances to block N+1'
fn global_acceptance_depends_on_block_announcement() {
    if env::var("BITCOIND_TEST") != Ok("1".into()) {
        return;
    }

    tracing_subscriber::registry()
        .with(fmt::layer())
        .with(EnvFilter::from_default_env())
        .init();

    info!("------------------------- Test Setup -------------------------");
    let num_signers = 5;
    let sender_sk = Secp256k1PrivateKey::new();
    let sender_addr = tests::to_addr(&sender_sk);
    let send_amt = 100;
    let send_fee = 180;
    let nmb_txs = 4;

    let recipient = PrincipalData::from(StacksAddress::burn_address(false));
    let mut signer_test: SignerTest<SpawnedSigner> = SignerTest::new_with_config_modifications(
        num_signers,
        vec![(sender_addr, (send_amt + send_fee) * nmb_txs)],
        |config| {
            // Just accept all reorg attempts
            config.tenure_last_block_proposal_timeout = Duration::from_secs(0);
        },
        |config| {
            config.miner.block_commit_delay = Duration::from_secs(0);
        },
        None,
        None,
    );

    let all_signers: Vec<_> = signer_test
        .signer_stacks_private_keys
        .iter()
        .map(StacksPublicKey::from_private)
        .collect();

    let http_origin = format!("http://{}", &signer_test.running_nodes.conf.node.rpc_bind);
    let short_timeout = 30;
    signer_test.boot_to_epoch_3();

    info!("------------------------- Test Mine Nakamoto Block N -------------------------");
    let info_before = signer_test
        .stacks_client
        .get_peer_info()
        .expect("Failed to get peer info");

    test_observer::clear();
    // submit a tx so that the miner will mine a stacks block N
    let mut sender_nonce = 0;
    let transfer_tx = make_stacks_transfer(
        &sender_sk,
        sender_nonce,
        send_fee,
        signer_test.running_nodes.conf.burnchain.chain_id,
        &recipient,
        send_amt,
    );
    let tx = submit_tx(&http_origin, &transfer_tx);
    sender_nonce += 1;
    info!("Submitted tx {tx} in to mine block N");

    wait_for(short_timeout, || {
        Ok(signer_test
            .stacks_client
            .get_peer_info()
            .expect("Failed to get peer info")
            .stacks_tip_height
            > info_before.stacks_tip_height)
    })
    .expect("Timed out waiting for N to be mined and processed");

    let info_after = signer_test
        .stacks_client
        .get_peer_info()
        .expect("Failed to get peer info");
    assert_eq!(
        info_before.stacks_tip_height + 1,
        info_after.stacks_tip_height
    );

    // Ensure that the block was accepted globally so the stacks tip has advanced to N
    let nakamoto_blocks = test_observer::get_mined_nakamoto_blocks();
    let block_n = nakamoto_blocks.last().unwrap();
    assert_eq!(info_after.stacks_tip.to_string(), block_n.block_hash);

    // Make sure that ALL signers accepted the block proposal
    signer_test
        .wait_for_block_acceptance(short_timeout, &block_n.signer_signature_hash, &all_signers)
        .expect("Timed out waiting for block acceptance of N");

    info!("------------------------- Mine Nakamoto Block N+1 -------------------------");
    // Make less than 30% of the signers reject the block and ensure it is accepted by the node, but not announced.
    let rejecting_signers: Vec<_> = all_signers
        .iter()
        .cloned()
        .take(num_signers * 3 / 10)
        .collect();
    TEST_REJECT_ALL_BLOCK_PROPOSAL.set(rejecting_signers.clone());
    TEST_SKIP_BLOCK_ANNOUNCEMENT.set(true);
    TEST_IGNORE_SIGNERS.set(true);
    TEST_SKIP_BLOCK_BROADCAST.set(true);
    test_observer::clear();

    // submit a tx so that the miner will mine a stacks block N+1
    let info_before = signer_test
        .stacks_client
        .get_peer_info()
        .expect("Failed to get peer info");
    let transfer_tx = make_stacks_transfer(
        &sender_sk,
        sender_nonce,
        send_fee,
        signer_test.running_nodes.conf.burnchain.chain_id,
        &recipient,
        send_amt,
    );
    let tx = submit_tx(&http_origin, &transfer_tx);
    info!("Submitted tx {tx} in to mine block N+1");

    let mut proposed_block = None;
    let start_time = Instant::now();
    while proposed_block.is_none() && start_time.elapsed() < Duration::from_secs(30) {
        proposed_block = test_observer::get_stackerdb_chunks()
            .into_iter()
            .flat_map(|chunk| chunk.modified_slots)
            .find_map(|chunk| {
                let message = SignerMessage::consensus_deserialize(&mut chunk.data.as_slice())
                    .expect("Failed to deserialize SignerMessage");
                match message {
                    SignerMessage::BlockProposal(proposal) => {
                        if proposal.block.header.consensus_hash
                            == info_before.stacks_tip_consensus_hash
                        {
                            Some(proposal.block)
                        } else {
                            None
                        }
                    }
                    _ => None,
                }
            });
    }
    let proposed_block = proposed_block.expect("Failed to find proposed block within 30s");

    // Even though one of the signers rejected the block, it will eventually accept the block as it sees the 70% threshold of signatures
    signer_test
        .wait_for_block_acceptance(
            short_timeout,
            &proposed_block.header.signer_signature_hash(),
            &all_signers,
        )
        .expect("Timed out waiting for block acceptance of N+1 by all signers");

    info!(
        "------------------------- Attempt to Mine Nakamoto Block N+1' -------------------------"
    );

    TEST_REJECT_ALL_BLOCK_PROPOSAL.set(Vec::new());
    TEST_SKIP_BLOCK_ANNOUNCEMENT.set(false);
    TEST_IGNORE_SIGNERS.set(false);
    TEST_SKIP_BLOCK_BROADCAST.set(false);
    test_observer::clear();
    let info_before = signer_test
        .stacks_client
        .get_peer_info()
        .expect("Failed to get peer info");
    next_block_and(
        &mut signer_test.running_nodes.btc_regtest_controller,
        60,
        || {
            let info = signer_test
                .stacks_client
                .get_peer_info()
                .expect("Failed to get peer info");
            Ok(info.stacks_tip_height > info_before.stacks_tip_height)
        },
    )
    .unwrap();
    let info_after = signer_test
        .stacks_client
        .get_peer_info()
        .expect("Failed to get peer info");
    let mut sister_block = None;
    let start_time = Instant::now();
    while sister_block.is_none() && start_time.elapsed() < Duration::from_secs(30) {
        sister_block = test_observer::get_stackerdb_chunks()
            .into_iter()
            .flat_map(|chunk| chunk.modified_slots)
            .find_map(|chunk| {
                let message = SignerMessage::consensus_deserialize(&mut chunk.data.as_slice())
                    .expect("Failed to deserialize SignerMessage");
                match message {
                    SignerMessage::BlockProposal(proposal) => {
                        if proposal.block.header.consensus_hash
                            == info_after.stacks_tip_consensus_hash
                        {
                            Some(proposal.block)
                        } else {
                            None
                        }
                    }
                    _ => None,
                }
            });
    }
    let sister_block = sister_block.expect("Failed to find proposed sister block within 30s");
    signer_test
        .wait_for_block_acceptance(
            short_timeout,
            &sister_block.header.signer_signature_hash(),
            &all_signers,
        )
        .expect("Timed out waiting for block acceptance of N+1' by all signers");

    // Assert the block was mined and the tip has changed.
    assert_eq!(
        info_after.stacks_tip_height,
        sister_block.header.chain_length
    );
    assert_eq!(info_after.stacks_tip, sister_block.header.block_hash());
    assert_eq!(
        info_after.stacks_tip_consensus_hash,
        sister_block.header.consensus_hash
    );
    assert_eq!(
        sister_block.header.chain_length,
        proposed_block.header.chain_length
    );
    assert_ne!(sister_block, proposed_block);
}

/// Test a scenario where:
/// Two miners boot to Nakamoto.
/// Sortition occurs. Miner 1 wins.
/// Miner 1 proposes a block N
/// Signers accept and the stacks tip advances to N
/// Sortition occurs. Miner 2 wins.
/// Miner 2 proposes block N+1
/// Sortition occurs. Miner 1 wins.
/// Miner 1 proposes block N+1'
/// N+1 passes signers initial checks and is submitted to the node for validation.
/// N+1' arrives at the signers and passes inital checks, but BEFORE N+1' can be submitted for validation:
/// N+1 finishes being processed at the node and sits in the signers queue.
/// Signers THEN submit N+1' for node validation.
/// Signers process N+1 validation response ok, followed immediately by the N+1' validation response ok.
/// Signers broadcast N+1 acceptance
/// Signers broadcast N+1' rejection
/// Miner 2 proposes a new N+2 block built upon N+1
/// Asserts:
/// - N+1 is signed and broadcasted
/// - N+1' is rejected as a sortition view mismatch
/// - The tip advances to N+1 (Signed by Miner 1)
/// - The tip advances to N+2 (Signed by Miner 2)
#[test]
#[ignore]
fn no_reorg_due_to_successive_block_validation_ok() {
    if env::var("BITCOIND_TEST") != Ok("1".into()) {
        return;
    }

    let num_signers = 5;
    let recipient = PrincipalData::from(StacksAddress::burn_address(false));
    let sender_sk = Secp256k1PrivateKey::new();
    let sender_addr = tests::to_addr(&sender_sk);
    let send_amt = 100;
    let send_fee = 180;
    let num_txs = 1;
    let sender_nonce = 0;

    let btc_miner_1_seed = vec![1, 1, 1, 1];
    let btc_miner_2_seed = vec![2, 2, 2, 2];
    let btc_miner_1_pk = Keychain::default(btc_miner_1_seed.clone()).get_pub_key();
    let btc_miner_2_pk = Keychain::default(btc_miner_2_seed.clone()).get_pub_key();

    let node_1_rpc = gen_random_port();
    let node_1_p2p = gen_random_port();
    let node_2_rpc = gen_random_port();
    let node_2_p2p = gen_random_port();

    let localhost = "127.0.0.1";
    let node_1_rpc_bind = format!("{localhost}:{node_1_rpc}");
    let node_2_rpc_bind = format!("{localhost}:{node_2_rpc}");
    let mut node_2_listeners = Vec::new();

    let max_nakamoto_tenures = 30;

    info!("------------------------- Test Setup -------------------------");
    // partition the signer set so that ~half are listening and using node 1 for RPC and events,
    //  and the rest are using node 2

    let mut signer_test: SignerTest<SpawnedSigner> = SignerTest::new_with_config_modifications(
        num_signers,
        vec![(sender_addr, (send_amt + send_fee) * num_txs)],
        |signer_config| {
            // Lets make sure we never time out since we need to stall some things to force our scenario
            signer_config.block_proposal_validation_timeout = Duration::from_secs(u64::MAX);
            signer_config.tenure_last_block_proposal_timeout = Duration::from_secs(u64::MAX);
            signer_config.first_proposal_burn_block_timing = Duration::from_secs(u64::MAX);
            let node_host = if signer_config.endpoint.port() % 2 == 0 {
                &node_1_rpc_bind
            } else {
                &node_2_rpc_bind
            };
            signer_config.node_host = node_host.to_string();
        },
        |config| {
            config.node.rpc_bind = format!("{localhost}:{node_1_rpc}");
            config.node.p2p_bind = format!("{localhost}:{node_1_p2p}");
            config.node.data_url = format!("http://{localhost}:{node_1_rpc}");
            config.node.p2p_address = format!("{localhost}:{node_1_p2p}");
            config.miner.wait_on_interim_blocks = Duration::from_secs(5);
            config.node.pox_sync_sample_secs = 30;
            config.burnchain.pox_reward_length = Some(max_nakamoto_tenures);

            config.node.seed = btc_miner_1_seed.clone();
            config.node.local_peer_seed = btc_miner_1_seed.clone();
            config.burnchain.local_mining_public_key = Some(btc_miner_1_pk.to_hex());
            config.miner.mining_key = Some(Secp256k1PrivateKey::from_seed(&[1]));

            config.events_observers.retain(|listener| {
                let Ok(addr) = std::net::SocketAddr::from_str(&listener.endpoint) else {
                    warn!(
                        "Cannot parse {} to a socket, assuming it isn't a signer-listener binding",
                        listener.endpoint
                    );
                    return true;
                };
                if addr.port() % 2 == 0 || addr.port() == test_observer::EVENT_OBSERVER_PORT {
                    return true;
                }
                node_2_listeners.push(listener.clone());
                false
            })
        },
        Some(vec![btc_miner_1_pk, btc_miner_2_pk]),
        None,
    );
    let conf = signer_test.running_nodes.conf.clone();
    let mut conf_node_2 = conf.clone();
    conf_node_2.node.rpc_bind = format!("{localhost}:{node_2_rpc}");
    conf_node_2.node.p2p_bind = format!("{localhost}:{node_2_p2p}");
    conf_node_2.node.data_url = format!("http://{localhost}:{node_2_rpc}");
    conf_node_2.node.p2p_address = format!("{localhost}:{node_2_p2p}");
    conf_node_2.node.seed = btc_miner_2_seed.clone();
    conf_node_2.burnchain.local_mining_public_key = Some(btc_miner_2_pk.to_hex());
    conf_node_2.node.local_peer_seed = btc_miner_2_seed.clone();
    conf_node_2.miner.mining_key = Some(Secp256k1PrivateKey::from_seed(&[2]));
    conf_node_2.node.miner = true;
    conf_node_2.events_observers.clear();
    conf_node_2.events_observers.extend(node_2_listeners);
    assert!(!conf_node_2.events_observers.is_empty());

    let node_1_sk = Secp256k1PrivateKey::from_seed(&conf.node.local_peer_seed);
    let node_1_pk = StacksPublicKey::from_private(&node_1_sk);

    conf_node_2.node.working_dir = format!("{}-1", conf_node_2.node.working_dir);

    conf_node_2.node.set_bootstrap_nodes(
        format!("{}@{}", &node_1_pk.to_hex(), conf.node.p2p_bind),
        conf.burnchain.chain_id,
        conf.burnchain.peer_version,
    );
    let http_origin = format!("http://{}", &signer_test.running_nodes.conf.node.rpc_bind);

    let mut run_loop_2 = boot_nakamoto::BootRunLoop::new(conf_node_2.clone()).unwrap();
    let run_loop_stopper_2 = run_loop_2.get_termination_switch();
    let rl2_coord_channels = run_loop_2.coordinator_channels();
    let Counters {
        naka_submitted_commits: rl2_commits,
        naka_skip_commit_op: rl2_skip_commit_op,
        naka_mined_blocks: blocks_mined2,
        naka_rejected_blocks: rl2_rejections,
        naka_proposed_blocks: rl2_proposals,
        ..
    } = run_loop_2.counters();

    let blocks_mined1 = signer_test.running_nodes.nakamoto_blocks_mined.clone();

    info!("------------------------- Pause Miner 2's Block Commits -------------------------");

    // Make sure Miner 2 cannot win a sortition at first.
    rl2_skip_commit_op.set(true);

    info!("------------------------- Boot to Epoch 3.0 -------------------------");

    let run_loop_2_thread = thread::Builder::new()
        .name("run_loop_2".into())
        .spawn(move || run_loop_2.start(None, 0))
        .unwrap();

    signer_test.boot_to_epoch_3();

    wait_for(120, || {
        let Some(node_1_info) = get_chain_info_opt(&conf) else {
            return Ok(false);
        };
        let Some(node_2_info) = get_chain_info_opt(&conf_node_2) else {
            return Ok(false);
        };
        Ok(node_1_info.stacks_tip_height == node_2_info.stacks_tip_height)
    })
    .expect("Timed out waiting for boostrapped node to catch up to the miner");

    let mining_pk_1 = StacksPublicKey::from_private(&conf.miner.mining_key.unwrap());
    let mining_pk_2 = StacksPublicKey::from_private(&conf_node_2.miner.mining_key.unwrap());
    let mining_pkh_1 = Hash160::from_node_public_key(&mining_pk_1);
    let mining_pkh_2 = Hash160::from_node_public_key(&mining_pk_2);
    debug!("The mining key for miner 1 is {mining_pkh_1}");
    debug!("The mining key for miner 2 is {mining_pkh_2}");

    info!("------------------------- Reached Epoch 3.0 -------------------------");

    let burnchain = signer_test.running_nodes.conf.get_burnchain();
    let sortdb = burnchain.open_sortition_db(true).unwrap();

    let get_burn_height = || {
        SortitionDB::get_canonical_burn_chain_tip(sortdb.conn())
            .unwrap()
            .block_height
    };
    let starting_peer_height = get_chain_info(&conf).stacks_tip_height;
    let starting_burn_height = get_burn_height();

    info!("------------------------- Pause Miner 1's Block Commits -------------------------");
    signer_test
        .running_nodes
        .nakamoto_test_skip_commit_op
        .set(true);

    info!("------------------------- Miner 1 Mines a Nakamoto Block N (Globally Accepted) -------------------------");
    let blocks_processed_before_1 = blocks_mined1.load(Ordering::SeqCst);
    let stacks_height_before = signer_test
        .stacks_client
        .get_peer_info()
        .expect("Failed to get peer info")
        .stacks_tip_height;
    let info_before = get_chain_info(&conf);
    let mined_before = test_observer::get_mined_nakamoto_blocks().len();

    next_block_and(
        &mut signer_test.running_nodes.btc_regtest_controller,
        30,
        || {
            Ok(get_burn_height() > starting_burn_height
                && signer_test
                    .stacks_client
                    .get_peer_info()
                    .expect("Failed to get peer info")
                    .stacks_tip_height
                    > stacks_height_before
                && blocks_mined1.load(Ordering::SeqCst) > blocks_processed_before_1
                && get_chain_info(&conf).stacks_tip_height > info_before.stacks_tip_height
                && test_observer::get_mined_nakamoto_blocks().len() > mined_before)
        },
    )
    .expect("Timed out waiting for Miner 1 to Mine Block N");

    let blocks = test_observer::get_mined_nakamoto_blocks();
    let block_n = blocks.last().unwrap().clone();
    let block_n_signature_hash = block_n.signer_signature_hash;

    let info_after = get_chain_info(&conf);
    assert_eq!(info_after.stacks_tip.to_string(), block_n.block_hash);
    assert_eq!(block_n.signer_signature_hash, block_n_signature_hash);
    assert_eq!(
        info_after.stacks_tip_height,
        info_before.stacks_tip_height + 1
    );

    // assure we have a successful sortition that miner 1 won
    let tip = SortitionDB::get_canonical_burn_chain_tip(sortdb.conn()).unwrap();
    assert!(tip.sortition);
    assert_eq!(tip.miner_pk_hash.unwrap(), mining_pkh_1);

    debug!("Miner 1 mined block N: {block_n_signature_hash}");

    info!("------------------------- Pause Block Validation Response of N+1 -------------------------");
    TEST_VALIDATE_STALL.lock().unwrap().replace(true);
    let proposals_before_2 = rl2_proposals.load(Ordering::SeqCst);
    let rejections_before_2 = rl2_rejections.load(Ordering::SeqCst);
    let blocks_before = test_observer::get_blocks().len();
    let blocks_processed_before_1 = blocks_mined1.load(Ordering::SeqCst);
    let blocks_processed_before_2 = blocks_mined2.load(Ordering::SeqCst);

    // Force miner 1 to submit a block
    // submit a tx so that the miner will mine an extra block
    let transfer_tx = make_stacks_transfer(
        &sender_sk,
        sender_nonce,
        send_fee,
        signer_test.running_nodes.conf.burnchain.chain_id,
        &recipient,
        send_amt,
    );
    submit_tx(&http_origin, &transfer_tx);

    let mut block_n_1 = None;
    wait_for(30, || {
        let chunks = test_observer::get_stackerdb_chunks();
        for chunk in chunks.into_iter().flat_map(|chunk| chunk.modified_slots) {
            let Ok(message) = SignerMessage::consensus_deserialize(&mut chunk.data.as_slice())
            else {
                continue;
            };
            if let SignerMessage::BlockProposal(proposal) = message {
                if proposal.block.header.signer_signature_hash() != block_n_signature_hash
                    && proposal
                        .block
                        .header
                        .recover_miner_pk()
                        .map(|pk| pk == mining_pk_1)
                        .unwrap()
                    && proposal.block.header.chain_length == block_n.stacks_height + 1
                {
                    block_n_1 = Some(proposal.block.clone());
                    return Ok(true);
                }
            }
        }
        Ok(false)
    })
    .expect("Timed out waiting for Miner 1 to propose N+1");
    let block_n_1 = block_n_1.expect("Failed to find N+1 proposal");
    let block_n_1_signature_hash = block_n_1.header.signer_signature_hash();

    assert_eq!(
        block_n_1.header.parent_block_id.to_string(),
        block_n.block_id
    );
    debug!("Miner 1 proposed block N+1: {block_n_1_signature_hash}");

    info!("------------------------- Unpause Miner 2's Block Commits -------------------------");
    let rl2_commits_before = rl2_commits.load(Ordering::SeqCst);
    rl2_skip_commit_op.set(false);

    wait_for(30, || {
        Ok(rl2_commits.load(Ordering::SeqCst) > rl2_commits_before)
    })
    .expect("Timed out waiting for Miner 2 to submit its block commit");
    let rl2_commits_before = rl2_commits.load(Ordering::SeqCst);

    info!("------------------------- Pause Block Validation Submission of N+1'-------------------------");
    TEST_STALL_BLOCK_VALIDATION_SUBMISSION.set(true);

    info!("------------------------- Start Miner 2's Tenure-------------------------");
    let burn_height_before = get_burn_height();
    next_block_and(
        &mut signer_test.running_nodes.btc_regtest_controller,
        30,
        || {
            Ok(get_burn_height() > burn_height_before
                && rl2_proposals.load(Ordering::SeqCst) > proposals_before_2
                && rl2_commits.load(Ordering::SeqCst) > rl2_commits_before)
        },
    )
    .expect("Timed out waiting for burn block height to advance and Miner 2 to propose a block");

    let mut block_n_1_prime = None;
    wait_for(30, || {
        let chunks = test_observer::get_stackerdb_chunks();
        for chunk in chunks.into_iter().flat_map(|chunk| chunk.modified_slots) {
            let Ok(message) = SignerMessage::consensus_deserialize(&mut chunk.data.as_slice())
            else {
                continue;
            };
            if let SignerMessage::BlockProposal(proposal) = message {
                if proposal
                    .block
                    .header
                    .recover_miner_pk()
                    .map(|pk| pk == mining_pk_2)
                    .unwrap()
                {
                    block_n_1_prime = Some(proposal.block.clone());
                    return Ok(true);
                }
            }
        }
        Ok(false)
    })
    .expect("Timed out waiting for Miner 2 to propose N+1'");

    let block_n_1_prime = block_n_1_prime.expect("Failed to find N+1' proposal");
    let block_n_1_prime_signature_hash = block_n_1_prime.header.signer_signature_hash();

    debug!("Miner 2 proposed N+1': {block_n_1_prime_signature_hash}");

    // assure we have a successful sortition that miner 2 won
    let tip = SortitionDB::get_canonical_burn_chain_tip(sortdb.conn()).unwrap();
    assert!(tip.sortition);
    assert_eq!(tip.miner_pk_hash.unwrap(), mining_pkh_2);
    // Make sure that the tip is still at block N
    assert_eq!(tip.canonical_stacks_tip_height, block_n.stacks_height);
    assert_eq!(
        tip.canonical_stacks_tip_hash.to_string(),
        block_n.block_hash
    );

    // Just a precaution to make sure no stacks blocks has been processed between now and our original pause
    assert_eq!(rejections_before_2, rl2_rejections.load(Ordering::SeqCst));
    assert_eq!(
        blocks_processed_before_1,
        blocks_mined1.load(Ordering::SeqCst)
    );
    assert_eq!(
        blocks_processed_before_2,
        blocks_mined2.load(Ordering::SeqCst)
    );
    assert_eq!(blocks_before, test_observer::get_blocks().len());

    info!("------------------------- Unpause Block Validation Response of N+1 -------------------------");

    TEST_VALIDATE_STALL.lock().unwrap().replace(false);

    // Verify that the node accepted the proposed N+1, sending back a validate ok response
    wait_for(30, || {
        for proposal in test_observer::get_proposal_responses() {
            if let BlockValidateResponse::Ok(response) = proposal {
                if response.signer_signature_hash == block_n_1_signature_hash {
                    return Ok(true);
                }
            }
        }
        Ok(false)
    })
    .expect("Timed out waiting for validation response for N+1");

    debug!(
        "Node finished processing proposal validation request for N+1: {block_n_1_signature_hash}"
    );

    // This is awful but I can't gurantee signers have reached the submission stall and we need to ensure the event order is as expected.
    sleep_ms(5_000);

    info!("------------------------- Unpause Block Validation Submission and Response for N+1' -------------------------");
    TEST_STALL_BLOCK_VALIDATION_SUBMISSION.set(false);

    info!("------------------------- Confirm N+1 is Accepted ------------------------");
    wait_for(30, || {
        let chunks = test_observer::get_stackerdb_chunks();
        for chunk in chunks.into_iter().flat_map(|chunk| chunk.modified_slots) {
            let Ok(message) = SignerMessage::consensus_deserialize(&mut chunk.data.as_slice())
            else {
                continue;
            };
            if let SignerMessage::BlockResponse(BlockResponse::Accepted(BlockAccepted {
                signer_signature_hash,
                ..
            })) = message
            {
                if signer_signature_hash == block_n_1_signature_hash {
                    return Ok(true);
                }
            }
        }
        Ok(false)
    })
    .expect("Timed out waiting for N+1 acceptance.");

    debug!("Miner 1 mined block N+1: {block_n_1_signature_hash}");

    info!("------------------------- Confirm N+1' is Rejected ------------------------");

    wait_for(30, || {
        let chunks = test_observer::get_stackerdb_chunks();
        for chunk in chunks.into_iter().flat_map(|chunk| chunk.modified_slots) {
            let Ok(message) = SignerMessage::consensus_deserialize(&mut chunk.data.as_slice())
            else {
                continue;
            };
            if let SignerMessage::BlockResponse(BlockResponse::Rejected(BlockRejection {
                signer_signature_hash,
                ..
            })) = message
            {
                if signer_signature_hash == block_n_1_prime_signature_hash {
                    return Ok(true);
                }
            } else if let SignerMessage::BlockResponse(BlockResponse::Accepted(BlockAccepted {
                signer_signature_hash,
                ..
            })) = message
            {
                assert!(
                    signer_signature_hash != block_n_1_prime_signature_hash,
                    "N+1' was accepted after N+1 was accepted. This should not be possible."
                );
            }
        }
        Ok(false)
    })
    .expect("Timed out waiting for N+1' rejection.");

    info!("------------------------- Confirm N+2 Accepted ------------------------");

    let mut block_n_2 = None;
    wait_for(30, || {
        let chunks = test_observer::get_stackerdb_chunks();
        for chunk in chunks.into_iter().flat_map(|chunk| chunk.modified_slots) {
            let Ok(message) = SignerMessage::consensus_deserialize(&mut chunk.data.as_slice())
            else {
                continue;
            };
            if let SignerMessage::BlockProposal(proposal) = message {
                if proposal.block.header.chain_length == block_n_1.header.chain_length + 1
                    && proposal
                        .block
                        .header
                        .recover_miner_pk()
                        .map(|pk| pk == mining_pk_2)
                        .unwrap()
                {
                    block_n_2 = Some(proposal.block.clone());
                    return Ok(true);
                }
            }
        }
        Ok(false)
    })
    .expect("Timed out waiting for Miner 1 to propose N+2");
    let block_n_2 = block_n_2.expect("Failed to find N+2 proposal");

    wait_for(30, || {
        Ok(get_chain_info(&conf).stacks_tip_height >= block_n_2.header.chain_length)
    })
    .expect("Timed out waiting for the stacks tip height to advance");

    info!("------------------------- Confirm Stacks Chain is As Expected ------------------------");
    let info_after = get_chain_info(&conf);
    assert_eq!(info_after.stacks_tip_height, block_n_2.header.chain_length);
    assert_eq!(info_after.stacks_tip_height, starting_peer_height + 3);
    assert_eq!(
        info_after.stacks_tip.to_string(),
        block_n_2.header.block_hash().to_string()
    );
    assert_ne!(
        info_after.stacks_tip_consensus_hash,
        block_n_1.header.consensus_hash
    );
    assert_eq!(
        info_after.stacks_tip_consensus_hash,
        block_n_2.header.consensus_hash
    );
    assert_eq!(
        block_n_2.header.parent_block_id,
        block_n_1.header.block_id()
    );
    assert_eq!(
        block_n_1.header.parent_block_id.to_string(),
        block_n.block_id
    );

    info!("------------------------- Shutdown -------------------------");
    rl2_coord_channels
        .lock()
        .expect("Mutex poisoned")
        .stop_chains_coordinator();
    run_loop_stopper_2.store(false, Ordering::SeqCst);
    run_loop_2_thread.join().unwrap();
    signer_test.shutdown();
}

#[test]
#[ignore]
/// Test that signers for an incoming reward cycle, do not sign blocks for the previous reward cycle.
///
/// Test Setup:
/// The test spins up five stacks signers that are stacked for multiple cycles, one miner Nakamoto node, and a corresponding bitcoind.
/// The stacks node is then advanced to Epoch 3.0 boundary to allow block signing.
///
/// Test Execution:
/// The node mines to the middle of the prepare phase of reward cycle N+1.
/// Sends a status request to the signers to ensure both the current and next reward cycle signers are active.
/// A valid Nakamoto block is proposed.
/// Two invalid Nakamoto blocks are proposed.
///
/// Test Assertion:
/// All signers for cycle N sign the valid block.
/// No signers for cycle N+1 emit any messages.
/// All signers for cycle N reject the invalid blocks.
/// No signers for cycle N+1 emit any messages for the invalid blocks.
/// The chain advances to block N.
fn incoming_signers_ignore_block_proposals() {
    if env::var("BITCOIND_TEST") != Ok("1".into()) {
        return;
    }

    tracing_subscriber::registry()
        .with(fmt::layer())
        .with(EnvFilter::from_default_env())
        .init();

    info!("------------------------- Test Setup -------------------------");
    let num_signers = 5;
    let recipient = PrincipalData::from(StacksAddress::burn_address(false));
    let sender_sk = Secp256k1PrivateKey::new();
    let sender_addr = tests::to_addr(&sender_sk);
    let send_amt = 100;
    let send_fee = 180;
    let mut signer_test: SignerTest<SpawnedSigner> =
        SignerTest::new(num_signers, vec![(sender_addr, send_amt + send_fee)]);
    let timeout = Duration::from_secs(200);
    let http_origin = format!("http://{}", &signer_test.running_nodes.conf.node.rpc_bind);
    signer_test.boot_to_epoch_3();
    let curr_reward_cycle = signer_test.get_current_reward_cycle();
    // Mine to the middle of the prepare phase of the next reward cycle
    let next_reward_cycle = curr_reward_cycle.saturating_add(1);
    let prepare_phase_len = signer_test
        .running_nodes
        .conf
        .get_burnchain()
        .pox_constants
        .prepare_length as u64;
    let middle_of_prepare_phase = signer_test
        .running_nodes
        .btc_regtest_controller
        .get_burnchain()
        .reward_cycle_to_block_height(next_reward_cycle)
        .saturating_sub(prepare_phase_len / 2);

    info!("------------------------- Test Mine Until Middle of Prepare Phase at Block Height {middle_of_prepare_phase} -------------------------");
    signer_test.run_until_burnchain_height_nakamoto(timeout, middle_of_prepare_phase, num_signers);

<<<<<<< HEAD
    signer_test.wait_for_registered_both_reward_cycles(30);
=======
    // Send a status request to the signers to ensure they are active (and both signers are online)
    let mut finished_signers = HashSet::new();
    wait_for(30, || {
        signer_test.send_status_request(&HashSet::new());
        thread::sleep(Duration::from_secs(1));
        let latest_states = signer_test.get_states(&finished_signers);
        for (ix, state) in latest_states.iter().enumerate() {
            let Some(state) = state else {
                continue;
            };
            if state.runloop_state == State::RegisteredSigners && state.running_signers.len() == 2 {
                finished_signers.insert(ix);
            } else {
                warn!(
                    "Signer #{ix} returned state = {:?}, running signers = {:?}. Will try again",
                    state.runloop_state, state.running_signers
                );
            }
        }
        Ok(finished_signers.len() == num_signers)
    })
    .expect("Timed out while waiting for the signers to be registered for both reward cycles");
>>>>>>> 2099df40

    let current_burnchain_height = signer_test
        .running_nodes
        .btc_regtest_controller
        .get_headers_height();
    assert_eq!(current_burnchain_height, middle_of_prepare_phase);
    assert_eq!(curr_reward_cycle, signer_test.get_current_reward_cycle());

    let mined_blocks = signer_test.running_nodes.nakamoto_blocks_mined.clone();
    let blocks_before = mined_blocks.load(Ordering::SeqCst);

    info!("------------------------- Test Mine A Valid Block -------------------------");
    // submit a tx so that the miner will mine an extra block
    let sender_nonce = 0;
    let transfer_tx = make_stacks_transfer(
        &sender_sk,
        sender_nonce,
        send_fee,
        signer_test.running_nodes.conf.burnchain.chain_id,
        &recipient,
        send_amt,
    );
    submit_tx(&http_origin, &transfer_tx);

    // a tenure has begun, so wait until we mine a block
    wait_for(30, || {
        Ok(mined_blocks.load(Ordering::SeqCst) > blocks_before)
    })
    .expect("Timed out waiting for a block to be mined");

    let blocks_before = mined_blocks.load(Ordering::SeqCst);
    let mut stackerdb = StackerDB::new(
        &signer_test.running_nodes.conf.node.rpc_bind,
        StacksPrivateKey::new(), // We are just reading so don't care what the key is
        false,
        next_reward_cycle,
        SignerSlotID(0), // We are just reading so again, don't care about index.
    );

    let next_signer_slot_ids: Vec<_> = signer_test
        .get_signer_indices(next_reward_cycle)
        .iter()
        .map(|id| id.0)
        .collect();

    let mut no_next_signer_messages = || {
<<<<<<< HEAD
        assert!(wait_for(30, || {
=======
        let _ = wait_for(30, || {
>>>>>>> 2099df40
            let latest_msgs = StackerDB::get_messages::<SignerMessage>(
                stackerdb
                    .get_session_mut(&MessageSlotID::BlockResponse)
                    .expect("Failed to get BlockResponse stackerdb session"),
                &next_signer_slot_ids,
            )
            .expect("Failed to get messages from stackerdb");
            assert!(
                latest_msgs.is_empty(),
                "Next signers have messages in their stackerdb"
            );
            Ok(false)
<<<<<<< HEAD
        })
        .is_err());
=======
        });
>>>>>>> 2099df40
    };

    no_next_signer_messages();

    let proposal_conf = ProposalEvalConfig {
        first_proposal_burn_block_timing: Duration::from_secs(0),
        block_proposal_timeout: Duration::from_secs(100),
        tenure_last_block_proposal_timeout: Duration::from_secs(30),
        tenure_idle_timeout: Duration::from_secs(300),
    };
    let mut block = NakamotoBlock {
        header: NakamotoBlockHeader::empty(),
        txs: vec![],
    };
    block.header.timestamp = get_epoch_time_secs();
    let signer_signature_hash_1 = block.header.signer_signature_hash();

    info!("------------------------- Test Attempt to Mine Invalid Block {signer_signature_hash_1} -------------------------");

    let short_timeout = Duration::from_secs(30);
    let all_signers: Vec<_> = signer_test
        .signer_stacks_private_keys
        .iter()
        .map(StacksPublicKey::from_private)
        .collect();
    test_observer::clear();

    // Propose a block to the signers that passes initial checks but will be rejected by the stacks node
    let view = SortitionsView::fetch_view(proposal_conf, &signer_test.stacks_client).unwrap();
    block.header.pox_treatment = BitVec::ones(1).unwrap();
    block.header.consensus_hash = view.cur_sortition.consensus_hash;
    block.header.chain_length =
        get_chain_info(&signer_test.running_nodes.conf).stacks_tip_height + 1;
    let signer_signature_hash_2 = block.header.signer_signature_hash();

    info!("------------------------- Test Attempt to Mine Invalid Block {signer_signature_hash_2} -------------------------");

    signer_test.propose_block(block, short_timeout);
    // Verify the signers rejected the second block via the endpoint
    signer_test.wait_for_validate_reject_response(short_timeout, signer_signature_hash_2);
    signer_test
        .wait_for_block_rejections(30, &all_signers)
        .expect("Timed out waiting for block rejections");
    no_next_signer_messages();

    assert_eq!(blocks_before, mined_blocks.load(Ordering::SeqCst));
    signer_test.shutdown();
}

#[test]
#[ignore]
/// Test that signers for an outgoing reward cycle, do not sign blocks for the incoming reward cycle.
///
/// Test Setup:
/// The test spins up five stacks signers that are stacked for multiple cycles, one miner Nakamoto node, and a corresponding bitcoind.
/// The stacks node is then advanced to Epoch 3.0 boundary to allow block signing.
///
/// Test Execution:
/// The node mines to the next reward cycle.
/// Sends a status request to the signers to ensure both the current and previous reward cycle signers are active.
/// A valid Nakamoto block is proposed.
/// Two invalid Nakamoto blocks are proposed.
///
/// Test Assertion:
/// All signers for cycle N+1 sign the valid block.
/// No signers for cycle N emit any messages.
/// All signers for cycle N+1 reject the invalid blocks.
/// No signers for cycle N emit any messages for the invalid blocks.
/// The chain advances to block N.
fn outgoing_signers_ignore_block_proposals() {
    if env::var("BITCOIND_TEST") != Ok("1".into()) {
        return;
    }

    tracing_subscriber::registry()
        .with(fmt::layer())
        .with(EnvFilter::from_default_env())
        .init();

    info!("------------------------- Test Setup -------------------------");
    let num_signers = 5;
    let recipient = PrincipalData::from(StacksAddress::burn_address(false));
    let sender_sk = Secp256k1PrivateKey::new();
    let sender_addr = tests::to_addr(&sender_sk);
    let send_amt = 100;
    let send_fee = 180;
    let mut signer_test: SignerTest<SpawnedSigner> =
        SignerTest::new(num_signers, vec![(sender_addr, send_amt + send_fee)]);
    let timeout = Duration::from_secs(200);
    let http_origin = format!("http://{}", &signer_test.running_nodes.conf.node.rpc_bind);
    signer_test.boot_to_epoch_3();
    // Do not cleanup stale signers
    TEST_SKIP_SIGNER_CLEANUP.set(true);
    let curr_reward_cycle = signer_test.get_current_reward_cycle();
    // Mine to the middle of the prepare phase of the next reward cycle
    let next_reward_cycle = curr_reward_cycle.saturating_add(1);
    let next_reward_cycle_height = signer_test
        .running_nodes
        .btc_regtest_controller
        .get_burnchain()
        .reward_cycle_to_block_height(next_reward_cycle);

    info!("------------------------- Test Mine Until Next Reward Cycle at Height {next_reward_cycle_height} -------------------------");
    signer_test.run_until_burnchain_height_nakamoto(timeout, next_reward_cycle_height, num_signers);

<<<<<<< HEAD
    signer_test.wait_for_registered_both_reward_cycles(30);
=======
    // Send a status request to the signers to ensure they are active (and both signers are online)
    let mut finished_signers = HashSet::new();
    wait_for(30, || {
        signer_test.send_status_request(&HashSet::new());
        thread::sleep(Duration::from_secs(1));
        let latest_states = signer_test.get_states(&finished_signers);
        for (ix, state) in latest_states.iter().enumerate() {
            let Some(state) = state else {
                continue;
            };
            if state.runloop_state == State::RegisteredSigners && state.running_signers.len() == 2 {
                finished_signers.insert(ix);
            } else {
                warn!(
                    "Signer #{ix} returned state = {:?}, running signers = {:?}. Will try again",
                    state.runloop_state, state.running_signers
                );
            }
        }
        Ok(finished_signers.len() == num_signers)
    })
    .expect("Timed out while waiting for the signers to be registered for both reward cycles");
>>>>>>> 2099df40

    let current_burnchain_height = signer_test
        .running_nodes
        .btc_regtest_controller
        .get_headers_height();
    assert_eq!(current_burnchain_height, next_reward_cycle_height);
    assert_eq!(next_reward_cycle, signer_test.get_current_reward_cycle());

    let old_reward_cycle = curr_reward_cycle;

    let mined_blocks = signer_test.running_nodes.nakamoto_blocks_mined.clone();
    let blocks_before = mined_blocks.load(Ordering::SeqCst);

    test_observer::clear();

    info!("------------------------- Test Mine A Valid Block -------------------------");
    // submit a tx so that the miner will mine an extra block
    let sender_nonce = 0;
    let transfer_tx = make_stacks_transfer(
        &sender_sk,
        sender_nonce,
        send_fee,
        signer_test.running_nodes.conf.burnchain.chain_id,
        &recipient,
        send_amt,
    );
    submit_tx(&http_origin, &transfer_tx);

    // a tenure has begun, so wait until we mine a block
    wait_for(30, || {
        Ok(mined_blocks.load(Ordering::SeqCst) > blocks_before)
    })
    .expect("Timed out waiting for a block to be mined");

    let new_signature_hash = test_observer::get_mined_nakamoto_blocks()
        .last()
        .unwrap()
        .signer_signature_hash;
    let blocks_before = mined_blocks.load(Ordering::SeqCst);
    let mut stackerdb = StackerDB::new(
        &signer_test.running_nodes.conf.node.rpc_bind,
        StacksPrivateKey::new(), // We are just reading so don't care what the key is
        false,
        old_reward_cycle,
        SignerSlotID(0), // We are just reading so again, don't care about index.
    );

    let old_signer_slot_ids: Vec<_> = signer_test
<<<<<<< HEAD
        .get_signer_indices(old_reward_cycle)
=======
        .get_signer_indices(next_reward_cycle)
>>>>>>> 2099df40
        .iter()
        .map(|id| id.0)
        .collect();

    let mut old_signers_ignore_block_proposals = |hash| {
<<<<<<< HEAD
        assert!(wait_for(10, || {
=======
        let _ = wait_for(10, || {
>>>>>>> 2099df40
            let latest_msgs = StackerDB::get_messages::<SignerMessage>(
                stackerdb
                    .get_session_mut(&MessageSlotID::BlockResponse)
                    .expect("Failed to get BlockResponse stackerdb session"),
                &old_signer_slot_ids,
            )
            .expect("Failed to get messages from stackerdb");
            for msg in latest_msgs.iter() {
                if let SignerMessage::BlockResponse(response) = msg {
                    assert_ne!(response.get_signer_signature_hash(), hash);
                }
            }
            Ok(false)
<<<<<<< HEAD
        })
        .is_err());
=======
        });
>>>>>>> 2099df40
    };
    old_signers_ignore_block_proposals(new_signature_hash);

    let proposal_conf = ProposalEvalConfig {
        first_proposal_burn_block_timing: Duration::from_secs(0),
        block_proposal_timeout: Duration::from_secs(100),
        tenure_last_block_proposal_timeout: Duration::from_secs(30),
        tenure_idle_timeout: Duration::from_secs(300),
    };
    let mut block = NakamotoBlock {
        header: NakamotoBlockHeader::empty(),
        txs: vec![],
    };
    block.header.timestamp = get_epoch_time_secs();
    let signer_signature_hash_1 = block.header.signer_signature_hash();

    info!("------------------------- Test Attempt to Mine Invalid Block {signer_signature_hash_1} -------------------------");

    let short_timeout = Duration::from_secs(30);
    let all_signers: Vec<_> = signer_test
        .signer_stacks_private_keys
        .iter()
        .map(StacksPublicKey::from_private)
        .collect();
    test_observer::clear();

    // Propose a block to the signers that passes initial checks but will be rejected by the stacks node
    let view = SortitionsView::fetch_view(proposal_conf, &signer_test.stacks_client).unwrap();
    block.header.pox_treatment = BitVec::ones(1).unwrap();
    block.header.consensus_hash = view.cur_sortition.consensus_hash;
    block.header.chain_length =
        get_chain_info(&signer_test.running_nodes.conf).stacks_tip_height + 1;
<<<<<<< HEAD
    let signer_signature_hash = block.header.signer_signature_hash();

    info!("------------------------- Test Attempt to Mine Invalid Block {signer_signature_hash} -------------------------");

    signer_test.propose_block(block, short_timeout);
    // Verify the signers rejected the second block via the endpoint
    signer_test.wait_for_validate_reject_response(short_timeout, signer_signature_hash);
    signer_test
        .wait_for_block_rejections(30, &all_signers)
        .expect("Timed out waiting for block rejections");
    old_signers_ignore_block_proposals(signer_signature_hash);

    assert_eq!(blocks_before, mined_blocks.load(Ordering::SeqCst));
    signer_test.shutdown();
}

#[test]
#[ignore]
/// Test that signers ignore signatures for blocks that do not belong to their own reward cycle.
/// This is a regression test for a signer bug that caused an internal signer instances to
/// broadcast a block corresponding to a different reward cycle with a higher threshold, stalling the network.
///
/// Test Setup:
/// The test spins up four stacks signers that are stacked for one cycle, one miner Nakamoto node, and a corresponding bitcoind.
/// The stacks node is then advanced to Epoch 3.0 boundary to allow block signing.
///
/// Test Execution:
/// The same four stackers stack for an addiitonal cycle.
/// A new fifth signer is added to the stacker set, stacking for the next reward cycle.
/// The node advances to the next reward cycle.
/// The first two signers are set to ignore block proposals.
/// A valid Nakamoto block N is proposed to the current signers.
/// A signer signature over block N is forcibly written to the outgoing signer's stackerdb instance.
///
/// Test Assertion:
/// All signers for the previous cycle ignore the incoming block N.
/// Outgoing signers ignore the forced signature.
/// The chain does NOT advance to block N.
fn injected_signatures_are_ignored_across_boundaries() {
    if env::var("BITCOIND_TEST") != Ok("1".into()) {
        return;
    }

    tracing_subscriber::registry()
        .with(fmt::layer())
        .with(EnvFilter::from_default_env())
        .init();

    info!("------------------------- Test Setup -------------------------");
    let num_signers = 4;
    let new_num_signers = 5_usize;
    let signer_private_keys: Vec<_> = (0..num_signers).map(|_| StacksPrivateKey::new()).collect();
    let new_signer_private_key = StacksPrivateKey::new();
    let mut new_signer_private_keys = signer_private_keys.clone();
    new_signer_private_keys.push(new_signer_private_key);

    let new_signer_public_keys: Vec<_> = new_signer_private_keys
        .iter()
        .map(|sk| Secp256k1PublicKey::from_private(sk).to_bytes_compressed())
        .collect();
    let new_signer_addresses: Vec<_> = new_signer_private_keys.iter().map(tests::to_addr).collect();
    let sender_sk = Secp256k1PrivateKey::new();
    let sender_addr = tests::to_addr(&sender_sk);
    let send_amt = 100;
    let send_fee = 180;
    let recipient = PrincipalData::from(StacksAddress::burn_address(false));

    let mut initial_balances = new_signer_addresses
        .iter()
        .map(|addr| (*addr, POX_4_DEFAULT_STACKER_BALANCE))
        .collect::<Vec<_>>();

    initial_balances.push((sender_addr, (send_amt + send_fee) * 4));

    let run_stamp = rand::random();

    let rpc_port = 51024;
    let rpc_bind = format!("127.0.0.1:{rpc_port}");

    // Setup the new signers that will take over
    let new_signer_config = build_signer_config_tomls(
        &[new_signer_private_key],
        &rpc_bind,
        Some(Duration::from_millis(128)), // Timeout defaults to 5 seconds. Let's override it to 128 milliseconds.
        &Network::Testnet,
        "12345",
        run_stamp,
        3000 + num_signers,
        Some(100_000),
        None,
        Some(9000 + num_signers),
        None,
    )
    .first()
    .unwrap()
    .clone();

    info!("---- spawning signer ----");
    let signer_config = SignerConfig::load_from_str(&new_signer_config).unwrap();
    let new_spawned_signer = SpawnedSigner::new(signer_config.clone());

    // Boot with some initial signer set
    let mut signer_test: SignerTest<SpawnedSigner> = SignerTest::new_with_config_modifications(
        num_signers,
        initial_balances,
        |_| {},
        |naka_conf| {
            info!(
                "---- Adding signer endpoint to naka conf ({}) ----",
                signer_config.endpoint
            );

            naka_conf.events_observers.insert(EventObserverConfig {
                endpoint: format!("{}", signer_config.endpoint),
                events_keys: vec![
                    EventKeyType::StackerDBChunks,
                    EventKeyType::BlockProposal,
                    EventKeyType::BurnchainBlocks,
                ],
                timeout_ms: 1000,
            });
            naka_conf.node.rpc_bind = rpc_bind.clone();
        },
        None,
        Some(signer_private_keys),
    );
    assert_eq!(
        new_spawned_signer.config.node_host,
        signer_test.running_nodes.conf.node.rpc_bind
    );

    let http_origin = format!("http://{}", &signer_test.running_nodes.conf.node.rpc_bind);
    let short_timeout = Duration::from_secs(20);

    // Verify that naka_conf has our new signer's event observers
    let endpoint = format!("{}", signer_config.endpoint);
    assert!(signer_test
        .running_nodes
        .conf
        .events_observers
        .iter()
        .any(|observer| observer.endpoint == endpoint));

    info!("---- Booting to epoch 3 -----");
    signer_test.boot_to_epoch_3();
    // Do not cleanup stale signers
    TEST_SKIP_SIGNER_CLEANUP.set(true);

    // verify that the first reward cycle has the old signers in the reward set
    let reward_cycle = signer_test.get_current_reward_cycle();
    let signer_test_public_keys: Vec<_> = signer_test
        .signer_stacks_private_keys
        .iter()
        .map(|sk| Secp256k1PublicKey::from_private(sk).to_bytes_compressed())
        .collect();

    info!("---- Verifying that the current signers are the old signers ----");
    let current_signers = signer_test.get_reward_set_signers(reward_cycle);
    assert_eq!(current_signers.len(), num_signers);
    // Verify that the current signers are the same as the old signers
    for signer in current_signers.iter() {
        assert!(signer_test_public_keys.contains(&signer.signing_key.to_vec()));
    }

    // advance to the next reward cycle, stacking to the new signers beforehand
    let reward_cycle = signer_test.get_current_reward_cycle();

    info!("---- Stacking new signers -----");

    let burn_block_height = signer_test
        .running_nodes
        .btc_regtest_controller
        .get_headers_height();
    let accounts_to_check: Vec<_> = new_signer_private_keys.iter().map(tests::to_addr).collect();

    // Stack the new signer
    let pox_addr = PoxAddress::from_legacy(
        AddressHashMode::SerializeP2PKH,
        tests::to_addr(&new_signer_private_key).bytes,
    );
    let pox_addr_tuple: clarity::vm::Value = pox_addr.clone().as_clarity_tuple().unwrap().into();
    let signature = make_pox_4_signer_key_signature(
        &pox_addr,
        &new_signer_private_key,
        reward_cycle.into(),
        &Pox4SignatureTopic::StackStx,
        CHAIN_ID_TESTNET,
        1_u128,
        u128::MAX,
        1,
    )
    .unwrap()
    .to_rsv();

    let signer_pk = Secp256k1PublicKey::from_private(&new_signer_private_key);
    let stacking_tx = tests::make_contract_call(
        &new_signer_private_key,
        0,
        1000,
        signer_test.running_nodes.conf.burnchain.chain_id,
        &StacksAddress::burn_address(false),
        "pox-4",
        "stack-stx",
        &[
            clarity::vm::Value::UInt(POX_4_DEFAULT_STACKER_STX_AMT),
            pox_addr_tuple.clone(),
            clarity::vm::Value::UInt(burn_block_height as u128),
            clarity::vm::Value::UInt(1),
            clarity::vm::Value::some(clarity::vm::Value::buff_from(signature).unwrap()).unwrap(),
            clarity::vm::Value::buff_from(signer_pk.to_bytes_compressed()).unwrap(),
            clarity::vm::Value::UInt(u128::MAX),
            clarity::vm::Value::UInt(1),
        ],
    );
    submit_tx(&http_origin, &stacking_tx);

    wait_for(60, || {
        Ok(accounts_to_check
            .iter()
            .all(|acct| get_account(&http_origin, acct).nonce >= 1))
    })
    .expect("Timed out waiting for stacking txs to be mined");

    signer_test.mine_nakamoto_block(short_timeout, true);

    let next_reward_cycle = reward_cycle.saturating_add(1);

    let next_cycle_height = signer_test
        .running_nodes
        .btc_regtest_controller
        .get_burnchain()
        .nakamoto_first_block_of_cycle(next_reward_cycle)
        .saturating_add(1);

    let next_calculation = next_cycle_height.saturating_sub(3);
    info!("---- Mining to next reward set calculation (block {next_calculation}) -----");
    signer_test.run_until_burnchain_height_nakamoto(
        Duration::from_secs(60),
        next_calculation,
        new_num_signers,
    );

    // Verify that the new reward set is the new signers
    let reward_set = signer_test.get_reward_set_signers(next_reward_cycle);
    assert_eq!(reward_set.len(), new_num_signers);
    for signer in reward_set.iter() {
        assert!(new_signer_public_keys.contains(&signer.signing_key.to_vec()));
    }

    info!("---- Manually mine a single burn block to force the signers to update ----");
    next_block_and_wait(
        &mut signer_test.running_nodes.btc_regtest_controller,
        &signer_test.running_nodes.blocks_processed,
    );

    signer_test.wait_for_registered_both_reward_cycles(60);

    info!("---- Mining to the next reward cycle (block {next_cycle_height}) -----",);
    signer_test.run_until_burnchain_height_nakamoto(
        Duration::from_secs(60),
        next_cycle_height,
        new_num_signers,
    );
    let new_reward_cycle = signer_test.get_current_reward_cycle();
    assert_eq!(new_reward_cycle, reward_cycle.saturating_add(1));

    let current_signers = signer_test.get_reward_set_signers(new_reward_cycle);
    assert_eq!(current_signers.len(), new_num_signers);

    let mined_blocks = signer_test.running_nodes.nakamoto_blocks_mined.clone();
    let blocks_before = mined_blocks.load(Ordering::SeqCst);
    // Clear the stackerdb chunks
    test_observer::clear();

    let old_reward_cycle = reward_cycle;
    let curr_reward_cycle = new_reward_cycle;

    info!("------------------------- Test Propose A Valid Block -------------------------");
    // Make the last three of the signers ignore the block proposal to ensure it it is not globally accepted/rejected
    let all_signers: Vec<_> = new_signer_private_keys
        .iter()
        .map(StacksPublicKey::from_private)
        .collect();
    let non_ignoring_signers: Vec<_> = all_signers
        .iter()
        .cloned()
        .take(new_num_signers * 5 / 10)
        .collect();
    let ignoring_signers: Vec<_> = all_signers
        .iter()
        .cloned()
        .skip(new_num_signers * 5 / 10)
        .collect();
    assert_eq!(ignoring_signers.len(), 3);
    assert_eq!(non_ignoring_signers.len(), 2);
    TEST_IGNORE_ALL_BLOCK_PROPOSALS.set(ignoring_signers.clone());

    let info_before = signer_test
        .stacks_client
        .get_peer_info()
        .expect("Failed to get peer info");
    // submit a tx so that the miner will ATTEMPT to mine a stacks block N
    let transfer_tx = make_stacks_transfer(
        &sender_sk,
        0,
        send_fee,
        signer_test.running_nodes.conf.burnchain.chain_id,
        &recipient,
        send_amt,
    );
    let tx = submit_tx(&http_origin, &transfer_tx);

    info!("Submitted tx {tx} in attempt to mine block N");
    let mut new_signature_hash = None;
    wait_for(30, || {
        let accepted_signers = test_observer::get_stackerdb_chunks()
            .into_iter()
            .flat_map(|chunk| chunk.modified_slots)
            .filter_map(|chunk| {
                let message = SignerMessage::consensus_deserialize(&mut chunk.data.as_slice())
                    .expect("Failed to deserialize SignerMessage");
                if let SignerMessage::BlockResponse(BlockResponse::Accepted(accepted)) = message {
                    new_signature_hash = Some(accepted.signer_signature_hash);
                    return non_ignoring_signers.iter().find(|key| {
                        key.verify(accepted.signer_signature_hash.bits(), &accepted.signature)
                            .is_ok()
                    });
                }
                None
            })
            .collect::<Vec<_>>();
        Ok(accepted_signers.len() + ignoring_signers.len() == new_num_signers)
    })
    .expect("FAIL: Timed out waiting for block proposal acceptance");
    let new_signature_hash = new_signature_hash.expect("Failed to get new signature hash");

    // The first 50% of the signers are the ones that are ignoring block proposals and thus haven't sent a signature yet
    let forced_signer = &signer_test.signer_stacks_private_keys[ignoring_signers.len()];
    let mut stackerdb = StackerDB::new(
        &signer_test.running_nodes.conf.node.rpc_bind,
        forced_signer.clone(),
        false,
        old_reward_cycle,
        signer_test
            .get_signer_slot_id(old_reward_cycle, &tests::to_addr(forced_signer))
            .expect("Failed to get signer slot id")
            .expect("Signer does not have a slot id"),
    );
    signer_test.verify_no_block_response_found(
        &mut stackerdb,
        next_reward_cycle,
        new_signature_hash,
    );

    // Get the last block proposal
    let block_proposal = test_observer::get_stackerdb_chunks()
        .iter()
        .flat_map(|chunk| chunk.modified_slots.clone())
        .filter_map(|chunk| {
            let message = SignerMessage::consensus_deserialize(&mut chunk.data.as_slice())
                .expect("Failed to deserialize SignerMessage");
            if let SignerMessage::BlockProposal(proposal) = message {
                assert_eq!(proposal.reward_cycle, curr_reward_cycle);
                assert_eq!(
                    proposal.block.header.signer_signature_hash(),
                    new_signature_hash
                );
                return Some(proposal);
            }
            None
        })
        .next()
        .expect("Failed to find block proposal for reward cycle {curr_reward_cycle}");

    let blocks_after = mined_blocks.load(Ordering::SeqCst);
    let info_after = signer_test
        .stacks_client
        .get_peer_info()
        .expect("Failed to get peer info");
    assert_eq!(blocks_after, blocks_before);
    assert_eq!(info_after, info_before);

    // Ensure that the block was NOT accepted globally so the stacks tip has NOT advanced to N
    let nakamoto_blocks = test_observer::get_mined_nakamoto_blocks();
    let block = nakamoto_blocks.last().unwrap();
    assert_ne!(info_after.stacks_tip.to_string(), block.block_hash);

    info!("------------------------- Test Inject Valid Signature To Old Signers -------------------------");
    // Force a signature to force the threshold of the block over the old signers' threshold
    // If the old signers were not fixed, the old signers would stall.
    signer_test.inject_accept_signature(&block_proposal.block, forced_signer, old_reward_cycle);

    assert!(wait_for(10, || {
        Ok(mined_blocks.load(Ordering::SeqCst) > blocks_before)
    })
    .is_err());

    let info_after = signer_test.stacks_client.get_peer_info().unwrap();
    assert_ne!(info_after.stacks_tip.to_string(), block.block_hash);

    info!("------------------------- Test Inject Valid Signatures to New Signers -------------------------");
    // Force two signatures to force the threshold of the block over the new signers' threshold
    // This signature should be accepted by current signers, but ignored by the old signers.
    signer_test.inject_accept_signature(&block_proposal.block, forced_signer, new_reward_cycle);
    let forced_signer = new_signer_private_keys.last().unwrap();
    signer_test.inject_accept_signature(&block_proposal.block, forced_signer, new_reward_cycle);

    wait_for(30, || {
        Ok(mined_blocks.load(Ordering::SeqCst) > blocks_before)
    })
    .expect("Timed out waiting for block to be mined");

    let info_after = signer_test.stacks_client.get_peer_info().unwrap();
    assert_eq!(info_after.stacks_tip.to_string(), block.block_hash,);
    // Wait 5 seconds in case there are any lingering block pushes from the signers
    std::thread::sleep(Duration::from_secs(5));
    signer_test.shutdown();

    assert!(new_spawned_signer.stop().is_none());
=======
    let signer_signature_hash_2 = block.header.signer_signature_hash();

    info!("------------------------- Test Attempt to Mine Invalid Block {signer_signature_hash_2} -------------------------");

    signer_test.propose_block(block, short_timeout);
    // Verify the signers rejected the second block via the endpoint
    signer_test.wait_for_validate_reject_response(short_timeout, signer_signature_hash_2);
    signer_test
        .wait_for_block_rejections(30, &all_signers)
        .expect("Timed out waiting for block rejections");
    old_signers_ignore_block_proposals(signer_signature_hash_2);

    assert_eq!(blocks_before, mined_blocks.load(Ordering::SeqCst));
    signer_test.shutdown();
>>>>>>> 2099df40
}<|MERGE_RESOLUTION|>--- conflicted
+++ resolved
@@ -61,7 +61,6 @@
 use stacks_signer::chainstate::{ProposalEvalConfig, SortitionsView};
 use stacks_signer::client::{SignerSlotID, StackerDB};
 use stacks_signer::config::{build_signer_config_tomls, GlobalConfig as SignerConfig, Network};
-use stacks_signer::runloop::State;
 use stacks_signer::v0::tests::{
     TEST_IGNORE_ALL_BLOCK_PROPOSALS, TEST_PAUSE_BLOCK_BROADCAST, TEST_REJECT_ALL_BLOCK_PROPOSAL,
     TEST_SKIP_BLOCK_BROADCAST, TEST_SKIP_SIGNER_CLEANUP, TEST_STALL_BLOCK_VALIDATION_SUBMISSION,
@@ -10126,32 +10125,7 @@
     info!("------------------------- Test Mine Until Middle of Prepare Phase at Block Height {middle_of_prepare_phase} -------------------------");
     signer_test.run_until_burnchain_height_nakamoto(timeout, middle_of_prepare_phase, num_signers);
 
-<<<<<<< HEAD
     signer_test.wait_for_registered_both_reward_cycles(30);
-=======
-    // Send a status request to the signers to ensure they are active (and both signers are online)
-    let mut finished_signers = HashSet::new();
-    wait_for(30, || {
-        signer_test.send_status_request(&HashSet::new());
-        thread::sleep(Duration::from_secs(1));
-        let latest_states = signer_test.get_states(&finished_signers);
-        for (ix, state) in latest_states.iter().enumerate() {
-            let Some(state) = state else {
-                continue;
-            };
-            if state.runloop_state == State::RegisteredSigners && state.running_signers.len() == 2 {
-                finished_signers.insert(ix);
-            } else {
-                warn!(
-                    "Signer #{ix} returned state = {:?}, running signers = {:?}. Will try again",
-                    state.runloop_state, state.running_signers
-                );
-            }
-        }
-        Ok(finished_signers.len() == num_signers)
-    })
-    .expect("Timed out while waiting for the signers to be registered for both reward cycles");
->>>>>>> 2099df40
 
     let current_burnchain_height = signer_test
         .running_nodes
@@ -10198,11 +10172,7 @@
         .collect();
 
     let mut no_next_signer_messages = || {
-<<<<<<< HEAD
         assert!(wait_for(30, || {
-=======
-        let _ = wait_for(30, || {
->>>>>>> 2099df40
             let latest_msgs = StackerDB::get_messages::<SignerMessage>(
                 stackerdb
                     .get_session_mut(&MessageSlotID::BlockResponse)
@@ -10215,12 +10185,8 @@
                 "Next signers have messages in their stackerdb"
             );
             Ok(false)
-<<<<<<< HEAD
         })
         .is_err());
-=======
-        });
->>>>>>> 2099df40
     };
 
     no_next_signer_messages();
@@ -10326,32 +10292,7 @@
     info!("------------------------- Test Mine Until Next Reward Cycle at Height {next_reward_cycle_height} -------------------------");
     signer_test.run_until_burnchain_height_nakamoto(timeout, next_reward_cycle_height, num_signers);
 
-<<<<<<< HEAD
     signer_test.wait_for_registered_both_reward_cycles(30);
-=======
-    // Send a status request to the signers to ensure they are active (and both signers are online)
-    let mut finished_signers = HashSet::new();
-    wait_for(30, || {
-        signer_test.send_status_request(&HashSet::new());
-        thread::sleep(Duration::from_secs(1));
-        let latest_states = signer_test.get_states(&finished_signers);
-        for (ix, state) in latest_states.iter().enumerate() {
-            let Some(state) = state else {
-                continue;
-            };
-            if state.runloop_state == State::RegisteredSigners && state.running_signers.len() == 2 {
-                finished_signers.insert(ix);
-            } else {
-                warn!(
-                    "Signer #{ix} returned state = {:?}, running signers = {:?}. Will try again",
-                    state.runloop_state, state.running_signers
-                );
-            }
-        }
-        Ok(finished_signers.len() == num_signers)
-    })
-    .expect("Timed out while waiting for the signers to be registered for both reward cycles");
->>>>>>> 2099df40
 
     let current_burnchain_height = signer_test
         .running_nodes
@@ -10400,21 +10341,13 @@
     );
 
     let old_signer_slot_ids: Vec<_> = signer_test
-<<<<<<< HEAD
         .get_signer_indices(old_reward_cycle)
-=======
-        .get_signer_indices(next_reward_cycle)
->>>>>>> 2099df40
         .iter()
         .map(|id| id.0)
         .collect();
 
     let mut old_signers_ignore_block_proposals = |hash| {
-<<<<<<< HEAD
         assert!(wait_for(10, || {
-=======
-        let _ = wait_for(10, || {
->>>>>>> 2099df40
             let latest_msgs = StackerDB::get_messages::<SignerMessage>(
                 stackerdb
                     .get_session_mut(&MessageSlotID::BlockResponse)
@@ -10428,12 +10361,8 @@
                 }
             }
             Ok(false)
-<<<<<<< HEAD
         })
         .is_err());
-=======
-        });
->>>>>>> 2099df40
     };
     old_signers_ignore_block_proposals(new_signature_hash);
 
@@ -10466,7 +10395,6 @@
     block.header.consensus_hash = view.cur_sortition.consensus_hash;
     block.header.chain_length =
         get_chain_info(&signer_test.running_nodes.conf).stacks_tip_height + 1;
-<<<<<<< HEAD
     let signer_signature_hash = block.header.signer_signature_hash();
 
     info!("------------------------- Test Attempt to Mine Invalid Block {signer_signature_hash} -------------------------");
@@ -10886,20 +10814,4 @@
     signer_test.shutdown();
 
     assert!(new_spawned_signer.stop().is_none());
-=======
-    let signer_signature_hash_2 = block.header.signer_signature_hash();
-
-    info!("------------------------- Test Attempt to Mine Invalid Block {signer_signature_hash_2} -------------------------");
-
-    signer_test.propose_block(block, short_timeout);
-    // Verify the signers rejected the second block via the endpoint
-    signer_test.wait_for_validate_reject_response(short_timeout, signer_signature_hash_2);
-    signer_test
-        .wait_for_block_rejections(30, &all_signers)
-        .expect("Timed out waiting for block rejections");
-    old_signers_ignore_block_proposals(signer_signature_hash_2);
-
-    assert_eq!(blocks_before, mined_blocks.load(Ordering::SeqCst));
-    signer_test.shutdown();
->>>>>>> 2099df40
 }