// Copyright (C) 2020-2024 Stacks Open Internet Foundation
//
// This program is free software: you can redistribute it and/or modify
// it under the terms of the GNU General Public License as published by
// the Free Software Foundation, either version 3 of the License, or
// (at your option) any later version.
//
// This program is distributed in the hope that it will be useful,
// but WITHOUT ANY WARRANTY; without even the implied warranty of
// MERCHANTABILITY or FITNESS FOR A PARTICULAR PURPOSE.  See the
// GNU General Public License for more details.
//
// You should have received a copy of the GNU General Public License
// along with this program.  If not, see <http://www.gnu.org/licenses/>.

use std::cmp::min;
use std::collections::{HashMap, HashSet};
use std::ops::Add;
use std::str::FromStr;
use std::sync::atomic::Ordering;
use std::time::{Duration, Instant};
use std::{env, thread};

use clarity::vm::types::PrincipalData;
use libsigner::v0::messages::{
    BlockAccepted, BlockRejection, BlockResponse, MessageSlotID, MinerSlotID, RejectCode,
    SignerMessage,
};
use libsigner::{BlockProposal, SignerSession, StackerDBSession, VERSION_STRING};
use serde::Deserialize;
use stacks::address::AddressHashMode;
use stacks::burnchains::Txid;
use stacks::chainstate::burn::db::sortdb::SortitionDB;
use stacks::chainstate::burn::operations::LeaderBlockCommitOp;
use stacks::chainstate::nakamoto::{NakamotoBlock, NakamotoBlockHeader, NakamotoChainState};
use stacks::chainstate::stacks::address::PoxAddress;
use stacks::chainstate::stacks::boot::MINERS_NAME;
use stacks::chainstate::stacks::db::{StacksBlockHeaderTypes, StacksChainState, StacksHeaderInfo};
use stacks::chainstate::stacks::{StacksTransaction, TenureChangeCause, TransactionPayload};
use stacks::codec::StacksMessageCodec;
use stacks::config::{EventKeyType, EventObserverConfig};
use stacks::core::{StacksEpochId, CHAIN_ID_TESTNET};
use stacks::libstackerdb::StackerDBChunkData;
use stacks::net::api::getsigner::GetSignerResponse;
use stacks::net::api::postblock_proposal::{
    BlockValidateResponse, ValidateRejectCode, TEST_VALIDATE_DELAY_DURATION_SECS,
    TEST_VALIDATE_STALL,
};
use stacks::net::relay::fault_injection::set_ignore_block;
use stacks::types::chainstate::{StacksAddress, StacksBlockId, StacksPrivateKey, StacksPublicKey};
use stacks::types::PublicKey;
use stacks::util::get_epoch_time_secs;
use stacks::util::hash::{hex_bytes, Hash160, MerkleHashFunc, Sha512Trunc256Sum};
use stacks::util::secp256k1::{Secp256k1PrivateKey, Secp256k1PublicKey};
use stacks::util_lib::boot::boot_code_id;
use stacks::util_lib::signed_structured_data::pox4::{
    make_pox_4_signer_key_signature, Pox4SignatureTopic,
};
use stacks_common::bitvec::BitVec;
use stacks_common::types::chainstate::TrieHash;
use stacks_common::util::sleep_ms;
use stacks_signer::chainstate::{ProposalEvalConfig, SortitionsView};
use stacks_signer::client::{SignerSlotID, StackerDB};
use stacks_signer::config::{build_signer_config_tomls, GlobalConfig as SignerConfig, Network};
use stacks_signer::signerdb::SignerDb;
use stacks_signer::v0::tests::{
    TEST_IGNORE_ALL_BLOCK_PROPOSALS, TEST_PAUSE_BLOCK_BROADCAST, TEST_REJECT_ALL_BLOCK_PROPOSAL,
    TEST_SKIP_BLOCK_BROADCAST, TEST_SKIP_SIGNER_CLEANUP, TEST_STALL_BLOCK_VALIDATION_SUBMISSION,
};
use stacks_signer::v0::SpawnedSigner;
use tracing_subscriber::prelude::*;
use tracing_subscriber::{fmt, EnvFilter};

use super::SignerTest;
use crate::event_dispatcher::{MinedNakamotoBlockEvent, TEST_SKIP_BLOCK_ANNOUNCEMENT};
use crate::nakamoto_node::miner::{
    TEST_BLOCK_ANNOUNCE_STALL, TEST_BROADCAST_STALL, TEST_MINE_STALL,
};
use crate::nakamoto_node::stackerdb_listener::TEST_IGNORE_SIGNERS;
use crate::neon::Counters;
use crate::run_loop::boot_nakamoto;
use crate::tests::nakamoto_integrations::{
    boot_to_epoch_25, boot_to_epoch_3_reward_set, next_block_and, next_block_and_controller,
    next_block_and_process_new_stacks_block, setup_epoch_3_reward_set, wait_for,
    POX_4_DEFAULT_STACKER_BALANCE, POX_4_DEFAULT_STACKER_STX_AMT,
};
use crate::tests::neon_integrations::{
    get_account, get_chain_info, get_chain_info_opt, next_block_and_wait,
    run_until_burnchain_height, submit_tx, submit_tx_fallible, test_observer,
};
use crate::tests::{
    self, gen_random_port, make_contract_call, make_contract_publish, make_stacks_transfer,
};
use crate::{nakamoto_node, BitcoinRegtestController, BurnchainController, Config, Keychain};

impl SignerTest<SpawnedSigner> {
    /// Run the test until the first epoch 2.5 reward cycle.
    /// Will activate pox-4 and register signers for the first full Epoch 2.5 reward cycle.
    fn boot_to_epoch_25_reward_cycle(&mut self) {
        boot_to_epoch_25(
            &self.running_nodes.conf,
            &self.running_nodes.blocks_processed,
            &mut self.running_nodes.btc_regtest_controller,
        );

        next_block_and_wait(
            &mut self.running_nodes.btc_regtest_controller,
            &self.running_nodes.blocks_processed,
        );

        let http_origin = format!("http://{}", &self.running_nodes.conf.node.rpc_bind);
        let lock_period = 12;

        let epochs = self.running_nodes.conf.burnchain.epochs.clone().unwrap();
        let epoch_25 = &epochs[StacksEpochId::Epoch25];
        let epoch_25_start_height = epoch_25.start_height;
        // stack enough to activate pox-4
        let block_height = self
            .running_nodes
            .btc_regtest_controller
            .get_headers_height();
        let reward_cycle = self
            .running_nodes
            .btc_regtest_controller
            .get_burnchain()
            .block_height_to_reward_cycle(block_height)
            .unwrap();
        for stacker_sk in self.signer_stacks_private_keys.iter() {
            let pox_addr = PoxAddress::from_legacy(
                AddressHashMode::SerializeP2PKH,
                tests::to_addr(stacker_sk).bytes,
            );
            let pox_addr_tuple: clarity::vm::Value =
                pox_addr.clone().as_clarity_tuple().unwrap().into();
            let signature = make_pox_4_signer_key_signature(
                &pox_addr,
                stacker_sk,
                reward_cycle.into(),
                &Pox4SignatureTopic::StackStx,
                CHAIN_ID_TESTNET,
                lock_period,
                u128::MAX,
                1,
            )
            .unwrap()
            .to_rsv();

            let signer_pk = StacksPublicKey::from_private(stacker_sk);
            let stacking_tx = tests::make_contract_call(
                stacker_sk,
                0,
                1000,
                self.running_nodes.conf.burnchain.chain_id,
                &StacksAddress::burn_address(false),
                "pox-4",
                "stack-stx",
                &[
                    clarity::vm::Value::UInt(POX_4_DEFAULT_STACKER_STX_AMT),
                    pox_addr_tuple.clone(),
                    clarity::vm::Value::UInt(block_height as u128),
                    clarity::vm::Value::UInt(lock_period),
                    clarity::vm::Value::some(clarity::vm::Value::buff_from(signature).unwrap())
                        .unwrap(),
                    clarity::vm::Value::buff_from(signer_pk.to_bytes_compressed()).unwrap(),
                    clarity::vm::Value::UInt(u128::MAX),
                    clarity::vm::Value::UInt(1),
                ],
            );
            submit_tx(&http_origin, &stacking_tx);
        }
        next_block_and_wait(
            &mut self.running_nodes.btc_regtest_controller,
            &self.running_nodes.blocks_processed,
        );
        next_block_and_wait(
            &mut self.running_nodes.btc_regtest_controller,
            &self.running_nodes.blocks_processed,
        );

        let reward_cycle_len = self
            .running_nodes
            .conf
            .get_burnchain()
            .pox_constants
            .reward_cycle_length as u64;

        let epoch_25_reward_cycle_boundary =
            epoch_25_start_height.saturating_sub(epoch_25_start_height % reward_cycle_len);
        let next_reward_cycle_boundary =
            epoch_25_reward_cycle_boundary.wrapping_add(reward_cycle_len);
        let target_height = next_reward_cycle_boundary - 1;
        info!("Advancing to burn block height {target_height}...",);
        run_until_burnchain_height(
            &mut self.running_nodes.btc_regtest_controller,
            &self.running_nodes.blocks_processed,
            target_height,
            &self.running_nodes.conf,
        );
        debug!("Waiting for signer set calculation.");
        let mut reward_set_calculated = false;
        let short_timeout = Duration::from_secs(60);
        let now = std::time::Instant::now();
        // Make sure the signer set is calculated before continuing or signers may not
        // recognize that they are registered signers in the subsequent burn block event
        let reward_cycle = self.get_current_reward_cycle().wrapping_add(1);
        while !reward_set_calculated {
            let reward_set = self
                .stacks_client
                .get_reward_set_signers(reward_cycle)
                .expect("Failed to check if reward set is calculated");
            reward_set_calculated = reward_set.is_some();
            if reward_set_calculated {
                debug!("Signer set: {:?}", reward_set.unwrap());
            }
            std::thread::sleep(Duration::from_secs(1));
            assert!(
                now.elapsed() < short_timeout,
                "Timed out waiting for reward set calculation"
            );
        }
        debug!("Signer set calculated");
        // Manually consume one more block to ensure signers refresh their state
        debug!("Waiting for signers to initialize.");
        info!("Advancing to the first full Epoch 2.5 reward cycle boundary...");
        next_block_and_wait(
            &mut self.running_nodes.btc_regtest_controller,
            &self.running_nodes.blocks_processed,
        );
        self.wait_for_registered(30);
        debug!("Signers initialized");

        let current_burn_block_height = self
            .running_nodes
            .btc_regtest_controller
            .get_headers_height();
        info!("At burn block height {current_burn_block_height}. Ready to mine the first Epoch 2.5 reward cycle!");
    }

    /// Run the test until the epoch 3 boundary
    pub fn boot_to_epoch_3(&mut self) {
        boot_to_epoch_3_reward_set(
            &self.running_nodes.conf,
            &self.running_nodes.blocks_processed,
            &self.signer_stacks_private_keys,
            &self.signer_stacks_private_keys,
            &mut self.running_nodes.btc_regtest_controller,
            Some(self.num_stacking_cycles),
        );
        info!("Waiting for signer set calculation.");
        // Make sure the signer set is calculated before continuing or signers may not
        // recognize that they are registered signers in the subsequent burn block event
        let reward_cycle = self.get_current_reward_cycle() + 1;
        wait_for(30, || {
            Ok(self
                .stacks_client
                .get_reward_set_signers(reward_cycle)
                .expect("Failed to check if reward set is calculated")
                .map(|reward_set| {
                    debug!("Signer set: {reward_set:?}");
                })
                .is_some())
        })
        .expect("Timed out waiting for reward set calculation");
        info!("Signer set calculated");

        // Manually consume one more block to ensure signers refresh their state
        info!("Waiting for signers to initialize.");
        next_block_and_wait(
            &mut self.running_nodes.btc_regtest_controller,
            &self.running_nodes.blocks_processed,
        );
        self.wait_for_registered(30);
        info!("Signers initialized");

        self.run_until_epoch_3_boundary();
        wait_for(30, || {
            Ok(get_chain_info_opt(&self.running_nodes.conf).is_some())
        })
        .expect("Timed out waiting for network to restart after 3.0 boundary reached");

        // Wait until we see the first block of epoch 3.0.
        // Note, we don't use `nakamoto_blocks_mined` counter, because there
        // could be other miners mining blocks.
        let height_before = get_chain_info(&self.running_nodes.conf).stacks_tip_height;
        info!("Waiting for first Nakamoto block: {}", height_before + 1);
        self.mine_nakamoto_block(Duration::from_secs(30), false);
        wait_for(30, || {
            Ok(get_chain_info(&self.running_nodes.conf).stacks_tip_height > height_before)
        })
        .expect("Timed out waiting for first Nakamoto block after 3.0 boundary");
        info!("Ready to mine Nakamoto blocks!");
    }

    // Only call after already past the epoch 3.0 boundary
    fn mine_and_verify_confirmed_naka_block(
        &mut self,
        timeout: Duration,
        num_signers: usize,
        use_nakamoto_blocks_mined: bool,
    ) {
        info!("------------------------- Try mining one block -------------------------");

        let reward_cycle = self.get_current_reward_cycle();

        self.mine_nakamoto_block(timeout, use_nakamoto_blocks_mined);

        // Verify that the signers accepted the proposed block, sending back a validate ok response
        let proposed_signer_signature_hash = self
            .wait_for_validate_ok_response(timeout)
            .signer_signature_hash;
        let message = proposed_signer_signature_hash.0;

        info!("------------------------- Test Block Signed -------------------------");
        // Verify that the signers signed the proposed block
        let signature = self.wait_for_confirmed_block_v0(&proposed_signer_signature_hash, timeout);

        info!("Got {} signatures", signature.len());

        // NOTE: signature.len() does not need to equal signers.len(); the stacks miner can finish the block
        //  whenever it has crossed the threshold.
        assert!(signature.len() >= num_signers * 7 / 10);
        info!("Verifying signatures against signers for reward cycle {reward_cycle:?}");
        let signers = self.get_reward_set_signers(reward_cycle);

        // Verify that the signers signed the proposed block
        let mut signer_index = 0;
        let mut signature_index = 0;
        let mut signing_keys = HashSet::new();
        let start = Instant::now();
        debug!(
            "Validating {} signatures against {num_signers} signers",
            signature.len()
        );
        let validated = loop {
            // Since we've already checked `signature.len()`, this means we've
            //  validated all the signatures in this loop
            let Some(signature) = signature.get(signature_index) else {
                break true;
            };
            let Some(signer) = signers.get(signer_index) else {
                error!("Failed to validate the mined nakamoto block: ran out of signers to try to validate signatures");
                break false;
            };
            if !signing_keys.insert(signer.signing_key) {
                panic!("Duplicate signing key detected: {:?}", signer.signing_key);
            }
            let stacks_public_key = Secp256k1PublicKey::from_slice(signer.signing_key.as_slice())
                .expect("Failed to convert signing key to StacksPublicKey");
            let valid = stacks_public_key
                .verify(&message, signature)
                .expect("Failed to verify signature");
            if !valid {
                info!(
                    "Failed to verify signature for signer, will attempt to validate without this signer";
                    "signer_pk" => stacks_public_key.to_hex(),
                    "signer_index" => signer_index,
                    "signature_index" => signature_index,
                );
                signer_index += 1;
            } else {
                signer_index += 1;
                signature_index += 1;
            }
            // Shouldn't really ever timeout, but do this in case there is some sort of overflow/underflow happening.
            assert!(
                start.elapsed() < timeout,
                "Timed out waiting to confirm block signatures"
            );
        };

        assert!(validated);
    }

    // Only call after already past the epoch 3.0 boundary
    fn run_until_burnchain_height_nakamoto(
        &mut self,
        timeout: Duration,
        burnchain_height: u64,
        num_signers: usize,
    ) {
        let current_block_height = self
            .running_nodes
            .btc_regtest_controller
            .get_headers_height();
        let total_nmb_blocks_to_mine = burnchain_height.saturating_sub(current_block_height);
        debug!("Mining {total_nmb_blocks_to_mine} Nakamoto block(s) to reach burnchain height {burnchain_height}");
        for _ in 0..total_nmb_blocks_to_mine {
            self.mine_and_verify_confirmed_naka_block(timeout, num_signers, false);
        }
    }

    /// Propose a block to the signers
    fn propose_block(&mut self, block: NakamotoBlock, timeout: Duration) {
        let miners_contract_id = boot_code_id(MINERS_NAME, false);
        let mut session =
            StackerDBSession::new(&self.running_nodes.conf.node.rpc_bind, miners_contract_id);
        let burn_height = self
            .running_nodes
            .btc_regtest_controller
            .get_headers_height();
        let reward_cycle = self.get_current_reward_cycle();
        let signer_signature_hash = block.header.signer_signature_hash();
        let message = SignerMessage::BlockProposal(BlockProposal {
            block,
            burn_height,
            reward_cycle,
        });
        let miner_sk = self
            .running_nodes
            .conf
            .miner
            .mining_key
            .expect("No mining key");
        // Submit the block proposal to the miner's slot
        let mut accepted = false;
        let mut version = 0;
        let slot_id = MinerSlotID::BlockProposal.to_u8() as u32;
        let start = Instant::now();
        debug!("Proposing block to signers: {signer_signature_hash}");
        while !accepted {
            let mut chunk =
                StackerDBChunkData::new(slot_id * 2, version, message.serialize_to_vec());
            chunk.sign(&miner_sk).expect("Failed to sign message chunk");
            debug!("Produced a signature: {:?}", chunk.sig);
            let result = session.put_chunk(&chunk).expect("Failed to put chunk");
            accepted = result.accepted;
            version += 1;
            debug!("Test Put Chunk ACK: {result:?}");
            assert!(
                start.elapsed() < timeout,
                "Timed out waiting for block proposal to be accepted"
            );
        }
    }
}

fn last_block_contains_tenure_change_tx(cause: TenureChangeCause) -> bool {
    let blocks = test_observer::get_blocks();
    let last_block = &blocks.last().unwrap();
    let transactions = last_block["transactions"].as_array().unwrap();
    let tx = transactions.first().expect("No transactions in block");
    let raw_tx = tx["raw_tx"].as_str().unwrap();
    let tx_bytes = hex_bytes(&raw_tx[2..]).unwrap();
    let parsed = StacksTransaction::consensus_deserialize(&mut &tx_bytes[..]).unwrap();
    match &parsed.payload {
        TransactionPayload::TenureChange(payload) if payload.cause == cause => {
            info!("Found tenure change transaction: {parsed:?}");
            true
        }
        _ => false,
    }
}

fn verify_last_block_contains_tenure_change_tx(cause: TenureChangeCause) {
    assert!(last_block_contains_tenure_change_tx(cause));
}

#[test]
#[ignore]
/// Test that a signer can respond to an invalid block proposal
///
/// Test Setup:
/// The test spins up five stacks signers, one miner Nakamoto node, and a corresponding bitcoind.
///
/// Test Execution:
/// The stacks node is advanced to epoch 3.0 reward set calculation to ensure the signer set is determined.
/// An invalid block proposal is forcibly written to the miner's slot to simulate the miner proposing a block.
/// The signers process the invalid block by first verifying it against the stacks node block proposal endpoint.
/// The signer that submitted the initial block validation request, should issue a  broadcast a rejection of the
/// miner's proposed block back to the respective .signers-XXX-YYY contract.
///
/// Test Assertion:
/// Each signer successfully rejects the invalid block proposal.
fn block_proposal_rejection() {
    if env::var("BITCOIND_TEST") != Ok("1".into()) {
        return;
    }

    tracing_subscriber::registry()
        .with(fmt::layer())
        .with(EnvFilter::from_default_env())
        .init();

    info!("------------------------- Test Setup -------------------------");
    let num_signers = 5;
    let mut signer_test: SignerTest<SpawnedSigner> = SignerTest::new(num_signers, vec![]);
    signer_test.boot_to_epoch_3();
    let short_timeout = Duration::from_secs(30);

    info!("------------------------- Send Block Proposal To Signers -------------------------");
    let proposal_conf = ProposalEvalConfig {
        first_proposal_burn_block_timing: Duration::from_secs(0),
        block_proposal_timeout: Duration::from_secs(100),
        tenure_last_block_proposal_timeout: Duration::from_secs(30),
        tenure_idle_timeout: Duration::from_secs(300),
    };
    let mut block = NakamotoBlock {
        header: NakamotoBlockHeader::empty(),
        txs: vec![],
    };
    block.header.timestamp = get_epoch_time_secs();

    // First propose a block to the signers that does not have the correct consensus hash or BitVec. This should be rejected BEFORE
    // the block is submitted to the node for validation.
    let block_signer_signature_hash_1 = block.header.signer_signature_hash();
    signer_test.propose_block(block.clone(), short_timeout);

    // Wait for the first block to be mined successfully so we have the most up to date sortition view
    signer_test.wait_for_validate_ok_response(short_timeout);

    // Propose a block to the signers that passes initial checks but will be rejected by the stacks node
    let view = SortitionsView::fetch_view(proposal_conf, &signer_test.stacks_client).unwrap();
    block.header.pox_treatment = BitVec::ones(1).unwrap();
    block.header.consensus_hash = view.cur_sortition.consensus_hash;
    block.header.chain_length = 35; // We have mined 35 blocks so far.

    let block_signer_signature_hash_2 = block.header.signer_signature_hash();
    signer_test.propose_block(block, short_timeout);

    info!("------------------------- Test Block Proposal Rejected -------------------------");
    // Verify the signers rejected the second block via the endpoint
    let reject =
        signer_test.wait_for_validate_reject_response(short_timeout, block_signer_signature_hash_2);
    assert!(matches!(
        reject.reason_code,
        ValidateRejectCode::InvalidBlock
    ));

    let start_polling = Instant::now();
    let mut found_signer_signature_hash_1 = false;
    let mut found_signer_signature_hash_2 = false;
    while !found_signer_signature_hash_1 && !found_signer_signature_hash_2 {
        std::thread::sleep(Duration::from_secs(1));
        let chunks = test_observer::get_stackerdb_chunks();
        for chunk in chunks.into_iter().flat_map(|chunk| chunk.modified_slots) {
            let Ok(message) = SignerMessage::consensus_deserialize(&mut chunk.data.as_slice())
            else {
                continue;
            };
            if let SignerMessage::BlockResponse(BlockResponse::Rejected(BlockRejection {
                reason: _reason,
                reason_code,
                signer_signature_hash,
                ..
            })) = message
            {
                if signer_signature_hash == block_signer_signature_hash_1 {
                    found_signer_signature_hash_1 = true;
                    assert!(
                        matches!(reason_code, RejectCode::SortitionViewMismatch),
                        "Expected sortition view mismatch rejection. Got: {reason_code}"
                    );
                } else if signer_signature_hash == block_signer_signature_hash_2 {
                    found_signer_signature_hash_2 = true;
                    assert!(matches!(
                        reason_code,
                        RejectCode::ValidationFailed(ValidateRejectCode::InvalidBlock)
                    ));
                } else {
                    continue;
                }
            } else {
                continue;
            }
        }
        assert!(
            start_polling.elapsed() <= short_timeout,
            "Timed out after waiting for response from signer"
        );
    }
    signer_test.shutdown();
}

// Basic test to ensure that miners are able to gather block responses
// from signers and create blocks.
#[test]
#[ignore]
fn miner_gather_signatures() {
    if env::var("BITCOIND_TEST") != Ok("1".into()) {
        return;
    }

    tracing_subscriber::registry()
        .with(fmt::layer())
        .with(EnvFilter::from_default_env())
        .init();

    // Disable p2p broadcast of the nakamoto blocks, so that we rely
    //  on the signer's using StackerDB to get pushed blocks
    *nakamoto_node::miner::TEST_SKIP_P2P_BROADCAST
        .lock()
        .unwrap() = Some(true);

    info!("------------------------- Test Setup -------------------------");
    let num_signers = 5;
    let mut signer_test: SignerTest<SpawnedSigner> = SignerTest::new(num_signers, vec![]);
    let timeout = Duration::from_secs(30);

    signer_test.boot_to_epoch_3();

    info!("------------------------- Test Mine and Verify Confirmed Nakamoto Block -------------------------");
    signer_test.mine_and_verify_confirmed_naka_block(timeout, num_signers, true);

    // Test prometheus metrics response
    #[cfg(feature = "monitoring_prom")]
    {
        wait_for(30, || {
            let metrics_response = signer_test.get_signer_metrics();

            // Because 5 signers are running in the same process, the prometheus metrics
            // are incremented once for every signer. This is why we expect the metric to be
            // `10`, even though there are only two blocks proposed.
            let expected_result_1 =
                format!("stacks_signer_block_proposals_received {}", num_signers * 2);
            let expected_result_2 = format!(
                "stacks_signer_block_responses_sent{{response_type=\"accepted\"}} {}",
                num_signers * 2
            );
            Ok(metrics_response.contains(&expected_result_1)
                && metrics_response.contains(&expected_result_2))
        })
        .expect("Failed to advance prometheus metrics");
    }
}

#[test]
#[ignore]
/// Test that signers can handle a transition between Nakamoto reward cycles
///
/// Test Setup:
/// The test spins up five stacks signers, one miner Nakamoto node, and a corresponding bitcoind.
/// The stacks node is then advanced to Epoch 3.0 boundary to allow block signing.
///
/// Test Execution:
/// The node mines 2 full Nakamoto reward cycles, sending blocks to observing signers to sign and return.
///
/// Test Assertion:
/// All signers sign all blocks successfully.
/// The chain advances 2 full reward cycles.
fn mine_2_nakamoto_reward_cycles() {
    if env::var("BITCOIND_TEST") != Ok("1".into()) {
        return;
    }

    tracing_subscriber::registry()
        .with(fmt::layer())
        .with(EnvFilter::from_default_env())
        .init();

    info!("------------------------- Test Setup -------------------------");
    let nmb_reward_cycles = 2;
    let num_signers = 5;
    let mut signer_test: SignerTest<SpawnedSigner> = SignerTest::new(num_signers, vec![]);
    let timeout = Duration::from_secs(200);
    signer_test.boot_to_epoch_3();
    let curr_reward_cycle = signer_test.get_current_reward_cycle();
    // Mine 2 full Nakamoto reward cycles (epoch 3 starts in the middle of one, hence the + 1)
    let next_reward_cycle = curr_reward_cycle.saturating_add(1);
    let final_reward_cycle = next_reward_cycle.saturating_add(nmb_reward_cycles);
    let final_reward_cycle_height_boundary = signer_test
        .running_nodes
        .btc_regtest_controller
        .get_burnchain()
        .reward_cycle_to_block_height(final_reward_cycle)
        .saturating_sub(1);

    info!("------------------------- Test Mine 2 Nakamoto Reward Cycles -------------------------");
    signer_test.run_until_burnchain_height_nakamoto(
        timeout,
        final_reward_cycle_height_boundary,
        num_signers,
    );

    let current_burnchain_height = signer_test
        .running_nodes
        .btc_regtest_controller
        .get_headers_height();
    assert_eq!(current_burnchain_height, final_reward_cycle_height_boundary);
    signer_test.shutdown();
}

#[test]
#[ignore]
fn forked_tenure_invalid() {
    if env::var("BITCOIND_TEST") != Ok("1".into()) {
        return;
    }
    let result = forked_tenure_testing(Duration::from_secs(5), Duration::from_secs(7), false);

    assert_ne!(
        result.tip_b.index_block_hash(),
        result.tip_a.index_block_hash()
    );
    assert_eq!(
        result.tip_b.index_block_hash(),
        result.tip_c.index_block_hash()
    );
    assert_ne!(result.tip_c, result.tip_a);

    // Block B was built atop block A
    assert_eq!(
        result.tip_b.stacks_block_height,
        result.tip_a.stacks_block_height + 1
    );
    assert_eq!(
        result.mined_b.parent_block_id,
        result.tip_a.index_block_hash().to_string()
    );

    // Block C was built AFTER Block B was built, but BEFORE it was broadcasted, so it should be built off of Block A
    assert_eq!(
        result.mined_c.parent_block_id,
        result.tip_a.index_block_hash().to_string()
    );
    assert_ne!(
        result
            .tip_c
            .anchored_header
            .as_stacks_nakamoto()
            .unwrap()
            .signer_signature_hash(),
        result.mined_c.signer_signature_hash,
        "Mined block during tenure C should not have become the chain tip"
    );

    assert!(result.tip_c_2.is_none());
    assert!(result.mined_c_2.is_none());

    // Tenure D should continue progress
    assert_ne!(result.tip_c, result.tip_d);
    assert_ne!(
        result.tip_b.index_block_hash(),
        result.tip_d.index_block_hash()
    );
    assert_ne!(result.tip_a, result.tip_d);

    // Tenure D builds off of Tenure B
    assert_eq!(
        result.tip_d.stacks_block_height,
        result.tip_b.stacks_block_height + 1,
    );
    assert_eq!(
        result.mined_d.parent_block_id,
        result.tip_b.index_block_hash().to_string()
    );
}

#[test]
#[ignore]
fn forked_tenure_okay() {
    if env::var("BITCOIND_TEST") != Ok("1".into()) {
        return;
    }

    let result = forked_tenure_testing(Duration::from_secs(360), Duration::from_secs(0), true);

    assert_ne!(result.tip_b, result.tip_a);
    assert_ne!(result.tip_b, result.tip_c);
    assert_ne!(result.tip_c, result.tip_a);

    // Block B was built atop block A
    assert_eq!(
        result.tip_b.stacks_block_height,
        result.tip_a.stacks_block_height + 1
    );
    assert_eq!(
        result.mined_b.parent_block_id,
        result.tip_a.index_block_hash().to_string()
    );

    // Block C was built AFTER Block B was built, but BEFORE it was broadcasted, so it should be built off of Block A
    assert_eq!(
        result.tip_c.stacks_block_height,
        result.tip_a.stacks_block_height + 1
    );
    assert_eq!(
        result.mined_c.parent_block_id,
        result.tip_a.index_block_hash().to_string()
    );

    let tenure_c_2 = result.tip_c_2.unwrap();
    assert_ne!(result.tip_c, tenure_c_2);
    assert_ne!(tenure_c_2, result.tip_d);
    assert_ne!(result.tip_c, result.tip_d);

    // Second block of tenure C builds off of block C
    assert_eq!(
        tenure_c_2.stacks_block_height,
        result.tip_c.stacks_block_height + 1,
    );
    assert_eq!(
        result.mined_c_2.unwrap().parent_block_id,
        result.tip_c.index_block_hash().to_string()
    );

    // Tenure D builds off of the second block of tenure C
    assert_eq!(
        result.tip_d.stacks_block_height,
        tenure_c_2.stacks_block_height + 1,
    );
    assert_eq!(
        result.mined_d.parent_block_id,
        tenure_c_2.index_block_hash().to_string()
    );
}

struct TenureForkingResult {
    tip_a: StacksHeaderInfo,
    tip_b: StacksHeaderInfo,
    tip_c: StacksHeaderInfo,
    tip_c_2: Option<StacksHeaderInfo>,
    tip_d: StacksHeaderInfo,
    mined_b: MinedNakamotoBlockEvent,
    mined_c: MinedNakamotoBlockEvent,
    mined_c_2: Option<MinedNakamotoBlockEvent>,
    mined_d: MinedNakamotoBlockEvent,
}

#[test]
#[ignore]
/// Test to make sure that the signers are capable of reloading their reward set
///  if the stacks-node doesn't have it available at the first block of a prepare phase (e.g., if there was no block)
fn reloads_signer_set_in() {
    tracing_subscriber::registry()
        .with(fmt::layer())
        .with(EnvFilter::from_default_env())
        .init();

    let num_signers = 5;
    let sender_sk = Secp256k1PrivateKey::new();
    let sender_addr = tests::to_addr(&sender_sk);
    let send_amt = 100;
    let send_fee = 180;
    let mut signer_test: SignerTest<SpawnedSigner> =
        SignerTest::new(num_signers, vec![(sender_addr, send_amt + send_fee)]);

    setup_epoch_3_reward_set(
        &signer_test.running_nodes.conf,
        &signer_test.running_nodes.blocks_processed,
        &signer_test.signer_stacks_private_keys,
        &signer_test.signer_stacks_private_keys,
        &mut signer_test.running_nodes.btc_regtest_controller,
        Some(signer_test.num_stacking_cycles),
    );

    let naka_conf = &signer_test.running_nodes.conf;
    let epochs = naka_conf.burnchain.epochs.clone().unwrap();
    let epoch_3 = &epochs[StacksEpochId::Epoch30];
    let reward_cycle_len = naka_conf.get_burnchain().pox_constants.reward_cycle_length as u64;
    let prepare_phase_len = naka_conf.get_burnchain().pox_constants.prepare_length as u64;

    let epoch_3_start_height = epoch_3.start_height;
    assert!(
        epoch_3_start_height > 0,
        "Epoch 3.0 start height must be greater than 0"
    );
    let epoch_3_reward_cycle_boundary =
        epoch_3_start_height.saturating_sub(epoch_3_start_height % reward_cycle_len);
    let before_epoch_3_reward_set_calculation =
        epoch_3_reward_cycle_boundary.saturating_sub(prepare_phase_len);
    run_until_burnchain_height(
        &mut signer_test.running_nodes.btc_regtest_controller,
        &signer_test.running_nodes.blocks_processed,
        before_epoch_3_reward_set_calculation,
        naka_conf,
    );

    info!("Waiting for signer set calculation.");
    let short_timeout = Duration::from_secs(30);
    // Make sure the signer set is calculated before continuing or signers may not
    // recognize that they are registered signers in the subsequent burn block event
    let reward_cycle = signer_test.get_current_reward_cycle() + 1;
    signer_test
        .running_nodes
        .btc_regtest_controller
        .build_next_block(1);
    wait_for(short_timeout.as_secs(), || {
        let reward_set = match signer_test
            .stacks_client
            .get_reward_set_signers(reward_cycle)
        {
            Ok(x) => x,
            Err(e) => {
                warn!("Failed to check if reward set is calculated yet: {e:?}. Will try again");
                return Ok(false);
            }
        };
        if let Some(ref set) = reward_set {
            info!("Signer set: {set:?}");
        }
        Ok(reward_set.is_some())
    })
    .expect("Timed out waiting for reward set to be calculated");
    info!("Signer set calculated");

    // Manually consume one more block to ensure signers refresh their state
    info!("Waiting for signers to initialize.");
    next_block_and_wait(
        &mut signer_test.running_nodes.btc_regtest_controller,
        &signer_test.running_nodes.blocks_processed,
    );
    signer_test.wait_for_registered(30);
    info!("Signers initialized");

    signer_test.run_until_epoch_3_boundary();

    let commits_submitted = signer_test.running_nodes.commits_submitted.clone();

    info!("Waiting 1 burnchain block for miner VRF key confirmation");
    // Wait one block to confirm the VRF register, wait until a block commit is submitted
    next_block_and(
        &mut signer_test.running_nodes.btc_regtest_controller,
        60,
        || {
            let commits_count = commits_submitted.load(Ordering::SeqCst);
            Ok(commits_count >= 1)
        },
    )
    .unwrap();
    info!("Ready to mine Nakamoto blocks!");

    info!("------------------------- Reached Epoch 3.0 -------------------------");
    signer_test.shutdown();
}

/// This test spins up a nakamoto-neon node.
/// It starts in Epoch 2.0, mines with `neon_node` to Epoch 3.0, and then switches
///  to Nakamoto operation (activating pox-4 by submitting a stack-stx tx). The BootLoop
///  struct handles the epoch-2/3 tear-down and spin-up.
/// Miner A mines a regular tenure, its last block being block a_x.
/// Miner B starts its tenure, Miner B produces a Stacks block b_0, but miner C submits its block commit before b_0 is broadcasted.
/// Bitcoin block C, containing Miner C's block commit, is mined BEFORE miner C has a chance to update their block commit with b_0's information.
/// This test asserts:
///  * tenure C ignores b_0, and correctly builds off of block a_x.
fn forked_tenure_testing(
    proposal_limit: Duration,
    post_btc_block_pause: Duration,
    expect_tenure_c: bool,
) -> TenureForkingResult {
    tracing_subscriber::registry()
        .with(fmt::layer())
        .with(EnvFilter::from_default_env())
        .init();

    let num_signers = 5;
    let sender_sk = Secp256k1PrivateKey::new();
    let sender_addr = tests::to_addr(&sender_sk);
    let send_amt = 100;
    let send_fee = 180;
    let recipient = PrincipalData::from(StacksAddress::burn_address(false));
    let mut signer_test: SignerTest<SpawnedSigner> = SignerTest::new_with_config_modifications(
        num_signers,
        vec![(sender_addr, send_amt + send_fee)],
        |config| {
            // make the duration long enough that the reorg attempt will definitely be accepted
            config.first_proposal_burn_block_timing = proposal_limit;
            // don't allow signers to post signed blocks (limits the amount of fault injection we
            // need)
            TEST_SKIP_BLOCK_BROADCAST.set(true);
        },
        |config| {
            config.miner.tenure_cost_limit_per_block_percentage = None;
        },
        None,
        None,
    );
    let http_origin = format!("http://{}", &signer_test.running_nodes.conf.node.rpc_bind);

    signer_test.boot_to_epoch_3();
    sleep_ms(1000);
    info!("------------------------- Reached Epoch 3.0 -------------------------");

    let naka_conf = signer_test.running_nodes.conf.clone();
    let burnchain = naka_conf.get_burnchain();
    let sortdb = burnchain.open_sortition_db(true).unwrap();
    let (chainstate, _) = StacksChainState::open(
        naka_conf.is_mainnet(),
        naka_conf.burnchain.chain_id,
        &naka_conf.get_chainstate_path_str(),
        None,
    )
    .unwrap();

    let commits_submitted = signer_test.running_nodes.commits_submitted.clone();
    let mined_blocks = signer_test.running_nodes.nakamoto_blocks_mined.clone();
    let proposed_blocks = signer_test.running_nodes.nakamoto_blocks_proposed.clone();
    let rejected_blocks = signer_test.running_nodes.nakamoto_blocks_rejected.clone();
    let coord_channel = signer_test.running_nodes.coord_channel.clone();
    let blocks_processed_before = coord_channel
        .lock()
        .expect("Mutex poisoned")
        .get_stacks_blocks_processed();

    info!("Starting Tenure A.");
    // In the next block, the miner should win the tenure and submit a stacks block
    let commits_before = commits_submitted.load(Ordering::SeqCst);
    let blocks_before = mined_blocks.load(Ordering::SeqCst);

    next_block_and(
        &mut signer_test.running_nodes.btc_regtest_controller,
        60,
        || {
            let commits_count = commits_submitted.load(Ordering::SeqCst);
            let blocks_count = mined_blocks.load(Ordering::SeqCst);
            let blocks_processed = coord_channel
                .lock()
                .expect("Mutex poisoned")
                .get_stacks_blocks_processed();
            Ok(commits_count > commits_before
                && blocks_count > blocks_before
                && blocks_processed > blocks_processed_before)
        },
    )
    .unwrap();

    sleep_ms(1000);

    let tip_a = NakamotoChainState::get_canonical_block_header(chainstate.db(), &sortdb)
        .unwrap()
        .unwrap();

    // For the next tenure, submit the commit op but do not allow any stacks blocks to be broadcasted
    TEST_BROADCAST_STALL.set(true);
    TEST_BLOCK_ANNOUNCE_STALL.lock().unwrap().replace(true);
    let blocks_before = mined_blocks.load(Ordering::SeqCst);
    let commits_before = commits_submitted.load(Ordering::SeqCst);

    info!("Starting Tenure B.");
    next_block_and(
        &mut signer_test.running_nodes.btc_regtest_controller,
        60,
        || {
            let commits_count = commits_submitted.load(Ordering::SeqCst);
            Ok(commits_count > commits_before)
        },
    )
    .unwrap();

    info!("Commit op is submitted; unpause tenure B's block");

    // Unpause the broadcast of Tenure B's block, do not submit commits.
    // However, do not allow B to be processed just yet
    signer_test
        .running_nodes
        .nakamoto_test_skip_commit_op
        .set(true);
    TEST_BROADCAST_STALL.set(false);

    // Wait for a stacks block to be broadcasted
    let start_time = Instant::now();
    while mined_blocks.load(Ordering::SeqCst) <= blocks_before {
        assert!(
            start_time.elapsed() < Duration::from_secs(30),
            "FAIL: Test timed out while waiting for block production",
        );
        thread::sleep(Duration::from_secs(1));
    }

    info!("Tenure B broadcasted a block. Wait {post_btc_block_pause:?}, issue the next bitcoin block, and un-stall block commits.");
    thread::sleep(post_btc_block_pause);

    // the block will be stored, not processed, so load it out of staging
    let tip_sn = SortitionDB::get_canonical_burn_chain_tip(sortdb.conn())
        .expect("Failed to get sortition tip");

    let tip_b_block = chainstate
        .nakamoto_blocks_db()
        .get_nakamoto_tenure_start_blocks(&tip_sn.consensus_hash)
        .unwrap()
        .first()
        .cloned()
        .unwrap();

    // synthesize a StacksHeaderInfo from this unprocessed block
    let tip_b = StacksHeaderInfo {
        anchored_header: StacksBlockHeaderTypes::Nakamoto(tip_b_block.header.clone()),
        microblock_tail: None,
        stacks_block_height: tip_b_block.header.chain_length,
        index_root: TrieHash([0x00; 32]), // we can't know this yet since the block hasn't been processed
        consensus_hash: tip_b_block.header.consensus_hash,
        burn_header_hash: tip_sn.burn_header_hash,
        burn_header_height: tip_sn.block_height as u32,
        burn_header_timestamp: tip_sn.burn_header_timestamp,
        anchored_block_size: tip_b_block.serialize_to_vec().len() as u64,
        burn_view: Some(tip_b_block.header.consensus_hash),
    };

    let blocks = test_observer::get_mined_nakamoto_blocks();
    let mined_b = blocks.last().unwrap().clone();

    // Block B was built atop block A
    assert_eq!(tip_b.stacks_block_height, tip_a.stacks_block_height + 1);
    assert_eq!(
        mined_b.parent_block_id,
        tip_a.index_block_hash().to_string()
    );
    assert_ne!(tip_b, tip_a);

    if !expect_tenure_c {
        // allow B to process, so it'll be distinct from C
        TEST_BLOCK_ANNOUNCE_STALL.lock().unwrap().replace(false);
        sleep_ms(1000);
    }

    info!("Starting Tenure C.");

    // Submit a block commit op for tenure C
    let commits_before = commits_submitted.load(Ordering::SeqCst);
    let blocks_before = if expect_tenure_c {
        mined_blocks.load(Ordering::SeqCst)
    } else {
        proposed_blocks.load(Ordering::SeqCst)
    };
    let rejected_before = rejected_blocks.load(Ordering::SeqCst);
    signer_test
        .running_nodes
        .nakamoto_test_skip_commit_op
        .set(false);

    next_block_and(
        &mut signer_test.running_nodes.btc_regtest_controller,
        60,
        || {
            let commits_count = commits_submitted.load(Ordering::SeqCst);
            if commits_count > commits_before {
                // now allow block B to process if it hasn't already.
                TEST_BLOCK_ANNOUNCE_STALL.lock().unwrap().replace(false);
            }
            let rejected_count = rejected_blocks.load(Ordering::SeqCst);
            let (blocks_count, rbf_count, has_reject_count) = if expect_tenure_c {
                // if tenure C is going to be canonical, then we expect the miner to RBF its commit
                // once (i.e. for the block it mines and gets signed), and we expect zero
                // rejections.
                (mined_blocks.load(Ordering::SeqCst), 1, true)
            } else {
                // if tenure C is NOT going to be canonical, then we expect no RBFs (since the
                // miner can't get its block signed), and we expect at least one rejection
                (
                    proposed_blocks.load(Ordering::SeqCst),
                    0,
                    rejected_count > rejected_before,
                )
            };

            Ok(commits_count > commits_before + rbf_count
                && blocks_count > blocks_before
                && has_reject_count)
        },
    )
    .unwrap_or_else(|_| {
        let commits_count = commits_submitted.load(Ordering::SeqCst);
        let rejected_count = rejected_blocks.load(Ordering::SeqCst);
        // see above for comments
        let (blocks_count, rbf_count, has_reject_count) = if expect_tenure_c {
            (mined_blocks.load(Ordering::SeqCst), 1, true)
        } else {
            (
                proposed_blocks.load(Ordering::SeqCst),
                0,
                rejected_count > rejected_before,
            )
        };
        error!("Tenure C failed to produce a block";
            "commits_count" => commits_count,
            "commits_before" => commits_before,
            "rbf_count" => rbf_count as u64,
            "blocks_count" => blocks_count,
            "blocks_before" => blocks_before,
            "rejected_count" => rejected_count,
            "rejected_before" => rejected_before,
            "has_reject_count" => has_reject_count,
        );
        panic!();
    });

    // allow blocks B and C to be processed
    sleep_ms(1000);

    info!("Tenure C produced (or proposed) a block!");
    let tip_c = NakamotoChainState::get_canonical_block_header(chainstate.db(), &sortdb)
        .unwrap()
        .unwrap();

    let blocks = test_observer::get_mined_nakamoto_blocks();
    let mined_c = blocks.last().unwrap().clone();

    if expect_tenure_c {
        assert_ne!(tip_b.index_block_hash(), tip_c.index_block_hash());
    } else {
        assert_eq!(tip_b.index_block_hash(), tip_c.index_block_hash());
    }
    assert_ne!(tip_c, tip_a);

    let (tip_c_2, mined_c_2) = if !expect_tenure_c {
        (None, None)
    } else {
        // Now let's produce a second block for tenure C and ensure it builds off of block C.
        let blocks_before = mined_blocks.load(Ordering::SeqCst);
        let start_time = Instant::now();
        // submit a tx so that the miner will mine an extra block
        let sender_nonce = 0;
        let transfer_tx = make_stacks_transfer(
            &sender_sk,
            sender_nonce,
            send_fee,
            naka_conf.burnchain.chain_id,
            &recipient,
            send_amt,
        );
        let tx = submit_tx(&http_origin, &transfer_tx);
        info!("Submitted tx {tx} in Tenure C to mine a second block");
        while mined_blocks.load(Ordering::SeqCst) <= blocks_before {
            assert!(
                start_time.elapsed() < Duration::from_secs(30),
                "FAIL: Test timed out while waiting for block production",
            );
            thread::sleep(Duration::from_secs(1));
        }

        // give C's second block a moment to process
        sleep_ms(1000);

        info!("Tenure C produced a second block!");

        let block_2_tenure_c =
            NakamotoChainState::get_canonical_block_header(chainstate.db(), &sortdb)
                .unwrap()
                .unwrap();
        let blocks = test_observer::get_mined_nakamoto_blocks();
        let block_2_c = blocks.last().cloned().unwrap();
        (Some(block_2_tenure_c), Some(block_2_c))
    };

    // allow block C2 to be processed
    sleep_ms(1000);

    info!("Starting Tenure D.");

    // Submit a block commit op for tenure D and mine a stacks block
    let commits_before = commits_submitted.load(Ordering::SeqCst);
    let blocks_before = mined_blocks.load(Ordering::SeqCst);
    next_block_and(
        &mut signer_test.running_nodes.btc_regtest_controller,
        60,
        || {
            let commits_count = commits_submitted.load(Ordering::SeqCst);
            let blocks_count = mined_blocks.load(Ordering::SeqCst);
            Ok(commits_count > commits_before && blocks_count > blocks_before)
        },
    )
    .unwrap();

    // allow block D to be processed
    sleep_ms(1000);

    let tip_d = NakamotoChainState::get_canonical_block_header(chainstate.db(), &sortdb)
        .unwrap()
        .unwrap();
    let blocks = test_observer::get_mined_nakamoto_blocks();
    let mined_d = blocks.last().unwrap().clone();
    signer_test.shutdown();
    TenureForkingResult {
        tip_a,
        tip_b,
        tip_c,
        tip_c_2,
        tip_d,
        mined_b,
        mined_c,
        mined_c_2,
        mined_d,
    }
}

#[test]
#[ignore]
fn bitcoind_forking_test() {
    if env::var("BITCOIND_TEST") != Ok("1".into()) {
        return;
    }

    let num_signers = 5;
    let sender_sk = Secp256k1PrivateKey::new();
    let sender_addr = tests::to_addr(&sender_sk);
    let send_amt = 100;
    let send_fee = 180;
    let mut signer_test: SignerTest<SpawnedSigner> = SignerTest::new_with_config_modifications(
        num_signers,
        vec![(sender_addr, send_amt + send_fee)],
        |_| {},
        |node_config| {
            let epochs = node_config.burnchain.epochs.as_mut().unwrap();
            epochs[StacksEpochId::Epoch30].end_height = 3_015;
            epochs[StacksEpochId::Epoch31].start_height = 3_015;
        },
        None,
        None,
    );
    let conf = signer_test.running_nodes.conf.clone();
    let http_origin = format!("http://{}", &conf.node.rpc_bind);
    let miner_address = Keychain::default(conf.node.seed.clone())
        .origin_address(conf.is_mainnet())
        .unwrap();
    let miner_pk = signer_test
        .running_nodes
        .btc_regtest_controller
        .get_mining_pubkey()
        .as_deref()
        .map(Secp256k1PublicKey::from_hex)
        .unwrap()
        .unwrap();

    let get_unconfirmed_commit_data = |btc_controller: &mut BitcoinRegtestController| {
        let unconfirmed_utxo = btc_controller
            .get_all_utxos(&miner_pk)
            .into_iter()
            .find(|utxo| utxo.confirmations == 0)?;
        let unconfirmed_txid = Txid::from_bitcoin_tx_hash(&unconfirmed_utxo.txid);
        let unconfirmed_tx = btc_controller.get_raw_transaction(&unconfirmed_txid);
        let unconfirmed_tx_opreturn_bytes = unconfirmed_tx.output[0].script_pubkey.as_bytes();
        info!(
            "Unconfirmed tx bytes: {}",
            stacks::util::hash::to_hex(unconfirmed_tx_opreturn_bytes)
        );
        let data = LeaderBlockCommitOp::parse_data(
            &unconfirmed_tx_opreturn_bytes[unconfirmed_tx_opreturn_bytes.len() - 77..],
        )
        .unwrap();
        Some(data)
    };

    signer_test.boot_to_epoch_3();
    info!("------------------------- Reached Epoch 3.0 -------------------------");
    let pre_epoch_3_nonce = get_account(&http_origin, &miner_address).nonce;
    let pre_fork_tenures = 10;

    for i in 0..pre_fork_tenures {
        info!("Mining pre-fork tenure {} of {pre_fork_tenures}", i + 1);
        signer_test.mine_nakamoto_block(Duration::from_secs(30), true);
    }

    let pre_fork_1_nonce = get_account(&http_origin, &miner_address).nonce;

    assert_eq!(pre_fork_1_nonce, pre_epoch_3_nonce + 2 * pre_fork_tenures);

    info!("------------------------- Triggering Bitcoin Fork -------------------------");

    let burn_block_height = get_chain_info(&signer_test.running_nodes.conf).burn_block_height;
    let burn_header_hash_to_fork = signer_test
        .running_nodes
        .btc_regtest_controller
        .get_block_hash(burn_block_height);
    signer_test
        .running_nodes
        .btc_regtest_controller
        .invalidate_block(&burn_header_hash_to_fork);
    signer_test
        .running_nodes
        .btc_regtest_controller
        .build_next_block(1);

    info!("Wait for block off of shallow fork");

    // we need to mine some blocks to get back to being considered a frequent miner
    for i in 0..3 {
        let current_burn_height = get_chain_info(&signer_test.running_nodes.conf).burn_block_height;
        info!(
            "Mining block #{i} to be considered a frequent miner";
            "current_burn_height" => current_burn_height,
        );
        let commits_count = signer_test
            .running_nodes
            .commits_submitted
            .load(Ordering::SeqCst);
        next_block_and_controller(
            &mut signer_test.running_nodes.btc_regtest_controller,
            60,
            |btc_controller| {
                let commits_submitted = signer_test
                    .running_nodes
                    .commits_submitted
                    .load(Ordering::SeqCst);
                if commits_submitted <= commits_count {
                    // wait until a commit was submitted
                    return Ok(false)
                }
                let Some(payload) = get_unconfirmed_commit_data(btc_controller) else {
                    warn!("Commit submitted, but bitcoin doesn't see it in the unconfirmed UTXO set, will try to wait.");
                    return Ok(false)
                };
                let burn_parent_modulus = payload.burn_parent_modulus;
                let current_modulus = u8::try_from((current_burn_height + 1) % 5).unwrap();
                info!(
                    "Ongoing Commit Operation check";
                    "burn_parent_modulus" => burn_parent_modulus,
                    "current_modulus" => current_modulus,
                    "payload" => ?payload,
                );
                Ok(burn_parent_modulus == current_modulus)
            },
        )
        .unwrap();
    }

    let post_fork_1_nonce = get_account(&http_origin, &miner_address).nonce;

    assert_eq!(post_fork_1_nonce, pre_fork_1_nonce - 2);

    for i in 0..5 {
        info!("Mining post-fork tenure {} of 5", i + 1);
        signer_test.mine_nakamoto_block(Duration::from_secs(30), true);
    }

    let pre_fork_2_nonce = get_account(&http_origin, &miner_address).nonce;
    assert_eq!(pre_fork_2_nonce, post_fork_1_nonce + 2 * 5);

    info!(
        "New chain info: {:?}",
        get_chain_info(&signer_test.running_nodes.conf)
    );

    info!("------------------------- Triggering Deeper Bitcoin Fork -------------------------");

    let burn_block_height = get_chain_info(&signer_test.running_nodes.conf).burn_block_height;
    let burn_header_hash_to_fork = signer_test
        .running_nodes
        .btc_regtest_controller
        .get_block_hash(burn_block_height - 3);
    signer_test
        .running_nodes
        .btc_regtest_controller
        .invalidate_block(&burn_header_hash_to_fork);
    signer_test
        .running_nodes
        .btc_regtest_controller
        .build_next_block(4);

    info!("Wait for block off of deep fork");

    // we need to mine some blocks to get back to being considered a frequent miner
    for i in 0..3 {
        let current_burn_height = get_chain_info(&signer_test.running_nodes.conf).burn_block_height;
        info!(
            "Mining block #{i} to be considered a frequent miner";
            "current_burn_height" => current_burn_height,
        );
        let commits_count = signer_test
            .running_nodes
            .commits_submitted
            .load(Ordering::SeqCst);
        next_block_and_controller(
            &mut signer_test.running_nodes.btc_regtest_controller,
            60,
            |btc_controller| {
                let commits_submitted = signer_test
                    .running_nodes
                    .commits_submitted
                    .load(Ordering::SeqCst);
                if commits_submitted <= commits_count {
                    // wait until a commit was submitted
                    return Ok(false)
                }
                let Some(payload) = get_unconfirmed_commit_data(btc_controller) else {
                    warn!("Commit submitted, but bitcoin doesn't see it in the unconfirmed UTXO set, will try to wait.");
                    return Ok(false)
                };
                let burn_parent_modulus = payload.burn_parent_modulus;
                let current_modulus = u8::try_from((current_burn_height + 1) % 5).unwrap();
                info!(
                    "Ongoing Commit Operation check";
                    "burn_parent_modulus" => burn_parent_modulus,
                    "current_modulus" => current_modulus,
                    "payload" => ?payload,
                );
                Ok(burn_parent_modulus == current_modulus)
            },
        )
        .unwrap();
    }

    let post_fork_2_nonce = get_account(&http_origin, &miner_address).nonce;

    assert_eq!(post_fork_2_nonce, pre_fork_2_nonce - 4 * 2);

    for i in 0..5 {
        info!("Mining post-fork tenure {} of 5", i + 1);
        signer_test.mine_nakamoto_block(Duration::from_secs(30), true);
    }

    let test_end_nonce = get_account(&http_origin, &miner_address).nonce;
    assert_eq!(test_end_nonce, post_fork_2_nonce + 2 * 5);

    info!(
        "New chain info: {:?}",
        get_chain_info(&signer_test.running_nodes.conf)
    );
    signer_test.shutdown();
}

#[test]
#[ignore]
fn multiple_miners() {
    if env::var("BITCOIND_TEST") != Ok("1".into()) {
        return;
    }

    let num_signers = 5;
    let sender_sk = Secp256k1PrivateKey::new();
    let sender_addr = tests::to_addr(&sender_sk);
    let send_amt = 100;
    let send_fee = 180;

    let btc_miner_1_seed = vec![1, 1, 1, 1];
    let btc_miner_2_seed = vec![2, 2, 2, 2];
    let btc_miner_1_pk = Keychain::default(btc_miner_1_seed.clone()).get_pub_key();
    let btc_miner_2_pk = Keychain::default(btc_miner_2_seed.clone()).get_pub_key();

    let node_1_rpc = gen_random_port();
    let node_1_p2p = gen_random_port();
    let node_2_rpc = gen_random_port();
    let node_2_p2p = gen_random_port();

    let localhost = "127.0.0.1";
    let node_1_rpc_bind = format!("{localhost}:{node_1_rpc}");
    let node_2_rpc_bind = format!("{localhost}:{node_2_rpc}");
    let mut node_2_listeners = Vec::new();

    let max_nakamoto_tenures = 30;
    // partition the signer set so that ~half are listening and using node 1 for RPC and events,
    //  and the rest are using node 2

    let mut signer_test: SignerTest<SpawnedSigner> = SignerTest::new_with_config_modifications(
        num_signers,
        vec![(sender_addr, send_amt + send_fee)],
        |signer_config| {
            let node_host = if signer_config.endpoint.port() % 2 == 0 {
                &node_1_rpc_bind
            } else {
                &node_2_rpc_bind
            };
            signer_config.node_host = node_host.to_string();
        },
        |config| {
            config.node.rpc_bind = format!("{localhost}:{node_1_rpc}");
            config.node.p2p_bind = format!("{localhost}:{node_1_p2p}");
            config.node.data_url = format!("http://{localhost}:{node_1_rpc}");
            config.node.p2p_address = format!("{localhost}:{node_1_p2p}");
            config.miner.wait_on_interim_blocks = Duration::from_secs(5);
            config.node.pox_sync_sample_secs = 30;
            config.burnchain.pox_reward_length = Some(max_nakamoto_tenures);

            config.node.seed = btc_miner_1_seed.clone();
            config.node.local_peer_seed = btc_miner_1_seed.clone();
            config.burnchain.local_mining_public_key = Some(btc_miner_1_pk.to_hex());
            config.miner.mining_key = Some(Secp256k1PrivateKey::from_seed(&[1]));

            config.events_observers.retain(|listener| {
                let Ok(addr) = std::net::SocketAddr::from_str(&listener.endpoint) else {
                    warn!(
                        "Cannot parse {} to a socket, assuming it isn't a signer-listener binding",
                        listener.endpoint
                    );
                    return true;
                };
                if addr.port() % 2 == 0 || addr.port() == test_observer::EVENT_OBSERVER_PORT {
                    return true;
                }
                node_2_listeners.push(listener.clone());
                false
            })
        },
        Some(vec![btc_miner_1_pk, btc_miner_2_pk]),
        None,
    );
    let conf = signer_test.running_nodes.conf.clone();
    let mut conf_node_2 = conf.clone();
    conf_node_2.node.rpc_bind = format!("{localhost}:{node_2_rpc}");
    conf_node_2.node.p2p_bind = format!("{localhost}:{node_2_p2p}");
    conf_node_2.node.data_url = format!("http://{localhost}:{node_2_rpc}");
    conf_node_2.node.p2p_address = format!("{localhost}:{node_2_p2p}");
    conf_node_2.node.seed = btc_miner_2_seed.clone();
    conf_node_2.burnchain.local_mining_public_key = Some(btc_miner_2_pk.to_hex());
    conf_node_2.node.local_peer_seed = btc_miner_2_seed.clone();
    conf_node_2.miner.mining_key = Some(Secp256k1PrivateKey::from_seed(&[2]));
    conf_node_2.node.miner = true;
    conf_node_2.events_observers.clear();
    conf_node_2.events_observers.extend(node_2_listeners);
    assert!(!conf_node_2.events_observers.is_empty());

    let node_1_sk = Secp256k1PrivateKey::from_seed(&conf.node.local_peer_seed);
    let node_1_pk = StacksPublicKey::from_private(&node_1_sk);

    conf_node_2.node.working_dir = format!("{}-1", conf_node_2.node.working_dir);

    conf_node_2.node.set_bootstrap_nodes(
        format!("{}@{}", &node_1_pk.to_hex(), conf.node.p2p_bind),
        conf.burnchain.chain_id,
        conf.burnchain.peer_version,
    );

    let mut run_loop_2 = boot_nakamoto::BootRunLoop::new(conf_node_2.clone()).unwrap();
    let run_loop_stopper_2 = run_loop_2.get_termination_switch();
    let rl2_coord_channels = run_loop_2.coordinator_channels();
    let Counters {
        naka_submitted_commits: rl2_commits,
        ..
    } = run_loop_2.counters();
    let run_loop_2_thread = thread::Builder::new()
        .name("run_loop_2".into())
        .spawn(move || run_loop_2.start(None, 0))
        .unwrap();

    signer_test.boot_to_epoch_3();

    wait_for(120, || {
        let Some(node_1_info) = get_chain_info_opt(&conf) else {
            return Ok(false);
        };
        let Some(node_2_info) = get_chain_info_opt(&conf_node_2) else {
            return Ok(false);
        };
        Ok(node_1_info.stacks_tip_height == node_2_info.stacks_tip_height)
    })
    .expect("Timed out waiting for boostrapped node to catch up to the miner");

    let pre_nakamoto_peer_1_height = get_chain_info(&conf).stacks_tip_height;

    info!("------------------------- Reached Epoch 3.0 -------------------------");

    // due to the random nature of mining sortitions, the way this test is structured
    //  is that we keep track of how many tenures each miner produced, and once enough sortitions
    //  have been produced such that each miner has produced 3 tenures, we stop and check the
    //  results at the end
    let rl1_coord_channels = signer_test.running_nodes.coord_channel.clone();
    let rl1_commits = signer_test.running_nodes.commits_submitted.clone();

    let miner_1_pk = StacksPublicKey::from_private(conf.miner.mining_key.as_ref().unwrap());
    let miner_2_pk = StacksPublicKey::from_private(conf_node_2.miner.mining_key.as_ref().unwrap());
    let mut btc_blocks_mined = 1;
    let mut miner_1_tenures = 0;
    let mut miner_2_tenures = 0;
    while !(miner_1_tenures >= 3 && miner_2_tenures >= 3) {
        assert!(
            max_nakamoto_tenures >= btc_blocks_mined,
            "Produced {btc_blocks_mined} sortitions, but didn't cover the test scenarios, aborting"
        );

        let info_1 = get_chain_info(&conf);
        let info_2 = get_chain_info(&conf_node_2);

        info!("Issue next block-build request\ninfo 1: {info_1:?}\ninfo 2: {info_2:?}\n");

        signer_test.mine_block_wait_on_processing(
            &[&rl1_coord_channels, &rl2_coord_channels],
            &[&rl1_commits, &rl2_commits],
            Duration::from_secs(30),
        );

        btc_blocks_mined += 1;
        let blocks = get_nakamoto_headers(&conf);
        // for this test, there should be one block per tenure
        let consensus_hash_set: HashSet<_> =
            blocks.iter().map(|header| header.consensus_hash).collect();
        assert_eq!(
            consensus_hash_set.len(),
            blocks.len(),
            "In this test, there should only be one block per tenure"
        );
        miner_1_tenures = blocks
            .iter()
            .filter(|header| {
                let header = header.anchored_header.as_stacks_nakamoto().unwrap();
                miner_1_pk
                    .verify(
                        header.miner_signature_hash().as_bytes(),
                        &header.miner_signature,
                    )
                    .unwrap()
            })
            .count();
        miner_2_tenures = blocks
            .iter()
            .filter(|header| {
                let header = header.anchored_header.as_stacks_nakamoto().unwrap();
                miner_2_pk
                    .verify(
                        header.miner_signature_hash().as_bytes(),
                        &header.miner_signature,
                    )
                    .unwrap()
            })
            .count();
    }

    info!(
        "New chain info: {:?}",
        get_chain_info(&signer_test.running_nodes.conf)
    );

    info!("New chain info: {:?}", get_chain_info(&conf_node_2));

    let peer_1_height = get_chain_info(&conf).stacks_tip_height;
    let peer_2_height = get_chain_info(&conf_node_2).stacks_tip_height;
    info!("Peer height information"; "peer_1" => peer_1_height, "peer_2" => peer_2_height, "pre_naka_height" => pre_nakamoto_peer_1_height);
    assert_eq!(peer_1_height, peer_2_height);
    assert_eq!(
        peer_1_height,
        pre_nakamoto_peer_1_height + btc_blocks_mined as u64 - 1
    );
    assert_eq!(
        btc_blocks_mined,
        u32::try_from(miner_1_tenures + miner_2_tenures).unwrap()
    );

    rl2_coord_channels
        .lock()
        .expect("Mutex poisoned")
        .stop_chains_coordinator();
    run_loop_stopper_2.store(false, Ordering::SeqCst);
    run_loop_2_thread.join().unwrap();
    signer_test.shutdown();
}

/// Read processed nakamoto block IDs from the test observer, and use `config` to open
///  a chainstate DB and returns their corresponding StacksHeaderInfos
fn get_nakamoto_headers(config: &Config) -> Vec<StacksHeaderInfo> {
    let nakamoto_block_ids: HashSet<_> = test_observer::get_blocks()
        .into_iter()
        .filter_map(|block_json| {
            block_json.as_object().unwrap().get("miner_signature")?;
            let block_id = StacksBlockId::from_hex(
                &block_json
                    .as_object()
                    .unwrap()
                    .get("index_block_hash")
                    .unwrap()
                    .as_str()
                    .unwrap()[2..],
            )
            .unwrap();
            Some(block_id)
        })
        .collect();

    let (chainstate, _) = StacksChainState::open(
        config.is_mainnet(),
        config.burnchain.chain_id,
        &config.get_chainstate_path_str(),
        None,
    )
    .unwrap();

    nakamoto_block_ids
        .into_iter()
        .map(|block_id| {
            NakamotoChainState::get_block_header(chainstate.db(), &block_id)
                .unwrap()
                .unwrap()
        })
        .collect()
}

#[test]
#[ignore]
// Test two nakamoto miners, with the signer set split between them.
//  One of the miners (run-loop-2) is prevented from submitting "good" block commits
//  using the "commit stall" test flag in combination with "block broadcast stalls".
//  (Because RL2 isn't able to RBF their initial commits after the tip is broadcasted).
// This test works by tracking two different scenarios:
//   1. RL2 must win a sortition that this block commit behavior would lead to a fork in.
//   2. After such a sortition, RL1 must win another block.
// The test asserts that every nakamoto sortition either has a successful tenure, or if
//  RL2 wins and they would be expected to fork, no blocks are produced. The test asserts
//  that every block produced increments the chain length.
fn miner_forking() {
    if env::var("BITCOIND_TEST") != Ok("1".into()) {
        return;
    }

    let num_signers = 5;
    let sender_sk = Secp256k1PrivateKey::new();
    let sender_addr = tests::to_addr(&sender_sk);
    let send_amt = 100;
    let send_fee = 180;
    let first_proposal_burn_block_timing = 1;

    let btc_miner_1_seed = vec![1, 1, 1, 1];
    let btc_miner_2_seed = vec![2, 2, 2, 2];
    let btc_miner_1_pk = Keychain::default(btc_miner_1_seed.clone()).get_pub_key();
    let btc_miner_2_pk = Keychain::default(btc_miner_2_seed.clone()).get_pub_key();

    let node_1_rpc = gen_random_port();
    let node_1_p2p = gen_random_port();
    let node_2_rpc = gen_random_port();
    let node_2_p2p = gen_random_port();

    let localhost = "127.0.0.1";
    let node_1_rpc_bind = format!("{localhost}:{node_1_rpc}");
    let node_2_rpc_bind = format!("{localhost}:{node_2_rpc}");
    let mut node_2_listeners = Vec::new();

    let max_sortitions = 30;

    // partition the signer set so that ~half are listening and using node 1 for RPC and events,
    //  and the rest are using node 2

    let mut signer_test: SignerTest<SpawnedSigner> = SignerTest::new_with_config_modifications(
        num_signers,
        vec![(sender_addr, send_amt + send_fee)],
        |signer_config| {
            let node_host = if signer_config.endpoint.port() % 2 == 0 {
                &node_1_rpc_bind
            } else {
                &node_2_rpc_bind
            };
            signer_config.node_host = node_host.to_string();
            // we're deliberately stalling proposals: don't punish this in this test!
            signer_config.block_proposal_timeout = Duration::from_secs(240);
            // make sure that we don't allow forking due to burn block timing
            signer_config.first_proposal_burn_block_timing =
                Duration::from_secs(first_proposal_burn_block_timing);
        },
        |config| {
            config.node.rpc_bind = format!("{localhost}:{node_1_rpc}");
            config.node.p2p_bind = format!("{localhost}:{node_1_p2p}");
            config.node.data_url = format!("http://{localhost}:{node_1_rpc}");
            config.node.p2p_address = format!("{localhost}:{node_1_p2p}");

            config.node.seed = btc_miner_1_seed.clone();
            config.node.local_peer_seed = btc_miner_1_seed.clone();
            config.burnchain.local_mining_public_key = Some(btc_miner_1_pk.to_hex());
            config.miner.mining_key = Some(Secp256k1PrivateKey::from_seed(&[1]));
            config.node.pox_sync_sample_secs = 30;
            config.burnchain.pox_reward_length = Some(max_sortitions as u32);
            config.miner.block_commit_delay = Duration::from_secs(0);
            config.miner.tenure_cost_limit_per_block_percentage = None;

            config.events_observers.retain(|listener| {
                let Ok(addr) = std::net::SocketAddr::from_str(&listener.endpoint) else {
                    warn!(
                        "Cannot parse {} to a socket, assuming it isn't a signer-listener binding",
                        listener.endpoint
                    );
                    return true;
                };
                if addr.port() % 2 == 0 || addr.port() == test_observer::EVENT_OBSERVER_PORT {
                    return true;
                }
                node_2_listeners.push(listener.clone());
                false
            })
        },
        Some(vec![btc_miner_1_pk, btc_miner_2_pk]),
        None,
    );
    let conf = signer_test.running_nodes.conf.clone();
    let mut conf_node_2 = conf.clone();
    conf_node_2.node.rpc_bind = node_2_rpc_bind;
    conf_node_2.node.p2p_bind = format!("{localhost}:{node_2_p2p}");
    conf_node_2.node.data_url = format!("http://{localhost}:{node_2_rpc}");
    conf_node_2.node.p2p_address = format!("{localhost}:{node_2_p2p}");
    conf_node_2.node.seed = btc_miner_2_seed.clone();
    conf_node_2.burnchain.local_mining_public_key = Some(btc_miner_2_pk.to_hex());
    conf_node_2.node.local_peer_seed = btc_miner_2_seed.clone();
    conf_node_2.node.miner = true;
    conf_node_2.events_observers.clear();
    conf_node_2.events_observers.extend(node_2_listeners);
    conf_node_2.miner.mining_key = Some(Secp256k1PrivateKey::from_seed(&[2]));
    assert!(!conf_node_2.events_observers.is_empty());

    let node_1_sk = Secp256k1PrivateKey::from_seed(&conf.node.local_peer_seed);
    let node_1_pk = StacksPublicKey::from_private(&node_1_sk);

    conf_node_2.node.working_dir = format!("{}-1", conf_node_2.node.working_dir);

    conf_node_2.node.set_bootstrap_nodes(
        format!("{}@{}", &node_1_pk.to_hex(), conf.node.p2p_bind),
        conf.burnchain.chain_id,
        conf.burnchain.peer_version,
    );

    let mut run_loop_2 = boot_nakamoto::BootRunLoop::new(conf_node_2.clone()).unwrap();
    let Counters {
        naka_skip_commit_op: skip_commit_op_rl2,
        naka_submitted_commits: commits_submitted_rl2,
        ..
    } = run_loop_2.counters();
    let _run_loop_2_thread = thread::Builder::new()
        .name("run_loop_2".into())
        .spawn(move || run_loop_2.start(None, 0))
        .unwrap();

    signer_test.boot_to_epoch_3();

    wait_for(120, || {
        let Some(node_1_info) = get_chain_info_opt(&conf) else {
            return Ok(false);
        };
        let Some(node_2_info) = get_chain_info_opt(&conf_node_2) else {
            return Ok(false);
        };
        Ok(node_1_info.stacks_tip_height == node_2_info.stacks_tip_height)
    })
    .expect("Timed out waiting for boostrapped node to catch up to the miner");

    let commits_submitted_rl1 = signer_test.running_nodes.commits_submitted.clone();
    let skip_commit_op_rl1 = signer_test
        .running_nodes
        .nakamoto_test_skip_commit_op
        .clone();

    let pre_nakamoto_peer_1_height = get_chain_info(&conf).stacks_tip_height;

    let mining_pk_1 = StacksPublicKey::from_private(&conf.miner.mining_key.unwrap());
    let mining_pk_2 = StacksPublicKey::from_private(&conf_node_2.miner.mining_key.unwrap());
    let mining_pkh_1 = Hash160::from_node_public_key(&mining_pk_1);
    let mining_pkh_2 = Hash160::from_node_public_key(&mining_pk_2);
    debug!("The mining key for miner 1 is {mining_pkh_1}");
    debug!("The mining key for miner 2 is {mining_pkh_2}");

    let sortdb = conf.get_burnchain().open_sortition_db(true).unwrap();
    let get_burn_height = || {
        SortitionDB::get_canonical_burn_chain_tip(sortdb.conn())
            .unwrap()
            .block_height
    };

    let wait_for_chains = || {
        wait_for(30, || {
            let Some(chain_info_1) = get_chain_info_opt(&conf) else {
                return Ok(false);
            };
            let Some(chain_info_2) = get_chain_info_opt(&conf_node_2) else {
                return Ok(false);
            };
            Ok(chain_info_1.burn_block_height == chain_info_2.burn_block_height)
        })
    };
    info!("------------------------- Reached Epoch 3.0 -------------------------");

    info!("Pausing both miners' block commit submissions");
    skip_commit_op_rl1.set(true);
    skip_commit_op_rl2.set(true);

    info!("Flushing any pending commits to enable custom winner selection");
    let burn_height_before = get_burn_height();
    let blocks_before = test_observer::get_blocks().len();
    let nakamoto_blocks_count_before = get_nakamoto_headers(&conf).len();
    next_block_and(
        &mut signer_test.running_nodes.btc_regtest_controller,
        30,
        || {
            Ok(get_burn_height() > burn_height_before
                && test_observer::get_blocks().len() > blocks_before)
        },
    )
    .unwrap();

    info!("------------------------- RL1 Wins Sortition -------------------------");
    info!("Pausing stacks block proposal to force an empty tenure commit from RL2");
    TEST_BROADCAST_STALL.set(true);
    let rl1_commits_before = commits_submitted_rl1.load(Ordering::SeqCst);

    info!("Unpausing commits from RL1");
    skip_commit_op_rl1.set(false);

    info!("Waiting for commits from RL1");
    wait_for(30, || {
        Ok(commits_submitted_rl1.load(Ordering::SeqCst) > rl1_commits_before)
    })
    .expect("Timed out waiting for miner 1 to submit a commit op");

    info!("Pausing commits from RL1");
    skip_commit_op_rl1.set(true);

    let burn_height_before = get_burn_height();
    info!("Mine RL1 Tenure");
    next_block_and(
        &mut signer_test.running_nodes.btc_regtest_controller,
        30,
        || Ok(get_burn_height() > burn_height_before),
    )
    .unwrap();

    wait_for_chains().expect("Timed out waiting for Rl1 and Rl2 chains to advance");
    let sortdb = conf.get_burnchain().open_sortition_db(true).unwrap();
    let tip = SortitionDB::get_canonical_burn_chain_tip(sortdb.conn()).unwrap();
    // make sure the tenure was won by RL1
    assert!(tip.sortition, "No sortition was won");
    assert_eq!(
        tip.miner_pk_hash.unwrap(),
        mining_pkh_1,
        "RL1 did not win the sortition"
    );

    info!(
        "------------------------- RL2 Wins Sortition With Outdated View -------------------------"
    );
    let rl2_commits_before = commits_submitted_rl2.load(Ordering::SeqCst);

    info!("Unpausing commits from RL2");
    skip_commit_op_rl2.set(false);

    info!("Waiting for commits from RL2");
    wait_for(30, || {
        Ok(commits_submitted_rl2.load(Ordering::SeqCst) > rl2_commits_before)
    })
    .expect("Timed out waiting for miner 1 to submit a commit op");

    info!("Pausing commits from RL2");
    skip_commit_op_rl2.set(true);

    // unblock block mining
    let blocks_len = test_observer::get_blocks().len();
    TEST_BROADCAST_STALL.set(false);

    // Wait for the block to be broadcasted and processed
    wait_for(30, || Ok(test_observer::get_blocks().len() > blocks_len))
        .expect("Timed out waiting for a block to be processed");

    // sleep for 2*first_proposal_burn_block_timing to prevent the block timing from allowing a fork by the signer set
    thread::sleep(Duration::from_secs(first_proposal_burn_block_timing * 2));

    let nakamoto_headers: HashMap<_, _> = get_nakamoto_headers(&conf)
    .into_iter()
    .map(|header| {
        info!("Nakamoto block"; "height" => header.stacks_block_height, "consensus_hash" => %header.consensus_hash, "last_sortition_hash" => %tip.consensus_hash);
        (header.consensus_hash, header)
    })
    .collect();

    let header_info = nakamoto_headers.get(&tip.consensus_hash).unwrap();
    let header = header_info
        .anchored_header
        .as_stacks_nakamoto()
        .unwrap()
        .clone();

    mining_pk_1
        .verify(
            header.miner_signature_hash().as_bytes(),
            &header.miner_signature,
        )
        .unwrap();

    let burn_height_before = get_burn_height();
    info!("Mine RL2 Tenure");
    next_block_and(
        &mut signer_test.running_nodes.btc_regtest_controller,
        30,
        || Ok(get_burn_height() > burn_height_before),
    )
    .unwrap();

    wait_for(60, || {
        Ok(last_block_contains_tenure_change_tx(
            TenureChangeCause::Extended,
        ))
    })
    .expect("RL1 did not produce a tenure extend block");

    // fetch the current sortition info
    wait_for_chains().expect("Timed out waiting for Rl1 and Rl2 chains to advance");
    let tip = SortitionDB::get_canonical_burn_chain_tip(sortdb.conn()).unwrap();
    // make sure the tenure was won by RL2
    assert!(tip.sortition, "No sortition was won");
    assert_eq!(
        tip.miner_pk_hash.unwrap(),
        mining_pkh_2,
        "RL2 did not win the sortition"
    );

    let header_info = get_nakamoto_headers(&conf).into_iter().last().unwrap();
    let header = header_info
        .anchored_header
        .as_stacks_nakamoto()
        .unwrap()
        .clone();

    mining_pk_1
        .verify(
            header.miner_signature_hash().as_bytes(),
            &header.miner_signature,
        )
        .expect("RL1 did not produce our last block");

    let nakamoto_headers: HashMap<_, _> = get_nakamoto_headers(&conf)
        .into_iter()
        .map(|header| {
            info!("Nakamoto block"; "height" => header.stacks_block_height, "consensus_hash" => %header.consensus_hash, "last_sortition_hash" => %tip.consensus_hash);
            (header.consensus_hash, header)
        })
        .collect();

    assert!(
        !nakamoto_headers.contains_key(&tip.consensus_hash),
        "RL1 produced a block with the current consensus hash."
    );

    info!("------------------------- RL1 RBFs its Own Commit -------------------------");
    info!("Pausing stacks block proposal to test RBF capability");
    TEST_BROADCAST_STALL.set(true);
    let rl1_commits_before = commits_submitted_rl1.load(Ordering::SeqCst);

    info!("Unpausing commits from RL1");
    skip_commit_op_rl1.set(false);

    info!("Waiting for commits from RL1");
    wait_for(30, || {
        Ok(commits_submitted_rl1.load(Ordering::SeqCst) > rl1_commits_before)
    })
    .expect("Timed out waiting for miner 1 to submit a commit op");

    info!("Pausing commits from RL1");
    skip_commit_op_rl1.set(true);

    let burn_height_before = get_burn_height();
    info!("Mine RL1 Tenure");
    next_block_and(
        &mut signer_test.running_nodes.btc_regtest_controller,
        30,
        || Ok(get_burn_height() > burn_height_before),
    )
    .unwrap();

    let rl1_commits_before = commits_submitted_rl1.load(Ordering::SeqCst);

    info!("Unpausing commits from RL1");
    skip_commit_op_rl1.set(false);

    info!("Waiting for commits from RL1");
    wait_for(30, || {
        Ok(commits_submitted_rl1.load(Ordering::SeqCst) > rl1_commits_before)
    })
    .expect("Timed out waiting for miner 1 to submit a commit op");

    let rl1_commits_before = commits_submitted_rl1.load(Ordering::SeqCst);
    // unblock block mining
    let blocks_len = test_observer::get_blocks().len();
    TEST_BROADCAST_STALL.set(false);

    // Wait for the block to be broadcasted and processed
    wait_for(30, || Ok(test_observer::get_blocks().len() > blocks_len))
        .expect("Timed out waiting for a block to be processed");

    info!("Ensure that RL1 performs an RBF after unblocking block broadcast");
    wait_for(30, || {
        Ok(commits_submitted_rl1.load(Ordering::SeqCst) > rl1_commits_before)
    })
    .expect("Timed out waiting for miner 1 to RBF its old commit op");

    let blocks_before = test_observer::get_blocks().len();
    info!("Mine RL1 Tenure");
    next_block_and(
        &mut signer_test.running_nodes.btc_regtest_controller,
        30,
        || Ok(test_observer::get_blocks().len() > blocks_before),
    )
    .unwrap();

    // fetch the current sortition info
    wait_for_chains().expect("Timed out waiting for Rl1 and Rl2 chains to advance");
    let tip = SortitionDB::get_canonical_burn_chain_tip(sortdb.conn()).unwrap();
    // make sure the tenure was won by RL1
    assert!(tip.sortition, "No sortition was won");
    assert_eq!(
        tip.miner_pk_hash.unwrap(),
        mining_pkh_1,
        "RL1 did not win the sortition"
    );

    let nakamoto_headers: HashMap<_, _> = get_nakamoto_headers(&conf)
        .into_iter()
        .map(|header| {
            info!("Nakamoto block"; "height" => header.stacks_block_height, "consensus_hash" => %header.consensus_hash, "last_sortition_hash" => %tip.consensus_hash);
            (header.consensus_hash, header)
        })
        .collect();

    let header_info = nakamoto_headers.get(&tip.consensus_hash).unwrap();
    let header = header_info
        .anchored_header
        .as_stacks_nakamoto()
        .unwrap()
        .clone();

    mining_pk_1
        .verify(
            header.miner_signature_hash().as_bytes(),
            &header.miner_signature,
        )
        .unwrap();

    info!("------------------------- Verify Peer Data -------------------------");

    let peer_1_height = get_chain_info(&conf).stacks_tip_height;
    let peer_2_height = get_chain_info(&conf_node_2).stacks_tip_height;
    let nakamoto_blocks_count = get_nakamoto_headers(&conf).len();
    info!("Peer height information"; "peer_1" => peer_1_height, "peer_2" => peer_2_height, "pre_naka_height" => pre_nakamoto_peer_1_height);
    info!("Nakamoto blocks count before test: {nakamoto_blocks_count_before}, Nakamoto blocks count now: {nakamoto_blocks_count}");
    assert_eq!(peer_1_height, peer_2_height);

    let nakamoto_blocks_count = get_nakamoto_headers(&conf).len();

    assert_eq!(
        peer_1_height - pre_nakamoto_peer_1_height,
        u64::try_from(nakamoto_blocks_count - nakamoto_blocks_count_before).unwrap(), // subtract 1 for the first Nakamoto block
        "There should be no forks in this test"
    );

    signer_test.shutdown();
}

#[test]
#[ignore]
/// This test checks the behavior at the end of a tenure. Specifically:
/// - The miner will broadcast the last block of the tenure, even if the signing is
///   completed after the next burn block arrives
/// - The signers will not sign a block that arrives after the next burn block, but
///   will finish a signing process that was in progress when the next burn block arrived
fn end_of_tenure() {
    if env::var("BITCOIND_TEST") != Ok("1".into()) {
        return;
    }

    tracing_subscriber::registry()
        .with(fmt::layer())
        .with(EnvFilter::from_default_env())
        .init();

    info!("------------------------- Test Setup -------------------------");
    let num_signers = 5;
    let sender_sk = Secp256k1PrivateKey::new();
    let sender_addr = tests::to_addr(&sender_sk);
    let send_amt = 100;
    let send_fee = 180;
    let recipient = PrincipalData::from(StacksAddress::burn_address(false));
    let mut signer_test: SignerTest<SpawnedSigner> =
        SignerTest::new(num_signers, vec![(sender_addr, send_amt + send_fee)]);
    let http_origin = format!("http://{}", &signer_test.running_nodes.conf.node.rpc_bind);
    let long_timeout = Duration::from_secs(200);
    let short_timeout = Duration::from_secs(20);
    let blocks_before = signer_test
        .running_nodes
        .nakamoto_blocks_mined
        .load(Ordering::SeqCst);
    signer_test.boot_to_epoch_3();
    let curr_reward_cycle = signer_test.get_current_reward_cycle();
    // Advance to one before the next reward cycle to ensure we are on the reward cycle boundary
    let final_reward_cycle = curr_reward_cycle + 1;
    let final_reward_cycle_height_boundary = signer_test
        .running_nodes
        .btc_regtest_controller
        .get_burnchain()
        .reward_cycle_to_block_height(final_reward_cycle)
        - 2;

    // give the system a chance to mine a Nakamoto block
    // But it doesn't have to mine one for this test to succeed?
    wait_for(short_timeout.as_secs(), || {
        let mined_blocks = signer_test
            .running_nodes
            .nakamoto_blocks_mined
            .load(Ordering::SeqCst);
        Ok(mined_blocks > blocks_before)
    })
    .unwrap();

    info!("------------------------- Test Mine to Next Reward Cycle Boundary  -------------------------");
    signer_test.run_until_burnchain_height_nakamoto(
        long_timeout,
        final_reward_cycle_height_boundary,
        num_signers,
    );
    println!("Advanced to next reward cycle boundary: {final_reward_cycle_height_boundary}");
    assert_eq!(
        signer_test.get_current_reward_cycle(),
        final_reward_cycle - 1
    );

    info!("------------------------- Test Block Validation Stalled -------------------------");
    TEST_VALIDATE_STALL.set(true);

    let proposals_before = signer_test
        .running_nodes
        .nakamoto_blocks_proposed
        .load(Ordering::SeqCst);
    let blocks_before = get_chain_info(&signer_test.running_nodes.conf).stacks_tip_height;

    let info = get_chain_info(&signer_test.running_nodes.conf);
    let start_height = info.stacks_tip_height;
    // submit a tx so that the miner will mine an extra block
    let sender_nonce = 0;
    let transfer_tx = make_stacks_transfer(
        &sender_sk,
        sender_nonce,
        send_fee,
        signer_test.running_nodes.conf.burnchain.chain_id,
        &recipient,
        send_amt,
    );
    submit_tx(&http_origin, &transfer_tx);

    info!("Submitted transfer tx and waiting for block proposal");
    let start_time = Instant::now();
    while signer_test
        .running_nodes
        .nakamoto_blocks_proposed
        .load(Ordering::SeqCst)
        <= proposals_before
    {
        assert!(
            start_time.elapsed() <= short_timeout,
            "Timed out waiting for block proposal"
        );
        std::thread::sleep(Duration::from_millis(100));
    }

    wait_for(short_timeout.as_secs(), || {
        let result = signer_test.get_current_reward_cycle() == final_reward_cycle;
        if !result {
            signer_test
                .running_nodes
                .btc_regtest_controller
                .build_next_block(1);
        }
        Ok(result)
    })
    .expect("Timed out waiting to enter the next reward cycle");

    wait_for(short_timeout.as_secs(), || {
        let blocks = test_observer::get_burn_blocks()
            .last()
            .unwrap()
            .get("burn_block_height")
            .unwrap()
            .as_u64()
            .unwrap();
        Ok(blocks > final_reward_cycle_height_boundary)
    })
    .expect("Timed out waiting for burn block events");

    signer_test.wait_for_cycle(30, final_reward_cycle);

    info!("Block proposed and burn blocks consumed. Verifying that stacks block is still not processed");

    assert_eq!(
        get_chain_info(&signer_test.running_nodes.conf).stacks_tip_height,
        blocks_before
    );

    info!("Unpausing block validation and waiting for block to be processed");
    // Disable the stall and wait for the block to be processed
    TEST_VALIDATE_STALL.set(false);
    wait_for(short_timeout.as_secs(), || {
        let processed_now = get_chain_info(&signer_test.running_nodes.conf).stacks_tip_height;
        Ok(processed_now > blocks_before)
    })
    .expect("Timed out waiting for block to be mined");

    let info = get_chain_info(&signer_test.running_nodes.conf);
    assert_eq!(info.stacks_tip_height, start_height + 1);

    signer_test.shutdown();
}

#[test]
#[ignore]
/// This test checks that the miner will retry when enough signers reject the block.
fn retry_on_rejection() {
    if env::var("BITCOIND_TEST") != Ok("1".into()) {
        return;
    }
    tracing_subscriber::registry()
        .with(fmt::layer())
        .with(EnvFilter::from_default_env())
        .init();

    info!("------------------------- Test Setup -------------------------");
    let num_signers = 5;
    let sender_sk = Secp256k1PrivateKey::new();
    let sender_addr = tests::to_addr(&sender_sk);
    let send_amt = 100;
    let send_fee = 180;
    let short_timeout = Duration::from_secs(30);
    let recipient = PrincipalData::from(StacksAddress::burn_address(false));
    let mut signer_test: SignerTest<SpawnedSigner> =
        SignerTest::new(num_signers, vec![(sender_addr, (send_amt + send_fee) * 3)]);
    let http_origin = format!("http://{}", &signer_test.running_nodes.conf.node.rpc_bind);
    signer_test.boot_to_epoch_3();

    // wait until we get a sortition.
    // we might miss a block-commit at the start of epoch 3
    let burnchain = signer_test.running_nodes.conf.get_burnchain();
    let sortdb = burnchain.open_sortition_db(true).unwrap();

    wait_for(30, || {
        let tip = SortitionDB::get_canonical_burn_chain_tip(sortdb.conn()).unwrap();
        Ok(tip.sortition)
    })
    .expect("Timed out waiting for sortition");

    // mine a nakamoto block
    let mined_blocks = signer_test.running_nodes.nakamoto_blocks_mined.clone();
    let blocks_before = mined_blocks.load(Ordering::SeqCst);
    let start_time = Instant::now();
    // submit a tx so that the miner will mine a stacks block
    let mut sender_nonce = 0;
    let transfer_tx = make_stacks_transfer(
        &sender_sk,
        sender_nonce,
        send_fee,
        signer_test.running_nodes.conf.burnchain.chain_id,
        &recipient,
        send_amt,
    );
    let tx = submit_tx(&http_origin, &transfer_tx);
    sender_nonce += 1;
    info!("Submitted tx {tx} in to mine the first Nakamoto block");

    // a tenure has begun, so wait until we mine a block
    while mined_blocks.load(Ordering::SeqCst) <= blocks_before {
        assert!(
            start_time.elapsed() < short_timeout,
            "FAIL: Test timed out while waiting for block production",
        );
        thread::sleep(Duration::from_secs(1));
    }

    // make all signers reject the block
    let rejecting_signers: Vec<_> = signer_test
        .signer_stacks_private_keys
        .iter()
        .map(StacksPublicKey::from_private)
        .take(num_signers)
        .collect();
    TEST_REJECT_ALL_BLOCK_PROPOSAL.set(rejecting_signers.clone());

    let proposals_before = signer_test
        .running_nodes
        .nakamoto_blocks_proposed
        .load(Ordering::SeqCst);
    let blocks_before = signer_test
        .running_nodes
        .nakamoto_blocks_mined
        .load(Ordering::SeqCst);

    // submit a tx so that the miner will mine a block
    let transfer_tx = make_stacks_transfer(
        &sender_sk,
        sender_nonce,
        send_fee,
        signer_test.running_nodes.conf.burnchain.chain_id,
        &recipient,
        send_amt,
    );
    submit_tx(&http_origin, &transfer_tx);

    info!("Submitted transfer tx and waiting for block proposal");
    loop {
        let blocks_proposed = signer_test
            .running_nodes
            .nakamoto_blocks_proposed
            .load(Ordering::SeqCst);
        if blocks_proposed > proposals_before {
            break;
        }
        std::thread::sleep(Duration::from_millis(100));
    }

    info!("Block proposed, verifying that it is not processed");
    // Wait 10 seconds to be sure that the timeout has occurred
    std::thread::sleep(Duration::from_secs(10));
    assert_eq!(
        signer_test
            .running_nodes
            .nakamoto_blocks_mined
            .load(Ordering::SeqCst),
        blocks_before
    );

    // resume signing
    info!("Disable unconditional rejection and wait for the block to be processed");
    TEST_REJECT_ALL_BLOCK_PROPOSAL.set(vec![]);
    loop {
        let blocks_mined = signer_test
            .running_nodes
            .nakamoto_blocks_mined
            .load(Ordering::SeqCst);
        if blocks_mined > blocks_before {
            break;
        }
        std::thread::sleep(Duration::from_millis(100));
    }
    signer_test.shutdown();
}

#[test]
#[ignore]
/// This test checks that the signers will broadcast a block once they receive enough signatures.
fn signers_broadcast_signed_blocks() {
    if env::var("BITCOIND_TEST") != Ok("1".into()) {
        return;
    }

    tracing_subscriber::registry()
        .with(fmt::layer())
        .with(EnvFilter::from_default_env())
        .init();

    info!("------------------------- Test Setup -------------------------");
    let num_signers = 5;
    let sender_sk = Secp256k1PrivateKey::new();
    let sender_addr = tests::to_addr(&sender_sk);
    let send_amt = 100;
    let send_fee = 180;
    let recipient = PrincipalData::from(StacksAddress::burn_address(false));
    let mut signer_test: SignerTest<SpawnedSigner> =
        SignerTest::new(num_signers, vec![(sender_addr, send_amt + send_fee)]);
    let http_origin = format!("http://{}", &signer_test.running_nodes.conf.node.rpc_bind);

    signer_test.boot_to_epoch_3();
    let info_before = get_chain_info(&signer_test.running_nodes.conf);
    let blocks_before = signer_test
        .running_nodes
        .nakamoto_blocks_mined
        .load(Ordering::SeqCst);
    signer_test.mine_nakamoto_block(Duration::from_secs(30), true);

    wait_for(30, || {
        let blocks_mined = signer_test
            .running_nodes
            .nakamoto_blocks_mined
            .load(Ordering::SeqCst);
        let info = get_chain_info(&signer_test.running_nodes.conf);
        debug!(
            "blocks_mined: {blocks_mined},{blocks_before}, stacks_tip_height: {},{}",
            info.stacks_tip_height, info_before.stacks_tip_height
        );
        Ok(blocks_mined > blocks_before && info.stacks_tip_height > info_before.stacks_tip_height)
    })
    .expect("Timed out waiting for first nakamoto block to be mined");

    TEST_IGNORE_SIGNERS.set(true);
    let blocks_before = signer_test
        .running_nodes
        .nakamoto_blocks_mined
        .load(Ordering::SeqCst);
    let signer_pushed_before = signer_test
        .running_nodes
        .nakamoto_blocks_signer_pushed
        .load(Ordering::SeqCst);
    let info_before = get_chain_info(&signer_test.running_nodes.conf);

    // submit a tx so that the miner will mine a blockn
    let sender_nonce = 0;
    let transfer_tx = make_stacks_transfer(
        &sender_sk,
        sender_nonce,
        send_fee,
        signer_test.running_nodes.conf.burnchain.chain_id,
        &recipient,
        send_amt,
    );
    submit_tx(&http_origin, &transfer_tx);

    debug!("Transaction sent; waiting for block-mining");

    wait_for(30, || {
        let signer_pushed = signer_test
            .running_nodes
            .nakamoto_blocks_signer_pushed
            .load(Ordering::SeqCst);
        let blocks_mined = signer_test
            .running_nodes
            .nakamoto_blocks_mined
            .load(Ordering::SeqCst);
        let info = get_chain_info(&signer_test.running_nodes.conf);
        debug!(
            "blocks_mined: {blocks_mined},{blocks_before}, signers_pushed: {signer_pushed},{signer_pushed_before}, stacks_tip_height: {},{}",
            info.stacks_tip_height,
            info_before.stacks_tip_height
        );
        Ok(blocks_mined > blocks_before
            && info.stacks_tip_height > info_before.stacks_tip_height
            && signer_pushed > signer_pushed_before)
    })
    .expect("Timed out waiting for second nakamoto block to be mined");

    signer_test.shutdown();
}

#[test]
#[ignore]
/// This test verifies that a miner will produce a TenureExtend transaction after the signers' idle timeout is reached.
fn tenure_extend_after_idle_signers() {
    if env::var("BITCOIND_TEST") != Ok("1".into()) {
        return;
    }

    tracing_subscriber::registry()
        .with(fmt::layer())
        .with(EnvFilter::from_default_env())
        .init();

    info!("------------------------- Test Setup -------------------------");
    let num_signers = 5;
    let sender_sk = Secp256k1PrivateKey::new();
    let sender_addr = tests::to_addr(&sender_sk);
    let send_amt = 100;
    let send_fee = 180;
    let _recipient = PrincipalData::from(StacksAddress::burn_address(false));
    let idle_timeout = Duration::from_secs(30);
    let mut signer_test: SignerTest<SpawnedSigner> = SignerTest::new_with_config_modifications(
        num_signers,
        vec![(sender_addr, send_amt + send_fee)],
        |config| {
            config.tenure_idle_timeout = idle_timeout;
        },
        |_| {},
        None,
        None,
    );
    let _http_origin = format!("http://{}", &signer_test.running_nodes.conf.node.rpc_bind);

    signer_test.boot_to_epoch_3();

    info!("---- Nakamoto booted, starting test ----");
    signer_test.mine_nakamoto_block(Duration::from_secs(30), true);

    info!("---- Waiting for a tenure extend ----");

    // Now, wait for a block with a tenure extend
    wait_for(idle_timeout.as_secs() + 10, || {
        Ok(last_block_contains_tenure_change_tx(
            TenureChangeCause::Extended,
        ))
    })
    .expect("Timed out waiting for a block with a tenure extend");

    signer_test.shutdown();
}

#[test]
#[ignore]
/// This test verifies that a miner will produce a TenureExtend transaction after the miner's idle timeout
/// even if they do not see the signers' tenure extend timestamp responses.
fn tenure_extend_after_idle_miner() {
    if env::var("BITCOIND_TEST") != Ok("1".into()) {
        return;
    }

    tracing_subscriber::registry()
        .with(fmt::layer())
        .with(EnvFilter::from_default_env())
        .init();

    info!("------------------------- Test Setup -------------------------");
    let num_signers = 5;
    let sender_sk = Secp256k1PrivateKey::new();
    let sender_addr = tests::to_addr(&sender_sk);
    let send_amt = 100;
    let send_fee = 180;
    let _recipient = PrincipalData::from(StacksAddress::burn_address(false));
    let idle_timeout = Duration::from_secs(30);
    let miner_idle_timeout = idle_timeout + Duration::from_secs(10);
    let mut signer_test: SignerTest<SpawnedSigner> = SignerTest::new_with_config_modifications(
        num_signers,
        vec![(sender_addr, send_amt + send_fee)],
        |config| {
            config.tenure_idle_timeout = idle_timeout;
        },
        |config| {
            config.miner.tenure_timeout = miner_idle_timeout;
        },
        None,
        None,
    );
    let _http_origin = format!("http://{}", &signer_test.running_nodes.conf.node.rpc_bind);

    signer_test.boot_to_epoch_3();

    info!("---- Nakamoto booted, starting test ----");
    signer_test.mine_nakamoto_block(Duration::from_secs(30), true);

    info!("---- Start a new tenure but ignore block signatures so no timestamps are recorded ----");
    let tip_height_before = get_chain_info(&signer_test.running_nodes.conf).stacks_tip_height;
    TEST_IGNORE_SIGNERS.set(true);
    next_block_and(
        &mut signer_test.running_nodes.btc_regtest_controller,
        30,
        || {
            let tip_height = get_chain_info(&signer_test.running_nodes.conf).stacks_tip_height;
            Ok(tip_height > tip_height_before)
        },
    )
    .expect("Failed to mine the tenure change block");

    // Now, wait for a block with a tenure change due to the new block
    wait_for(30, || {
        Ok(last_block_contains_tenure_change_tx(
            TenureChangeCause::BlockFound,
        ))
    })
    .expect("Timed out waiting for a block with a tenure change");

    info!("---- Waiting for a tenure extend ----");

    TEST_IGNORE_SIGNERS.set(false);
    // Now, wait for a block with a tenure extend
    wait_for(miner_idle_timeout.as_secs() + 20, || {
        Ok(last_block_contains_tenure_change_tx(
            TenureChangeCause::Extended,
        ))
    })
    .expect("Timed out waiting for a block with a tenure extend");
    signer_test.shutdown();
}

#[test]
#[ignore]
/// This test verifies that a miner that attempts to produce a tenure extend too early will be rejected by the signers,
/// but will eventually succeed after the signers' idle timeout has passed.
fn tenure_extend_succeeds_after_rejected_attempt() {
    if env::var("BITCOIND_TEST") != Ok("1".into()) {
        return;
    }

    tracing_subscriber::registry()
        .with(fmt::layer())
        .with(EnvFilter::from_default_env())
        .init();

    info!("------------------------- Test Setup -------------------------");
    let num_signers = 5;
    let sender_sk = Secp256k1PrivateKey::new();
    let sender_addr = tests::to_addr(&sender_sk);
    let send_amt = 100;
    let send_fee = 180;
    let _recipient = PrincipalData::from(StacksAddress::burn_address(false));
    let idle_timeout = Duration::from_secs(30);
    let miner_idle_timeout = Duration::from_secs(20);
    let mut signer_test: SignerTest<SpawnedSigner> = SignerTest::new_with_config_modifications(
        num_signers,
        vec![(sender_addr, send_amt + send_fee)],
        |config| {
            config.tenure_idle_timeout = idle_timeout;
        },
        |config| {
            config.miner.tenure_timeout = miner_idle_timeout;
        },
        None,
        None,
    );
    let _http_origin = format!("http://{}", &signer_test.running_nodes.conf.node.rpc_bind);

    signer_test.boot_to_epoch_3();

    info!("---- Nakamoto booted, starting test ----");
    signer_test.mine_nakamoto_block(Duration::from_secs(30), true);

    info!("---- Waiting for a rejected tenure extend ----");
    // Now, wait for a block with a tenure extend proposal from the miner, but ensure it is rejected.
    wait_for(30, || {
        let block = test_observer::get_stackerdb_chunks()
            .into_iter()
            .flat_map(|chunk| chunk.modified_slots)
            .find_map(|chunk| {
                let message = SignerMessage::consensus_deserialize(&mut chunk.data.as_slice())
                    .expect("Failed to deserialize SignerMessage");
                if let SignerMessage::BlockProposal(proposal) = message {
                    if proposal.block.get_tenure_tx_payload().unwrap().cause
                        == TenureChangeCause::Extended
                    {
                        return Some(proposal.block);
                    }
                }
                None
            });
        let Some(block) = &block else {
            return Ok(false);
        };
        let signatures = test_observer::get_stackerdb_chunks()
            .into_iter()
            .flat_map(|chunk| chunk.modified_slots)
            .filter_map(|chunk| {
                let message = SignerMessage::consensus_deserialize(&mut chunk.data.as_slice())
                    .expect("Failed to deserialize SignerMessage");
                if let SignerMessage::BlockResponse(BlockResponse::Rejected(rejected)) = message {
                    if block.header.signer_signature_hash() == rejected.signer_signature_hash {
                        return Some(rejected.signature);
                    }
                }
                None
            })
            .collect::<Vec<_>>();
        Ok(signatures.len() >= num_signers * 7 / 10)
    })
    .expect("Test timed out while waiting for a rejected tenure extend");

    info!("---- Waiting for an accepted tenure extend ----");
    wait_for(idle_timeout.as_secs() + 10, || {
        Ok(last_block_contains_tenure_change_tx(
            TenureChangeCause::Extended,
        ))
    })
    .expect("Test timed out while waiting for an accepted tenure extend");
    signer_test.shutdown();
}

#[test]
#[ignore]
/// Verify that Nakamoto blocks that don't modify the tenure's execution cost
/// don't modify the idle timeout.
fn stx_transfers_dont_effect_idle_timeout() {
    if env::var("BITCOIND_TEST") != Ok("1".into()) {
        return;
    }

    tracing_subscriber::registry()
        .with(fmt::layer())
        .with(EnvFilter::from_default_env())
        .init();

    info!("------------------------- Test Setup -------------------------");
    let num_signers = 5;
    let sender_sk = Secp256k1PrivateKey::new();
    let sender_addr = tests::to_addr(&sender_sk);
    let send_amt = 100;
    let send_fee = 180;
    let num_txs = 5;
    let recipient = PrincipalData::from(StacksAddress::burn_address(false));
    let idle_timeout = Duration::from_secs(60);
    let mut signer_test: SignerTest<SpawnedSigner> = SignerTest::new_with_config_modifications(
        num_signers,
        vec![(sender_addr, (send_amt + send_fee) * num_txs)],
        |config| {
            config.tenure_idle_timeout = idle_timeout;
        },
        |_| {},
        None,
        None,
    );
    let naka_conf = signer_test.running_nodes.conf.clone();
    let http_origin = format!("http://{}", &naka_conf.node.rpc_bind);

    signer_test.boot_to_epoch_3();

    // Add a delay to the block validation process
    TEST_VALIDATE_DELAY_DURATION_SECS.set(5);

    let info_before = signer_test.get_peer_info();
    let blocks_before = signer_test.running_nodes.nakamoto_blocks_mined.get();
    info!("---- Nakamoto booted, starting test ----";
        "info_height" => info_before.stacks_tip_height,
        "blocks_before" => blocks_before,
    );
    signer_test.mine_nakamoto_block(Duration::from_secs(30), true);

    info!("---- Getting current idle timeout ----");

    let reward_cycle = signer_test.get_current_reward_cycle();

    let signer_slot_ids: Vec<_> = signer_test
        .get_signer_indices(reward_cycle)
        .iter()
        .map(|id| id.0)
        .collect();
    assert_eq!(signer_slot_ids.len(), num_signers);

    let get_last_block_hash = || {
        let blocks = test_observer::get_blocks();
        let last_block = blocks.last().unwrap();
        let block_hash =
            hex_bytes(&last_block.get("block_hash").unwrap().as_str().unwrap()[2..]).unwrap();
        Sha512Trunc256Sum::from_vec(&block_hash).unwrap()
    };

    let last_block_hash = get_last_block_hash();

    let slot_id = 0_u32;

    let initial_acceptance = signer_test.get_latest_block_acceptance(slot_id);
    assert_eq!(initial_acceptance.signer_signature_hash, last_block_hash);

    info!(
        "---- Last idle timeout: {} ----",
        initial_acceptance.response_data.tenure_extend_timestamp
    );

    // Now, mine a few nakamoto blocks with just transfers

    let mut sender_nonce = 0;

    // Note that this response was BEFORE the block was globally accepted. it will report a guestimated idle time
    let initial_acceptance = initial_acceptance;
    let mut first_global_acceptance = None;
    for i in 0..num_txs {
        info!("---- Mining interim block {} ----", i + 1);
        signer_test.wait_for_nakamoto_block(30, || {
            let transfer_tx = make_stacks_transfer(
                &sender_sk,
                sender_nonce,
                send_fee,
                naka_conf.burnchain.chain_id,
                &recipient,
                send_amt,
            );
            submit_tx(&http_origin, &transfer_tx);
            sender_nonce += 1;
        });

        let latest_acceptance = signer_test.get_latest_block_acceptance(slot_id);
        let last_block_hash = get_last_block_hash();

        assert_eq!(latest_acceptance.signer_signature_hash, last_block_hash);

        if first_global_acceptance.is_none() {
            assert!(latest_acceptance.response_data.tenure_extend_timestamp < initial_acceptance.response_data.tenure_extend_timestamp, "First global acceptance should be less than initial guesstimated acceptance as its based on block proposal time rather than epoch time at time of response.");
            first_global_acceptance = Some(latest_acceptance);
        } else {
            // Because the block only contains transfers, the idle timeout should not have changed between blocks post the tenure change
            assert_eq!(
                latest_acceptance.response_data.tenure_extend_timestamp,
                first_global_acceptance
                    .as_ref()
                    .map(|acceptance| acceptance.response_data.tenure_extend_timestamp)
                    .unwrap()
            );
        };
    }

    info!("---- Waiting for a tenure extend ----");

    signer_test.shutdown();
}

#[test]
#[ignore]
/// Verify that a tenure extend will occur after an idle timeout
/// while actively mining.
fn idle_tenure_extend_active_mining() {
    if env::var("BITCOIND_TEST") != Ok("1".into()) {
        return;
    }

    tracing_subscriber::registry()
        .with(fmt::layer())
        .with(EnvFilter::from_default_env())
        .init();

    info!("------------------------- Test Setup -------------------------");
    let num_signers = 5;
    let sender_sk = Secp256k1PrivateKey::new();
    let sender_addr = tests::to_addr(&sender_sk);
    let deployer_sk = Secp256k1PrivateKey::new();
    let deployer_addr = tests::to_addr(&deployer_sk);
    let send_amt = 100;
    let send_fee = 180;
    let num_txs = 5;
    let num_naka_blocks = 5;
    let tenure_count = 2;
    let tx_fee = 10000;
    let deploy_fee = 190200;
    let amount =
        deploy_fee + tx_fee * num_txs * tenure_count * num_naka_blocks * 100 + 100 * tenure_count;
    let recipient = PrincipalData::from(StacksAddress::burn_address(false));
    let idle_timeout = Duration::from_secs(60);
    let mut signer_test: SignerTest<SpawnedSigner> = SignerTest::new_with_config_modifications(
        num_signers,
        vec![(sender_addr, amount), (deployer_addr, amount)],
        |config| {
            config.tenure_idle_timeout = idle_timeout;
        },
        |config| {
            // accept all proposals in the node
            config.connection_options.block_proposal_max_age_secs = u64::MAX;
        },
        None,
        None,
    );
    let naka_conf = signer_test.running_nodes.conf.clone();
    let http_origin = format!("http://{}", &naka_conf.node.rpc_bind);
    let mut sender_nonces: HashMap<String, u64> = HashMap::new();

    let get_and_increment_nonce =
        |sender_sk: &Secp256k1PrivateKey, sender_nonces: &mut HashMap<String, u64>| {
            let nonce = sender_nonces.get(&sender_sk.to_hex()).unwrap_or(&0);
            let result = *nonce;
            sender_nonces.insert(sender_sk.to_hex(), result + 1);
            result
        };

    signer_test.boot_to_epoch_3();

    // Add a delay to the block validation process
    TEST_VALIDATE_DELAY_DURATION_SECS.set(3);

    signer_test.mine_nakamoto_block(Duration::from_secs(60), true);

    info!("---- Getting current idle timeout ----");

    let get_last_block_hash = || {
        let blocks = test_observer::get_blocks();
        let last_block = blocks.last().unwrap();
        let block_hash =
            hex_bytes(&last_block.get("block_hash").unwrap().as_str().unwrap()[2..]).unwrap();
        Sha512Trunc256Sum::from_vec(&block_hash).unwrap()
    };

    let last_block_hash = get_last_block_hash();

    let slot_id = 0_u32;

    let get_last_block_hash = || {
        let blocks = test_observer::get_blocks();
        let last_block = blocks.last().unwrap();
        let block_hash =
            hex_bytes(&last_block.get("block_hash").unwrap().as_str().unwrap()[2..]).unwrap();
        Sha512Trunc256Sum::from_vec(&block_hash).unwrap()
    };

    let log_idle_diff = |timestamp: u64| {
        let now = get_epoch_time_secs();
        let diff = timestamp.saturating_sub(now);
        info!("----- Idle diff: {diff} seconds -----");
    };

    let initial_response = signer_test.get_latest_block_response(slot_id);
    assert_eq!(
        initial_response.get_signer_signature_hash(),
        last_block_hash
    );

    info!(
        "---- Last idle timeout: {} ----",
        initial_response.get_tenure_extend_timestamp()
    );

    // Deploy a contract that will be called a lot

    let contract_src = format!(
        r#"
(define-data-var my-var uint u0)
(define-public (f) (begin {} (ok 1))) (begin (f))
        "#,
        (0..250)
            .map(|_| format!("(var-get my-var)"))
            .collect::<Vec<String>>()
            .join(" ")
    );

    // First, lets deploy the contract
    let deployer_nonce = get_and_increment_nonce(&deployer_sk, &mut sender_nonces);
    let contract_tx = make_contract_publish(
        &deployer_sk,
        deployer_nonce,
        deploy_fee,
        naka_conf.burnchain.chain_id,
        "small-contract",
        &contract_src,
    );
    submit_tx(&http_origin, &contract_tx);

    info!("----- Submitted deploy txs, mining BTC block -----");

    signer_test.mine_nakamoto_block(Duration::from_secs(30), true);
    let mut last_response = signer_test.get_latest_block_response(slot_id);

    // Make multiple tenures that get extended through idle timeouts
    for t in 1..=tenure_count {
        info!("----- Mining tenure {t} -----");
        log_idle_diff(last_response.get_tenure_extend_timestamp());
        // Now, start a tenure with contract calls
        for i in 1..=num_naka_blocks {
            // Just in case these Nakamoto blocks pass the idle timeout (probably because CI is slow), exit early
            if i != 1 && last_block_contains_tenure_change_tx(TenureChangeCause::Extended) {
                info!("---- Tenure extended before mining {i} nakamoto blocks -----");
                break;
            }
            info!("----- Mining nakamoto block {i} in tenure {t} -----");

            signer_test.wait_for_nakamoto_block(30, || {
                // Throw in a STX transfer to test mixed blocks
                let sender_nonce = get_and_increment_nonce(&sender_sk, &mut sender_nonces);
                let transfer_tx = make_stacks_transfer(
                    &sender_sk,
                    sender_nonce,
                    send_fee,
                    naka_conf.burnchain.chain_id,
                    &recipient,
                    send_amt,
                );
                submit_tx(&http_origin, &transfer_tx);

                for _ in 0..num_txs {
                    let deployer_nonce = get_and_increment_nonce(&deployer_sk, &mut sender_nonces);
                    // Fill up the mempool with contract calls
                    let contract_tx = make_contract_call(
                        &deployer_sk,
                        deployer_nonce,
                        tx_fee,
                        naka_conf.burnchain.chain_id,
                        &deployer_addr,
                        "small-contract",
                        "f",
                        &[],
                    );
                    match submit_tx_fallible(&http_origin, &contract_tx) {
                        Ok(_txid) => {}
                        Err(_e) => {
                            // If we fail to submit a tx, we need to make sure we don't
                            // increment the nonce for this sender, so we don't end up
                            // skipping a tx.
                            sender_nonces.insert(deployer_sk.to_hex(), deployer_nonce);
                        }
                    }
                }
            });
            let latest_response = signer_test.get_latest_block_response(slot_id);
            let naka_blocks = test_observer::get_mined_nakamoto_blocks();
            info!(
                "----- Latest tenure extend timestamp: {} -----",
                latest_response.get_tenure_extend_timestamp()
            );
            log_idle_diff(latest_response.get_tenure_extend_timestamp());
            info!(
                "----- Latest block transaction events: {} -----",
                naka_blocks.last().unwrap().tx_events.len()
            );
            assert_eq!(
                latest_response.get_signer_signature_hash(),
                get_last_block_hash(),
                "Expected the latest block response to be for the latest block"
            );
            assert_ne!(
                last_response.get_tenure_extend_timestamp(),
                latest_response.get_tenure_extend_timestamp(),
                "Tenure extend timestamp should change with each block"
            );
            last_response = latest_response;
        }

        let current_time = get_epoch_time_secs();
        let extend_diff = last_response
            .get_tenure_extend_timestamp()
            .saturating_sub(current_time);

        info!(
            "----- After mining {num_naka_blocks} nakamoto blocks in tenure {t}, waiting for TenureExtend -----";
            "tenure_extend_timestamp" => last_response.get_tenure_extend_timestamp(),
            "extend_diff" => extend_diff,
            "current_time" => current_time,
        );

        // Now, wait for the idle timeout to trigger
        wait_for(extend_diff + 30, || {
            Ok(last_block_contains_tenure_change_tx(
                TenureChangeCause::Extended,
            ))
        })
        .expect("Expected a tenure extend after idle timeout");

        last_response = signer_test.get_latest_block_response(slot_id);

        info!("----- Tenure {t} extended -----");
        log_idle_diff(last_response.get_tenure_extend_timestamp());
    }

    // After the last extend, mine a few more naka blocks
    for i in 1..=num_naka_blocks {
        // Just in case these Nakamoto blocks pass the idle timeout (probably because CI is slow), exit early
        if i != 1 && last_block_contains_tenure_change_tx(TenureChangeCause::Extended) {
            info!("---- Tenure extended before mining {i} nakamoto blocks -----");
            break;
        }
        info!("----- Mining nakamoto block {i} after last tenure extend -----");

        signer_test.wait_for_nakamoto_block(30, || {
            // Throw in a STX transfer to test mixed blocks
            let sender_nonce = get_and_increment_nonce(&sender_sk, &mut sender_nonces);
            let transfer_tx = make_stacks_transfer(
                &sender_sk,
                sender_nonce,
                send_fee,
                naka_conf.burnchain.chain_id,
                &recipient,
                send_amt,
            );
            submit_tx(&http_origin, &transfer_tx);
        });
    }

    info!("------------------------- Test Shutdown -------------------------");
    signer_test.shutdown();
}

#[test]
#[ignore]
/// This test checks the behaviour of signers when a sortition is empty. Specifically:
/// - An empty sortition will cause the signers to mark a miner as misbehaving once a timeout is exceeded.
/// - The miner will stop trying to mine once it sees a threshold of signers reject the block
/// - The empty sortition will trigger the miner to attempt a tenure extend.
/// - Signers will accept the tenure extend and sign subsequent blocks built off the old sortition
fn empty_sortition() {
    if env::var("BITCOIND_TEST") != Ok("1".into()) {
        return;
    }

    tracing_subscriber::registry()
        .with(fmt::layer())
        .with(EnvFilter::from_default_env())
        .init();

    info!("------------------------- Test Setup -------------------------");
    let num_signers = 5;
    let sender_sk = Secp256k1PrivateKey::new();
    let sender_addr = tests::to_addr(&sender_sk);
    let send_amt = 100;
    let send_fee = 180;
    let recipient = PrincipalData::from(StacksAddress::burn_address(false));
    let block_proposal_timeout = Duration::from_secs(20);
    let mut signer_test: SignerTest<SpawnedSigner> = SignerTest::new_with_config_modifications(
        num_signers,
        vec![(sender_addr, send_amt + send_fee)],
        |config| {
            // make the duration long enough that the miner will be marked as malicious
            config.block_proposal_timeout = block_proposal_timeout;
        },
        |_| {},
        None,
        None,
    );
    let http_origin = format!("http://{}", &signer_test.running_nodes.conf.node.rpc_bind);
    let short_timeout = Duration::from_secs(20);

    signer_test.boot_to_epoch_3();

    TEST_BROADCAST_STALL.set(true);

    info!("------------------------- Test Mine Regular Tenure A  -------------------------");
    let commits_before = signer_test
        .running_nodes
        .commits_submitted
        .load(Ordering::SeqCst);
    // Mine a regular tenure
    next_block_and(
        &mut signer_test.running_nodes.btc_regtest_controller,
        60,
        || {
            let commits_count = signer_test
                .running_nodes
                .commits_submitted
                .load(Ordering::SeqCst);
            Ok(commits_count > commits_before)
        },
    )
    .unwrap();

    info!("------------------------- Test Mine Empty Tenure B  -------------------------");
    info!("Pausing stacks block mining to trigger an empty sortition.");
    let blocks_before = signer_test
        .running_nodes
        .nakamoto_blocks_mined
        .load(Ordering::SeqCst);
    let commits_before = signer_test
        .running_nodes
        .commits_submitted
        .load(Ordering::SeqCst);
    // Start new Tenure B
    // In the next block, the miner should win the tenure
    next_block_and(
        &mut signer_test.running_nodes.btc_regtest_controller,
        60,
        || {
            let commits_count = signer_test
                .running_nodes
                .commits_submitted
                .load(Ordering::SeqCst);
            Ok(commits_count > commits_before)
        },
    )
    .unwrap();

    info!("Pausing stacks block proposal to force an empty tenure");
    TEST_BROADCAST_STALL.set(true);

    info!("Pausing commit op to prevent tenure C from starting...");
    signer_test
        .running_nodes
        .nakamoto_test_skip_commit_op
        .set(true);

    let blocks_after = signer_test
        .running_nodes
        .nakamoto_blocks_mined
        .load(Ordering::SeqCst);
    assert_eq!(blocks_after, blocks_before);

    let rejected_before = signer_test
        .running_nodes
        .nakamoto_blocks_rejected
        .load(Ordering::SeqCst);

    // submit a tx so that the miner will mine an extra block
    let sender_nonce = 0;
    let transfer_tx = make_stacks_transfer(
        &sender_sk,
        sender_nonce,
        send_fee,
        signer_test.running_nodes.conf.burnchain.chain_id,
        &recipient,
        send_amt,
    );
    submit_tx(&http_origin, &transfer_tx);

    std::thread::sleep(block_proposal_timeout.add(Duration::from_secs(1)));

    TEST_BROADCAST_STALL.set(false);

    info!("------------------------- Test Delayed Block is Rejected  -------------------------");
    let reward_cycle = signer_test.get_current_reward_cycle();
    let mut stackerdb = StackerDB::new(
        &signer_test.running_nodes.conf.node.rpc_bind,
        StacksPrivateKey::new(), // We are just reading so don't care what the key is
        false,
        reward_cycle,
        SignerSlotID(0), // We are just reading so again, don't care about index.
    );

    let signer_slot_ids: Vec<_> = signer_test
        .get_signer_indices(reward_cycle)
        .iter()
        .map(|id| id.0)
        .collect();
    assert_eq!(signer_slot_ids.len(), num_signers);

    // The miner's proposed block should get rejected by all the signers
    let mut found_rejections = Vec::new();
    wait_for(short_timeout.as_secs(), || {
        for slot_id in signer_slot_ids.iter() {
            if found_rejections.contains(slot_id) {
                continue;
            }
            let mut latest_msgs = StackerDB::get_messages(
                stackerdb
                    .get_session_mut(&MessageSlotID::BlockResponse)
                    .expect("Failed to get BlockResponse stackerdb session"),
                &[*slot_id]
            ).expect("Failed to get message from stackerdb");
            assert!(latest_msgs.len() <= 1);
            let Some(latest_msg) = latest_msgs.pop() else {
                info!("No message yet from slot #{slot_id}, will wait to try again");
                continue;
            };
            if let SignerMessage::BlockResponse(BlockResponse::Rejected(BlockRejection {
                reason_code,
                metadata,
                ..
            })) = latest_msg
            {
                assert!(matches!(reason_code, RejectCode::SortitionViewMismatch));
                assert_eq!(metadata.server_version, VERSION_STRING.to_string());
                found_rejections.push(*slot_id);
            } else {
                info!("Latest message from slot #{slot_id} isn't a block rejection, will wait to see if the signer updates to a rejection");
            }
        }
        let rejections = signer_test
            .running_nodes
            .nakamoto_blocks_rejected
            .load(Ordering::SeqCst);

        // wait until we've found rejections for all the signers, and the miner has confirmed that
        // the signers have rejected the block
        Ok(found_rejections.len() == signer_slot_ids.len() && rejections > rejected_before)
    }).unwrap();
    signer_test.shutdown();
}

#[test]
#[ignore]
/// This test checks the behavior of signers when an empty sortition arrives
/// before the first block of the previous tenure has been approved.
/// Specifically:
/// - The empty sortition will trigger the miner to attempt a tenure extend.
/// - Signers will accept the tenure extend and sign subsequent blocks built
///   off the old sortition
fn empty_sortition_before_approval() {
    if env::var("BITCOIND_TEST") != Ok("1".into()) {
        return;
    }

    tracing_subscriber::registry()
        .with(fmt::layer())
        .with(EnvFilter::from_default_env())
        .init();

    info!("------------------------- Test Setup -------------------------");
    let num_signers = 5;
    let sender_sk = Secp256k1PrivateKey::new();
    let sender_addr = tests::to_addr(&sender_sk);
    let send_amt = 100;
    let send_fee = 180;
    let recipient = PrincipalData::from(StacksAddress::burn_address(false));
    let block_proposal_timeout = Duration::from_secs(20);
    let mut signer_test: SignerTest<SpawnedSigner> = SignerTest::new_with_config_modifications(
        num_signers,
        vec![(sender_addr, send_amt + send_fee)],
        |config| {
            // make the duration long enough that the miner will be marked as malicious
            config.block_proposal_timeout = block_proposal_timeout;
        },
        |_| {},
        None,
        None,
    );
    let http_origin = format!("http://{}", &signer_test.running_nodes.conf.node.rpc_bind);

    signer_test.boot_to_epoch_3();

    next_block_and_process_new_stacks_block(
        &mut signer_test.running_nodes.btc_regtest_controller,
        60,
        &signer_test.running_nodes.coord_channel,
    )
    .unwrap();

    let info = get_chain_info(&signer_test.running_nodes.conf);
    let burn_height_before = info.burn_block_height;
    let stacks_height_before = info.stacks_tip_height;

    info!("Forcing miner to ignore signatures for next block");
    TEST_IGNORE_SIGNERS.set(true);

    info!("Pausing block commits to trigger an empty sortition.");
    signer_test
        .running_nodes
        .nakamoto_test_skip_commit_op
        .0
        .lock()
        .unwrap()
        .replace(true);

    info!("------------------------- Test Mine Tenure A  -------------------------");
    let proposed_before = signer_test
        .running_nodes
        .nakamoto_blocks_proposed
        .load(Ordering::SeqCst);
    // Mine a regular tenure and wait for a block proposal
    next_block_and(
        &mut signer_test.running_nodes.btc_regtest_controller,
        60,
        || {
            let proposed_count = signer_test
                .running_nodes
                .nakamoto_blocks_proposed
                .load(Ordering::SeqCst);
            Ok(proposed_count > proposed_before)
        },
    )
    .expect("Failed to mine tenure A and propose a block");

    info!("------------------------- Test Mine Empty Tenure B  -------------------------");

    // Trigger an empty tenure
    next_block_and(
        &mut signer_test.running_nodes.btc_regtest_controller,
        60,
        || {
            let burn_height = get_chain_info(&signer_test.running_nodes.conf).burn_block_height;
            Ok(burn_height == burn_height_before + 2)
        },
    )
    .expect("Failed to mine empty tenure");

    info!("Unpause block commits");
    signer_test
        .running_nodes
        .nakamoto_test_skip_commit_op
        .0
        .lock()
        .unwrap()
        .replace(false);

    info!("Stop ignoring signers and wait for the tip to advance");
    TEST_IGNORE_SIGNERS.set(false);

    wait_for(60, || {
        let info = get_chain_info(&signer_test.running_nodes.conf);
        Ok(info.stacks_tip_height > stacks_height_before)
    })
    .expect("Failed to advance chain tip");

    let info = get_chain_info(&signer_test.running_nodes.conf);
    info!("Current state: {:?}", info);

    // Wait for a block with a tenure extend to be mined
    wait_for(60, || {
        Ok(last_block_contains_tenure_change_tx(
            TenureChangeCause::Extended,
        ))
    })
    .expect("Timed out waiting for tenure extend");

    let stacks_height_before = get_chain_info(&signer_test.running_nodes.conf).stacks_tip_height;

    // submit a tx so that the miner will mine an extra block
    let sender_nonce = 0;
    let transfer_tx = make_stacks_transfer(
        &sender_sk,
        sender_nonce,
        send_fee,
        signer_test.running_nodes.conf.burnchain.chain_id,
        &recipient,
        send_amt,
    );
    submit_tx(&http_origin, &transfer_tx);

    wait_for(60, || {
        let info = get_chain_info(&signer_test.running_nodes.conf);
        Ok(info.stacks_tip_height > stacks_height_before)
    })
    .expect("Failed to advance chain tip with STX transfer");

    next_block_and_process_new_stacks_block(
        &mut signer_test.running_nodes.btc_regtest_controller,
        60,
        &signer_test.running_nodes.coord_channel,
    )
    .expect("Failed to mine a normal tenure after the tenure extend");

    signer_test.shutdown();
}

#[test]
#[ignore]
/// This test checks the behavior of signers when an empty sortition arrives
/// before the first block of the previous tenure has been proposed.
/// Specifically:
/// - The empty sortition will trigger the miner to attempt a tenure extend.
/// - Signers will accept the tenure extend and sign subsequent blocks built
///   off the old sortition
fn empty_sortition_before_proposal() {
    if env::var("BITCOIND_TEST") != Ok("1".into()) {
        return;
    }

    tracing_subscriber::registry()
        .with(fmt::layer())
        .with(EnvFilter::from_default_env())
        .init();

    info!("------------------------- Test Setup -------------------------");
    let num_signers = 5;
    let sender_sk = Secp256k1PrivateKey::new();
    let sender_addr = tests::to_addr(&sender_sk);
    let send_amt = 100;
    let send_fee = 180;
    let recipient = PrincipalData::from(StacksAddress::burn_address(false));
    let block_proposal_timeout = Duration::from_secs(20);
    let mut signer_test: SignerTest<SpawnedSigner> = SignerTest::new_with_config_modifications(
        num_signers,
        vec![(sender_addr, send_amt + send_fee)],
        |config| {
            // make the duration long enough that the miner will be marked as malicious
            config.block_proposal_timeout = block_proposal_timeout;
        },
        |_| {},
        None,
        None,
    );
    let http_origin = format!("http://{}", &signer_test.running_nodes.conf.node.rpc_bind);

    signer_test.boot_to_epoch_3();

    next_block_and_process_new_stacks_block(
        &mut signer_test.running_nodes.btc_regtest_controller,
        60,
        &signer_test.running_nodes.coord_channel,
    )
    .unwrap();

    let info = get_chain_info(&signer_test.running_nodes.conf);
    let stacks_height_before = info.stacks_tip_height;

    info!("Pause block commits to ensure we get an empty sortition");
    signer_test
        .running_nodes
        .nakamoto_test_skip_commit_op
        .0
        .lock()
        .unwrap()
        .replace(true);

    info!("Pause miner so it doesn't propose a block before the next tenure arrives");
    TEST_MINE_STALL.set(true);

    let burn_height_before = get_chain_info(&signer_test.running_nodes.conf).burn_block_height;

    info!("------------------------- Test Mine Tenure A and B  -------------------------");
    signer_test
        .running_nodes
        .btc_regtest_controller
        .build_next_block(2);

    wait_for(60, || {
        let info = get_chain_info(&signer_test.running_nodes.conf);
        Ok(info.burn_block_height == burn_height_before + 2)
    })
    .expect("Failed to advance chain tip");

    // Sleep a bit more to ensure the signers see both burn blocks
    sleep_ms(5_000);

    info!("Unpause miner");
    TEST_MINE_STALL.set(false);

    info!("Unpause block commits");
    signer_test
        .running_nodes
        .nakamoto_test_skip_commit_op
        .0
        .lock()
        .unwrap()
        .replace(false);

    wait_for(60, || {
        let info = get_chain_info(&signer_test.running_nodes.conf);
        Ok(info.stacks_tip_height > stacks_height_before)
    })
    .expect("Failed to advance chain tip");

    let info = get_chain_info(&signer_test.running_nodes.conf);
    info!("Current state: {:?}", info);

    // Wait for a block with a tenure extend to be mined
    wait_for(60, || {
        let blocks = test_observer::get_blocks();
        let last_block = blocks.last().unwrap();
        info!("Last block mined: {:?}", last_block);
        for tx in last_block["transactions"].as_array().unwrap() {
            let raw_tx = tx["raw_tx"].as_str().unwrap();
            if raw_tx == "0x00" {
                continue;
            }
            let tx_bytes = hex_bytes(&raw_tx[2..]).unwrap();
            let parsed = StacksTransaction::consensus_deserialize(&mut &tx_bytes[..]).unwrap();
            if let TransactionPayload::TenureChange(payload) = &parsed.payload {
                match payload.cause {
                    TenureChangeCause::Extended => {
                        info!("Found tenure extend block");
                        return Ok(true);
                    }
                    TenureChangeCause::BlockFound => {}
                }
            };
        }
        Ok(false)
    })
    .expect("Timed out waiting for tenure extend");

    let stacks_height_before = get_chain_info(&signer_test.running_nodes.conf).stacks_tip_height;

    // submit a tx so that the miner will mine an extra block
    let sender_nonce = 0;
    let transfer_tx = make_stacks_transfer(
        &sender_sk,
        sender_nonce,
        send_fee,
        signer_test.running_nodes.conf.burnchain.chain_id,
        &recipient,
        send_amt,
    );
    submit_tx(&http_origin, &transfer_tx);

    wait_for(60, || {
        let info = get_chain_info(&signer_test.running_nodes.conf);
        Ok(info.stacks_tip_height > stacks_height_before)
    })
    .expect("Failed to advance chain tip with STX transfer");

    next_block_and_process_new_stacks_block(
        &mut signer_test.running_nodes.btc_regtest_controller,
        60,
        &signer_test.running_nodes.coord_channel,
    )
    .expect("Failed to mine a normal tenure after the tenure extend");

    signer_test.shutdown();
}

#[test]
#[ignore]
/// This test checks that Epoch 2.5 signers will issue a mock signature per burn block they receive.
fn mock_sign_epoch_25() {
    if env::var("BITCOIND_TEST") != Ok("1".into()) {
        return;
    }

    tracing_subscriber::registry()
        .with(fmt::layer())
        .with(EnvFilter::from_default_env())
        .init();

    info!("------------------------- Test Setup -------------------------");
    let num_signers = 5;
    let sender_sk = Secp256k1PrivateKey::new();
    let sender_addr = tests::to_addr(&sender_sk);
    let send_amt = 100;
    let send_fee = 180;

    let mut signer_test: SignerTest<SpawnedSigner> = SignerTest::new_with_config_modifications(
        num_signers,
        vec![(sender_addr, send_amt + send_fee)],
        |_| {},
        |node_config| {
            node_config.miner.pre_nakamoto_mock_signing = true;
            let epochs = node_config.burnchain.epochs.as_mut().unwrap();
            epochs[StacksEpochId::Epoch25].end_height = 251;
            epochs[StacksEpochId::Epoch30].start_height = 251;
            epochs[StacksEpochId::Epoch30].end_height = 265;
            epochs[StacksEpochId::Epoch31].start_height = 265;
        },
        None,
        None,
    );

    let epochs = signer_test
        .running_nodes
        .conf
        .burnchain
        .epochs
        .clone()
        .unwrap();
    let epoch_3 = &epochs[StacksEpochId::Epoch30];
    let epoch_3_boundary = epoch_3.start_height - 1; // We only advance to the boundary as epoch 2.5 miner gets torn down at the boundary

    signer_test.boot_to_epoch_25_reward_cycle();

    info!("------------------------- Test Processing Epoch 2.5 Tenures -------------------------");

    // Mine until epoch 3.0 and ensure that no more mock signatures are received
    let reward_cycle = signer_test.get_current_reward_cycle();
    let signer_slot_ids: Vec<_> = signer_test
        .get_signer_indices(reward_cycle)
        .iter()
        .map(|id| id.0)
        .collect();
    let signer_public_keys = signer_test.get_signer_public_keys(reward_cycle);
    assert_eq!(signer_slot_ids.len(), num_signers);

    let miners_stackerdb_contract = boot_code_id(MINERS_NAME, false);

    // Mine until epoch 3.0 and ensure we get a new mock block per epoch 2.5 sortition
    let main_poll_time = Instant::now();
    // Only advance to the boundary as the epoch 2.5 miner will be shut down at this point.
    while signer_test
        .running_nodes
        .btc_regtest_controller
        .get_headers_height()
        < epoch_3_boundary
    {
        let mut mock_block_mesage = None;
        let mock_poll_time = Instant::now();
        signer_test
            .running_nodes
            .btc_regtest_controller
            .build_next_block(1);
        let current_burn_block_height = signer_test
            .running_nodes
            .btc_regtest_controller
            .get_headers_height();
        debug!("Waiting for mock miner message for burn block height {current_burn_block_height}");
        while mock_block_mesage.is_none() {
            std::thread::sleep(Duration::from_millis(100));
            let chunks = test_observer::get_stackerdb_chunks();
            for chunk in chunks
                .into_iter()
                .filter_map(|chunk| {
                    if chunk.contract_id != miners_stackerdb_contract {
                        return None;
                    }
                    Some(chunk.modified_slots)
                })
                .flatten()
            {
                if chunk.data.is_empty() {
                    continue;
                }
                let SignerMessage::MockBlock(mock_block) =
                    SignerMessage::consensus_deserialize(&mut chunk.data.as_slice())
                        .expect("Failed to deserialize SignerMessage")
                else {
                    continue;
                };
                if mock_block.mock_proposal.peer_info.burn_block_height == current_burn_block_height
                {
                    mock_block
                        .mock_signatures
                        .iter()
                        .for_each(|mock_signature| {
                            assert!(signer_public_keys.iter().any(|signer| {
                                mock_signature
                                    .verify(
                                        &StacksPublicKey::from_slice(signer.to_bytes().as_slice())
                                            .unwrap(),
                                    )
                                    .expect("Failed to verify mock signature")
                            }));
                        });
                    mock_block_mesage = Some(mock_block);
                    break;
                }
            }
            assert!(
                mock_poll_time.elapsed() <= Duration::from_secs(15),
                "Failed to find mock miner message within timeout"
            );
        }
        assert!(
            main_poll_time.elapsed() <= Duration::from_secs(145),
            "Timed out waiting to advance epoch 3.0 boundary"
        );
    }
}

#[test]
#[ignore]
fn multiple_miners_mock_sign_epoch_25() {
    if env::var("BITCOIND_TEST") != Ok("1".into()) {
        return;
    }

    let num_signers = 5;
    let sender_sk = Secp256k1PrivateKey::new();
    let sender_addr = tests::to_addr(&sender_sk);
    let send_amt = 100;
    let send_fee = 180;

    let btc_miner_1_seed = vec![1, 1, 1, 1];
    let btc_miner_2_seed = vec![2, 2, 2, 2];
    let btc_miner_1_pk = Keychain::default(btc_miner_1_seed.clone()).get_pub_key();
    let btc_miner_2_pk = Keychain::default(btc_miner_2_seed.clone()).get_pub_key();

    let node_1_rpc = gen_random_port();
    let node_1_p2p = gen_random_port();
    let node_2_rpc = gen_random_port();
    let node_2_p2p = gen_random_port();

    let localhost = "127.0.0.1";
    let node_1_rpc_bind = format!("{localhost}:{node_1_rpc}");
    let node_2_rpc_bind = format!("{localhost}:{node_2_rpc}");
    let mut node_2_listeners = Vec::new();

    // partition the signer set so that ~half are listening and using node 1 for RPC and events,
    //  and the rest are using node 2

    let mut signer_test: SignerTest<SpawnedSigner> = SignerTest::new_with_config_modifications(
        num_signers,
        vec![(sender_addr, send_amt + send_fee)],
        |signer_config| {
            let node_host = if signer_config.endpoint.port() % 2 == 0 {
                &node_1_rpc_bind
            } else {
                &node_2_rpc_bind
            };
            signer_config.node_host = node_host.to_string();
        },
        |config| {
            config.node.rpc_bind = format!("{localhost}:{node_1_rpc}");
            config.node.p2p_bind = format!("{localhost}:{node_1_p2p}");
            config.node.data_url = format!("http://{localhost}:{node_1_rpc}");
            config.node.p2p_address = format!("{localhost}:{node_1_p2p}");

            config.node.seed = btc_miner_1_seed.clone();
            config.node.local_peer_seed = btc_miner_1_seed.clone();
            config.burnchain.local_mining_public_key = Some(btc_miner_1_pk.to_hex());
            config.miner.mining_key = Some(Secp256k1PrivateKey::from_seed(&[1]));
            config.miner.pre_nakamoto_mock_signing = true;
            let epochs = config.burnchain.epochs.as_mut().unwrap();
            epochs[StacksEpochId::Epoch25].end_height = 251;
            epochs[StacksEpochId::Epoch30].start_height = 251;
            epochs[StacksEpochId::Epoch30].end_height = 265;
            epochs[StacksEpochId::Epoch31].start_height = 265;
            config.events_observers.retain(|listener| {
                let Ok(addr) = std::net::SocketAddr::from_str(&listener.endpoint) else {
                    warn!(
                        "Cannot parse {} to a socket, assuming it isn't a signer-listener binding",
                        listener.endpoint
                    );
                    return true;
                };
                if addr.port() % 2 == 0 || addr.port() == test_observer::EVENT_OBSERVER_PORT {
                    return true;
                }
                node_2_listeners.push(listener.clone());
                false
            })
        },
        Some(vec![btc_miner_1_pk, btc_miner_2_pk]),
        None,
    );
    let conf = signer_test.running_nodes.conf.clone();
    let mut conf_node_2 = conf.clone();
    let localhost = "127.0.0.1";
    conf_node_2.node.rpc_bind = format!("{localhost}:{node_2_rpc}");
    conf_node_2.node.p2p_bind = format!("{localhost}:{node_2_p2p}");
    conf_node_2.node.data_url = format!("http://{localhost}:{node_2_rpc}");
    conf_node_2.node.p2p_address = format!("{localhost}:{node_2_p2p}");
    conf_node_2.node.seed = btc_miner_2_seed.clone();
    conf_node_2.burnchain.local_mining_public_key = Some(btc_miner_2_pk.to_hex());
    conf_node_2.node.local_peer_seed = btc_miner_2_seed.clone();
    conf_node_2.miner.mining_key = Some(Secp256k1PrivateKey::from_seed(&[2]));
    conf_node_2.node.miner = true;
    conf_node_2.events_observers.clear();
    conf_node_2.events_observers.extend(node_2_listeners);
    assert!(!conf_node_2.events_observers.is_empty());

    let node_1_sk = Secp256k1PrivateKey::from_seed(&conf.node.local_peer_seed);
    let node_1_pk = StacksPublicKey::from_private(&node_1_sk);

    conf_node_2.node.working_dir = format!("{}-1", conf_node_2.node.working_dir);

    conf_node_2.node.set_bootstrap_nodes(
        format!("{}@{}", &node_1_pk.to_hex(), conf.node.p2p_bind),
        conf.burnchain.chain_id,
        conf.burnchain.peer_version,
    );

    let mut run_loop_2 = boot_nakamoto::BootRunLoop::new(conf_node_2.clone()).unwrap();
    let _run_loop_2_thread = thread::Builder::new()
        .name("run_loop_2".into())
        .spawn(move || run_loop_2.start(None, 0))
        .unwrap();

    let epochs = signer_test
        .running_nodes
        .conf
        .burnchain
        .epochs
        .clone()
        .unwrap();
    let epoch_3 = &epochs[StacksEpochId::Epoch30];
    let epoch_3_boundary = epoch_3.start_height - 1; // We only advance to the boundary as epoch 2.5 miner gets torn down at the boundary

    signer_test.boot_to_epoch_25_reward_cycle();

    info!("------------------------- Reached Epoch 2.5 Reward Cycle-------------------------");

    // Mine until epoch 3.0 and ensure that no more mock signatures are received
    let reward_cycle = signer_test.get_current_reward_cycle();
    let signer_slot_ids: Vec<_> = signer_test
        .get_signer_indices(reward_cycle)
        .iter()
        .map(|id| id.0)
        .collect();
    let signer_public_keys = signer_test.get_signer_public_keys(reward_cycle);
    assert_eq!(signer_slot_ids.len(), num_signers);

    let miners_stackerdb_contract = boot_code_id(MINERS_NAME, false);

    // Only advance to the boundary as the epoch 2.5 miner will be shut down at this point.
    while signer_test
        .running_nodes
        .btc_regtest_controller
        .get_headers_height()
        < epoch_3_boundary
    {
        let mut mock_block_mesage = None;
        let mock_poll_time = Instant::now();
        signer_test
            .running_nodes
            .btc_regtest_controller
            .build_next_block(1);
        let current_burn_block_height = signer_test
            .running_nodes
            .btc_regtest_controller
            .get_headers_height();
        debug!("Waiting for mock miner message for burn block height {current_burn_block_height}");
        while mock_block_mesage.is_none() {
            std::thread::sleep(Duration::from_millis(100));
            let chunks = test_observer::get_stackerdb_chunks();
            for chunk in chunks
                .into_iter()
                .filter_map(|chunk| {
                    if chunk.contract_id != miners_stackerdb_contract {
                        return None;
                    }
                    Some(chunk.modified_slots)
                })
                .flatten()
            {
                if chunk.data.is_empty() {
                    continue;
                }
                let SignerMessage::MockBlock(mock_block) =
                    SignerMessage::consensus_deserialize(&mut chunk.data.as_slice())
                        .expect("Failed to deserialize SignerMessage")
                else {
                    continue;
                };
                if mock_block.mock_proposal.peer_info.burn_block_height == current_burn_block_height
                {
                    mock_block
                        .mock_signatures
                        .iter()
                        .for_each(|mock_signature| {
                            assert!(signer_public_keys.iter().any(|signer| {
                                mock_signature
                                    .verify(
                                        &StacksPublicKey::from_slice(signer.to_bytes().as_slice())
                                            .unwrap(),
                                    )
                                    .expect("Failed to verify mock signature")
                            }));
                        });
                    mock_block_mesage = Some(mock_block);
                    break;
                }
            }
            assert!(
                mock_poll_time.elapsed() <= Duration::from_secs(15),
                "Failed to find mock miner message within timeout"
            );
        }
    }
}

#[test]
#[ignore]
/// This test asserts that signer set rollover works as expected.
/// Specifically, if a new set of signers are registered for an upcoming reward cycle,
/// old signers shut down operation and the new signers take over with the commencement of
/// the next reward cycle.
fn signer_set_rollover() {
    tracing_subscriber::registry()
        .with(fmt::layer())
        .with(EnvFilter::from_default_env())
        .init();

    info!("------------------------- Test Setup -------------------------");
    let num_signers = 5;
    let new_num_signers = 4;

    let new_signer_private_keys: Vec<_> = (0..new_num_signers)
        .map(|_| StacksPrivateKey::new())
        .collect();
    let new_signer_public_keys: Vec<_> = new_signer_private_keys
        .iter()
        .map(|sk| Secp256k1PublicKey::from_private(sk).to_bytes_compressed())
        .collect();
    let new_signer_addresses: Vec<_> = new_signer_private_keys.iter().map(tests::to_addr).collect();
    let sender_sk = Secp256k1PrivateKey::new();
    let sender_addr = tests::to_addr(&sender_sk);
    let send_amt = 100;
    let send_fee = 180;
    let recipient = PrincipalData::from(StacksAddress::burn_address(false));

    let mut initial_balances = new_signer_addresses
        .iter()
        .map(|addr| (*addr, POX_4_DEFAULT_STACKER_BALANCE))
        .collect::<Vec<_>>();

    initial_balances.push((sender_addr, (send_amt + send_fee) * 4));

    let run_stamp = rand::random();

    let rpc_port = 51024;
    let rpc_bind = format!("127.0.0.1:{rpc_port}");

    // Setup the new signers that will take over
    let new_signer_configs = build_signer_config_tomls(
        &new_signer_private_keys,
        &rpc_bind,
        Some(Duration::from_millis(128)), // Timeout defaults to 5 seconds. Let's override it to 128 milliseconds.
        &Network::Testnet,
        "12345",
        run_stamp,
        3000 + num_signers,
        Some(100_000),
        None,
        Some(9000 + num_signers),
        None,
    );

    let new_spawned_signers: Vec<_> = new_signer_configs
        .iter()
        .map(|conf| {
            info!("spawning signer");
            let signer_config = SignerConfig::load_from_str(conf).unwrap();
            SpawnedSigner::new(signer_config)
        })
        .collect();

    // Boot with some initial signer set
    let mut signer_test: SignerTest<SpawnedSigner> = SignerTest::new_with_config_modifications(
        num_signers,
        initial_balances,
        |_| {},
        |naka_conf| {
            for toml in new_signer_configs.clone() {
                let signer_config = SignerConfig::load_from_str(&toml).unwrap();
                info!(
                    "---- Adding signer endpoint to naka conf ({}) ----",
                    signer_config.endpoint
                );

                naka_conf.events_observers.insert(EventObserverConfig {
                    endpoint: format!("{}", signer_config.endpoint),
                    events_keys: vec![
                        EventKeyType::StackerDBChunks,
                        EventKeyType::BlockProposal,
                        EventKeyType::BurnchainBlocks,
                    ],
                    timeout_ms: 1000,
                });
            }
            naka_conf.node.rpc_bind = rpc_bind.clone();
        },
        None,
        None,
    );
    assert_eq!(
        new_spawned_signers[0].config.node_host,
        signer_test.running_nodes.conf.node.rpc_bind
    );
    // Only stack for one cycle so that the signer set changes
    signer_test.num_stacking_cycles = 1_u64;

    let http_origin = format!("http://{}", &signer_test.running_nodes.conf.node.rpc_bind);
    let short_timeout = Duration::from_secs(20);

    // Verify that naka_conf has our new signer's event observers
    for toml in &new_signer_configs {
        let signer_config = SignerConfig::load_from_str(toml).unwrap();
        let endpoint = format!("{}", signer_config.endpoint);
        assert!(signer_test
            .running_nodes
            .conf
            .events_observers
            .iter()
            .any(|observer| observer.endpoint == endpoint));
    }

    // Advance to the first reward cycle, stacking to the old signers beforehand

    info!("---- Booting to epoch 3 -----");
    signer_test.boot_to_epoch_3();

    // verify that the first reward cycle has the old signers in the reward set
    let reward_cycle = signer_test.get_current_reward_cycle();
    let signer_test_public_keys: Vec<_> = signer_test
        .signer_stacks_private_keys
        .iter()
        .map(|sk| Secp256k1PublicKey::from_private(sk).to_bytes_compressed())
        .collect();

    info!("---- Verifying that the current signers are the old signers ----");
    let current_signers = signer_test.get_reward_set_signers(reward_cycle);
    assert_eq!(current_signers.len(), num_signers);
    // Verify that the current signers are the same as the old signers
    for signer in current_signers.iter() {
        assert!(signer_test_public_keys.contains(&signer.signing_key.to_vec()));
        assert!(!new_signer_public_keys.contains(&signer.signing_key.to_vec()));
    }

    info!("---- Mining a block to trigger the signer set -----");
    // submit a tx so that the miner will mine an extra block
    let sender_nonce = 0;
    let transfer_tx = make_stacks_transfer(
        &sender_sk,
        sender_nonce,
        send_fee,
        signer_test.running_nodes.conf.burnchain.chain_id,
        &recipient,
        send_amt,
    );
    submit_tx(&http_origin, &transfer_tx);
    signer_test.mine_nakamoto_block(short_timeout, true);
    let mined_block = test_observer::get_mined_nakamoto_blocks().pop().unwrap();
    let block_sighash = mined_block.signer_signature_hash;
    let signer_signatures = mined_block.signer_signature;

    // verify the mined_block signatures against the OLD signer set
    for signature in signer_signatures.iter() {
        let pk = Secp256k1PublicKey::recover_to_pubkey(block_sighash.bits(), signature)
            .expect("FATAL: Failed to recover pubkey from block sighash");
        assert!(signer_test_public_keys.contains(&pk.to_bytes_compressed()));
        assert!(!new_signer_public_keys.contains(&pk.to_bytes_compressed()));
    }

    // advance to the next reward cycle, stacking to the new signers beforehand
    let reward_cycle = signer_test.get_current_reward_cycle();

    info!("---- Stacking new signers -----");

    let burn_block_height = signer_test
        .running_nodes
        .btc_regtest_controller
        .get_headers_height();
    let accounts_to_check: Vec<_> = new_signer_private_keys.iter().map(tests::to_addr).collect();
    for stacker_sk in new_signer_private_keys.iter() {
        let pox_addr = PoxAddress::from_legacy(
            AddressHashMode::SerializeP2PKH,
            tests::to_addr(stacker_sk).bytes,
        );
        let pox_addr_tuple: clarity::vm::Value =
            pox_addr.clone().as_clarity_tuple().unwrap().into();
        let signature = make_pox_4_signer_key_signature(
            &pox_addr,
            stacker_sk,
            reward_cycle.into(),
            &Pox4SignatureTopic::StackStx,
            CHAIN_ID_TESTNET,
            1_u128,
            u128::MAX,
            1,
        )
        .unwrap()
        .to_rsv();

        let signer_pk = Secp256k1PublicKey::from_private(stacker_sk);
        let stacking_tx = tests::make_contract_call(
            stacker_sk,
            0,
            1000,
            signer_test.running_nodes.conf.burnchain.chain_id,
            &StacksAddress::burn_address(false),
            "pox-4",
            "stack-stx",
            &[
                clarity::vm::Value::UInt(POX_4_DEFAULT_STACKER_STX_AMT),
                pox_addr_tuple.clone(),
                clarity::vm::Value::UInt(burn_block_height as u128),
                clarity::vm::Value::UInt(1),
                clarity::vm::Value::some(clarity::vm::Value::buff_from(signature).unwrap())
                    .unwrap(),
                clarity::vm::Value::buff_from(signer_pk.to_bytes_compressed()).unwrap(),
                clarity::vm::Value::UInt(u128::MAX),
                clarity::vm::Value::UInt(1),
            ],
        );
        submit_tx(&http_origin, &stacking_tx);
    }

    wait_for(60, || {
        Ok(accounts_to_check
            .iter()
            .all(|acct| get_account(&http_origin, acct).nonce >= 1))
    })
    .expect("Timed out waiting for stacking txs to be mined");

    signer_test.mine_nakamoto_block(short_timeout, true);

    let next_reward_cycle = reward_cycle.saturating_add(1);

    let next_cycle_height = signer_test
        .running_nodes
        .btc_regtest_controller
        .get_burnchain()
        .nakamoto_first_block_of_cycle(next_reward_cycle)
        .saturating_add(1);

    info!("---- Mining to next reward set calculation -----");
    signer_test.run_until_burnchain_height_nakamoto(
        Duration::from_secs(60),
        next_cycle_height.saturating_sub(3),
        new_num_signers,
    );

    // Verify that the new reward set is the new signers
    let reward_set = signer_test.get_reward_set_signers(next_reward_cycle);
    for signer in reward_set.iter() {
        assert!(!signer_test_public_keys.contains(&signer.signing_key.to_vec()));
        assert!(new_signer_public_keys.contains(&signer.signing_key.to_vec()));
    }

    info!("---- Mining to the next reward cycle (block {next_cycle_height}) -----",);
    signer_test.run_until_burnchain_height_nakamoto(
        Duration::from_secs(60),
        next_cycle_height,
        new_num_signers,
    );
    let new_reward_cycle = signer_test.get_current_reward_cycle();
    assert_eq!(new_reward_cycle, reward_cycle.saturating_add(1));

    info!("---- Verifying that the current signers are the new signers ----");
    let current_signers = signer_test.get_reward_set_signers(new_reward_cycle);
    assert_eq!(current_signers.len(), new_num_signers);
    for signer in current_signers.iter() {
        assert!(!signer_test_public_keys.contains(&signer.signing_key.to_vec()));
        assert!(new_signer_public_keys.contains(&signer.signing_key.to_vec()));
    }

    info!("---- Mining a block to verify new signer set -----");
    let sender_nonce = 1;
    let transfer_tx = make_stacks_transfer(
        &sender_sk,
        sender_nonce,
        send_fee,
        signer_test.running_nodes.conf.burnchain.chain_id,
        &recipient,
        send_amt,
    );
    submit_tx(&http_origin, &transfer_tx);
    signer_test.mine_nakamoto_block(short_timeout, true);
    let mined_block = test_observer::get_mined_nakamoto_blocks().pop().unwrap();

    info!("---- Verifying that the new signers signed the block -----");
    let signer_signatures = mined_block.signer_signature;

    // verify the mined_block signatures against the NEW signer set
    for signature in signer_signatures.iter() {
        let pk = Secp256k1PublicKey::recover_to_pubkey(block_sighash.bits(), signature)
            .expect("FATAL: Failed to recover pubkey from block sighash");
        assert!(!signer_test_public_keys.contains(&pk.to_bytes_compressed()));
        assert!(new_signer_public_keys.contains(&pk.to_bytes_compressed()));
    }

    signer_test.shutdown();
    for signer in new_spawned_signers {
        assert!(signer.stop().is_none());
    }
}

#[test]
#[ignore]
/// This test checks that the miners and signers will not produce Nakamoto blocks
/// until the minimum time has passed between blocks.
fn min_gap_between_blocks() {
    if env::var("BITCOIND_TEST") != Ok("1".into()) {
        return;
    }

    tracing_subscriber::registry()
        .with(fmt::layer())
        .with(EnvFilter::from_default_env())
        .init();

    info!("------------------------- Test Setup -------------------------");
    let num_signers = 5;
    let sender_sk = Secp256k1PrivateKey::new();
    let sender_addr = tests::to_addr(&sender_sk);
    let send_amt = 100;
    let send_fee = 180;

    let interim_blocks = 5;
    let recipient = PrincipalData::from(StacksAddress::burn_address(false));
    let time_between_blocks_ms = 10_000;
    let mut signer_test: SignerTest<SpawnedSigner> = SignerTest::new_with_config_modifications(
        num_signers,
        vec![(sender_addr, (send_amt + send_fee) * interim_blocks)],
        |_config| {},
        |config| {
            config.miner.min_time_between_blocks_ms = time_between_blocks_ms;
        },
        None,
        None,
    );

    let http_origin = format!("http://{}", &signer_test.running_nodes.conf.node.rpc_bind);

    signer_test.boot_to_epoch_3();

    info!("Ensure that the first Nakamoto block was mined");
    let blocks = get_nakamoto_headers(&signer_test.running_nodes.conf);
    assert_eq!(blocks.len(), 1);
    // mine the interim blocks
    info!("Mining interim blocks");
    for interim_block_ix in 0..interim_blocks {
        let blocks_processed_before = signer_test
            .running_nodes
            .nakamoto_blocks_mined
            .load(Ordering::SeqCst);
        // submit a tx so that the miner will mine an extra block
        let transfer_tx = make_stacks_transfer(
            &sender_sk,
            interim_block_ix, // same as the sender nonce
            send_fee,
            signer_test.running_nodes.conf.burnchain.chain_id,
            &recipient,
            send_amt,
        );
        submit_tx(&http_origin, &transfer_tx);

        info!("Submitted transfer tx and waiting for block to be processed");
        wait_for(60, || {
            let blocks_processed = signer_test
                .running_nodes
                .nakamoto_blocks_mined
                .load(Ordering::SeqCst);
            Ok(blocks_processed > blocks_processed_before)
        })
        .unwrap();
        info!("Mined interim block:{interim_block_ix}");
    }

    wait_for(60, || {
        let new_blocks = get_nakamoto_headers(&signer_test.running_nodes.conf);
        Ok(new_blocks.len() == blocks.len() + interim_blocks as usize)
    })
    .unwrap();

    // Verify that every Nakamoto block is mined after the gap is exceeded between each
    let mut blocks = get_nakamoto_headers(&signer_test.running_nodes.conf);
    blocks.sort_by(|a, b| a.stacks_block_height.cmp(&b.stacks_block_height));
    for i in 1..blocks.len() {
        let block = &blocks[i];
        let parent_block = &blocks[i - 1];
        assert_eq!(
            block.stacks_block_height,
            parent_block.stacks_block_height + 1
        );
        info!(
            "Checking that the time between blocks {} and {} is respected",
            parent_block.stacks_block_height, block.stacks_block_height
        );
        let block_time = block
            .anchored_header
            .as_stacks_nakamoto()
            .unwrap()
            .timestamp;
        let parent_block_time = parent_block
            .anchored_header
            .as_stacks_nakamoto()
            .unwrap()
            .timestamp;
        assert!(
            block_time > parent_block_time,
            "Block time is BEFORE parent block time"
        );
        assert!(
            Duration::from_secs(block_time - parent_block_time)
                >= Duration::from_millis(time_between_blocks_ms),
            "Block mined before gap was exceeded: {block_time}s - {parent_block_time}s > {time_between_blocks_ms}ms",
        );
    }
    debug!("Shutting down min_gap_between_blocks test");
    signer_test.shutdown();
}

#[test]
#[ignore]
/// Test scenario where there are duplicate signers with the same private key
/// First submitted signature should take precedence
fn duplicate_signers() {
    if env::var("BITCOIND_TEST") != Ok("1".into()) {
        return;
    }

    tracing_subscriber::registry()
        .with(fmt::layer())
        .with(EnvFilter::from_default_env())
        .init();

    // Disable p2p broadcast of the nakamoto blocks, so that we rely
    //  on the signer's using StackerDB to get pushed blocks
    *nakamoto_node::miner::TEST_SKIP_P2P_BROADCAST
        .lock()
        .unwrap() = Some(true);

    info!("------------------------- Test Setup -------------------------");
    let num_signers = 5;
    let mut signer_stacks_private_keys = (0..num_signers)
        .map(|_| StacksPrivateKey::new())
        .collect::<Vec<_>>();

    // First two signers have same private key
    signer_stacks_private_keys[1] = signer_stacks_private_keys[0];
    let unique_signers = num_signers - 1;
    let duplicate_pubkey = Secp256k1PublicKey::from_private(&signer_stacks_private_keys[0]);
    let duplicate_pubkey_from_copy =
        Secp256k1PublicKey::from_private(&signer_stacks_private_keys[1]);
    assert_eq!(
        duplicate_pubkey, duplicate_pubkey_from_copy,
        "Recovered pubkeys don't match"
    );

    let mut signer_test: SignerTest<SpawnedSigner> = SignerTest::new_with_config_modifications(
        num_signers,
        vec![],
        |_| {},
        |_| {},
        None,
        Some(signer_stacks_private_keys),
    );

    signer_test.boot_to_epoch_3();
    let timeout = Duration::from_secs(30);

    info!("------------------------- Try mining one block -------------------------");

    signer_test.mine_and_verify_confirmed_naka_block(timeout, num_signers, true);

    info!("------------------------- Read all `BlockResponse::Accepted` messages -------------------------");

    let mut signer_accepted_responses = vec![];
    let start_polling = Instant::now();
    while start_polling.elapsed() <= timeout {
        std::thread::sleep(Duration::from_secs(1));
        let messages = test_observer::get_stackerdb_chunks()
            .into_iter()
            .flat_map(|chunk| chunk.modified_slots)
            .filter_map(|chunk| {
                SignerMessage::consensus_deserialize(&mut chunk.data.as_slice()).ok()
            })
            .filter_map(|message| match message {
                SignerMessage::BlockResponse(BlockResponse::Accepted(m)) => {
                    info!("Message(accepted): {m:?}");
                    Some(m)
                }
                _ => {
                    debug!("Message(ignored): {message:?}");
                    None
                }
            });
        signer_accepted_responses.extend(messages);
    }

    info!("------------------------- Assert there are {unique_signers} unique signatures and recovered pubkeys -------------------------");

    // Pick a message hash
    let accepted = signer_accepted_responses
        .iter()
        .min_by_key(|accepted| accepted.signer_signature_hash)
        .expect("No `BlockResponse::Accepted` messages recieved");
    let selected_sighash = accepted.signer_signature_hash;

    // Filter only resonses for selected block and collect unique pubkeys and signatures
    let (pubkeys, signatures): (HashSet<_>, HashSet<_>) = signer_accepted_responses
        .into_iter()
        .filter(|accepted| accepted.signer_signature_hash == selected_sighash)
        .map(|accepted| {
            let pubkey = Secp256k1PublicKey::recover_to_pubkey(
                accepted.signer_signature_hash.bits(),
                &accepted.signature,
            )
            .expect("Failed to recover pubkey");
            (pubkey, accepted.signature)
        })
        .unzip();

    assert_eq!(pubkeys.len(), unique_signers);
    assert_eq!(signatures.len(), unique_signers);

    signer_test.shutdown();
}

/// This test involves two miners, each mining tenures with 6 blocks each. Half
/// of the signers are attached to each miner, so the test also verifies that
/// the signers' messages successfully make their way to the active miner.
#[test]
#[ignore]
fn multiple_miners_with_nakamoto_blocks() {
    let num_signers = 5;
    let max_nakamoto_tenures = 20;
    let inter_blocks_per_tenure = 5;

    // setup sender + recipient for a test stx transfer
    let sender_sk = Secp256k1PrivateKey::new();
    let sender_addr = tests::to_addr(&sender_sk);
    let send_amt = 1000;
    let send_fee = 180;
    let recipient = PrincipalData::from(StacksAddress::burn_address(false));

    let btc_miner_1_seed = vec![1, 1, 1, 1];
    let btc_miner_2_seed = vec![2, 2, 2, 2];
    let btc_miner_1_pk = Keychain::default(btc_miner_1_seed.clone()).get_pub_key();
    let btc_miner_2_pk = Keychain::default(btc_miner_2_seed.clone()).get_pub_key();

    let node_1_rpc = gen_random_port();
    let node_1_p2p = gen_random_port();
    let node_2_rpc = gen_random_port();
    let node_2_p2p = gen_random_port();

    let localhost = "127.0.0.1";
    let node_1_rpc_bind = format!("{localhost}:{node_1_rpc}");
    let node_2_rpc_bind = format!("{localhost}:{node_2_rpc}");
    let mut node_2_listeners = Vec::new();

    // partition the signer set so that ~half are listening and using node 1 for RPC and events,
    //  and the rest are using node 2
    let mut signer_test: SignerTest<SpawnedSigner> = SignerTest::new_with_config_modifications(
        num_signers,
        vec![(
            sender_addr,
            (send_amt + send_fee) * max_nakamoto_tenures * inter_blocks_per_tenure,
        )],
        |signer_config| {
            let node_host = if signer_config.endpoint.port() % 2 == 0 {
                &node_1_rpc_bind
            } else {
                &node_2_rpc_bind
            };
            signer_config.node_host = node_host.to_string();
        },
        |config| {
            config.node.rpc_bind = format!("{localhost}:{node_1_rpc}");
            config.node.p2p_bind = format!("{localhost}:{node_1_p2p}");
            config.node.data_url = format!("http://{localhost}:{node_1_rpc}");
            config.node.p2p_address = format!("{localhost}:{node_1_p2p}");
            config.miner.wait_on_interim_blocks = Duration::from_secs(5);
            config.node.pox_sync_sample_secs = 30;

            config.node.seed = btc_miner_1_seed.clone();
            config.node.local_peer_seed = btc_miner_1_seed.clone();
            config.burnchain.local_mining_public_key = Some(btc_miner_1_pk.to_hex());
            config.miner.mining_key = Some(Secp256k1PrivateKey::from_seed(&[1]));

            config.events_observers.retain(|listener| {
                let Ok(addr) = std::net::SocketAddr::from_str(&listener.endpoint) else {
                    warn!(
                        "Cannot parse {} to a socket, assuming it isn't a signer-listener binding",
                        listener.endpoint
                    );
                    return true;
                };
                if addr.port() % 2 == 0 || addr.port() == test_observer::EVENT_OBSERVER_PORT {
                    return true;
                }
                node_2_listeners.push(listener.clone());
                false
            })
        },
        Some(vec![btc_miner_1_pk, btc_miner_2_pk]),
        None,
    );
    let blocks_mined1 = signer_test.running_nodes.nakamoto_blocks_mined.clone();

    let conf = signer_test.running_nodes.conf.clone();
    let mut conf_node_2 = conf.clone();
    conf_node_2.node.rpc_bind = format!("{localhost}:{node_2_rpc}");
    conf_node_2.node.p2p_bind = format!("{localhost}:{node_2_p2p}");
    conf_node_2.node.data_url = format!("http://{localhost}:{node_2_rpc}");
    conf_node_2.node.p2p_address = format!("{localhost}:{node_2_p2p}");
    conf_node_2.node.seed = btc_miner_2_seed.clone();
    conf_node_2.burnchain.local_mining_public_key = Some(btc_miner_2_pk.to_hex());
    conf_node_2.node.local_peer_seed = btc_miner_2_seed.clone();
    conf_node_2.miner.mining_key = Some(Secp256k1PrivateKey::from_seed(&[2]));
    conf_node_2.node.miner = true;
    conf_node_2.events_observers.clear();
    conf_node_2.events_observers.extend(node_2_listeners);
    assert!(!conf_node_2.events_observers.is_empty());

    let node_1_sk = Secp256k1PrivateKey::from_seed(&conf.node.local_peer_seed);
    let node_1_pk = StacksPublicKey::from_private(&node_1_sk);

    conf_node_2.node.working_dir = format!("{}-1", conf_node_2.node.working_dir);

    conf_node_2.node.set_bootstrap_nodes(
        format!("{}@{}", &node_1_pk.to_hex(), conf.node.p2p_bind),
        conf.burnchain.chain_id,
        conf.burnchain.peer_version,
    );

    let http_origin = format!("http://{}", &conf.node.rpc_bind);

    let mut run_loop_2 = boot_nakamoto::BootRunLoop::new(conf_node_2.clone()).unwrap();
    let run_loop_stopper_2 = run_loop_2.get_termination_switch();
    let rl2_coord_channels = run_loop_2.coordinator_channels();
    let Counters {
        naka_submitted_commits: rl2_commits,
        naka_mined_blocks: blocks_mined2,
        ..
    } = run_loop_2.counters();
    let run_loop_2_thread = thread::Builder::new()
        .name("run_loop_2".into())
        .spawn(move || run_loop_2.start(None, 0))
        .unwrap();

    signer_test.boot_to_epoch_3();

    wait_for(120, || {
        let Some(node_1_info) = get_chain_info_opt(&conf) else {
            return Ok(false);
        };
        let Some(node_2_info) = get_chain_info_opt(&conf_node_2) else {
            return Ok(false);
        };
        Ok(node_1_info.stacks_tip_height == node_2_info.stacks_tip_height)
    })
    .expect("Timed out waiting for follower to catch up to the miner");

    let pre_nakamoto_peer_1_height = get_chain_info(&conf).stacks_tip_height;

    info!("------------------------- Reached Epoch 3.0 -------------------------");

    // due to the random nature of mining sortitions, the way this test is structured
    //  is that we keep track of how many tenures each miner produced, and once enough sortitions
    //  have been produced such that each miner has produced 3 tenures, we stop and check the
    //  results at the end
    let rl1_coord_channels = signer_test.running_nodes.coord_channel.clone();
    let rl1_commits = signer_test.running_nodes.commits_submitted.clone();

    let miner_1_pk = StacksPublicKey::from_private(conf.miner.mining_key.as_ref().unwrap());
    let miner_2_pk = StacksPublicKey::from_private(conf_node_2.miner.mining_key.as_ref().unwrap());
    let mut btc_blocks_mined = 1;
    let mut miner_1_tenures = 0;
    let mut miner_2_tenures = 0;
    let mut sender_nonce = 0;
    while !(miner_1_tenures >= 3 && miner_2_tenures >= 3) {
        if btc_blocks_mined > max_nakamoto_tenures {
            panic!("Produced {btc_blocks_mined} sortitions, but didn't cover the test scenarios, aborting");
        }
        let blocks_processed_before =
            blocks_mined1.load(Ordering::SeqCst) + blocks_mined2.load(Ordering::SeqCst);
        signer_test.mine_block_wait_on_processing(
            &[&rl1_coord_channels, &rl2_coord_channels],
            &[&rl1_commits, &rl2_commits],
            Duration::from_secs(30),
        );
        btc_blocks_mined += 1;

        // wait for the new block to be processed
        wait_for(60, || {
            let blocks_processed =
                blocks_mined1.load(Ordering::SeqCst) + blocks_mined2.load(Ordering::SeqCst);
            Ok(blocks_processed > blocks_processed_before)
        })
        .unwrap();

        info!(
            "Nakamoto blocks mined: {}",
            blocks_mined1.load(Ordering::SeqCst) + blocks_mined2.load(Ordering::SeqCst)
        );

        // mine the interim blocks
        info!("Mining interim blocks");
        for interim_block_ix in 0..inter_blocks_per_tenure {
            let blocks_processed_before =
                blocks_mined1.load(Ordering::SeqCst) + blocks_mined2.load(Ordering::SeqCst);
            // submit a tx so that the miner will mine an extra block
            let transfer_tx = make_stacks_transfer(
                &sender_sk,
                sender_nonce,
                send_fee,
                signer_test.running_nodes.conf.burnchain.chain_id,
                &recipient,
                send_amt,
            );
            sender_nonce += 1;
            submit_tx(&http_origin, &transfer_tx);

            wait_for(60, || {
                let blocks_processed =
                    blocks_mined1.load(Ordering::SeqCst) + blocks_mined2.load(Ordering::SeqCst);
                Ok(blocks_processed > blocks_processed_before)
            })
            .unwrap();
            info!("Mined interim block {btc_blocks_mined}:{interim_block_ix}");
        }

        let blocks = get_nakamoto_headers(&conf);
        let mut seen_burn_hashes = HashSet::new();
        miner_1_tenures = 0;
        miner_2_tenures = 0;
        for header in blocks.iter() {
            if seen_burn_hashes.contains(&header.burn_header_hash) {
                continue;
            }
            seen_burn_hashes.insert(header.burn_header_hash);

            let header = header.anchored_header.as_stacks_nakamoto().unwrap();
            if miner_1_pk
                .verify(
                    header.miner_signature_hash().as_bytes(),
                    &header.miner_signature,
                )
                .unwrap()
            {
                miner_1_tenures += 1;
            }
            if miner_2_pk
                .verify(
                    header.miner_signature_hash().as_bytes(),
                    &header.miner_signature,
                )
                .unwrap()
            {
                miner_2_tenures += 1;
            }
        }
        info!("Miner 1 tenures: {miner_1_tenures}, Miner 2 tenures: {miner_2_tenures}");
    }

    info!(
        "New chain info 1: {:?}",
        get_chain_info(&signer_test.running_nodes.conf)
    );

    info!("New chain info 2: {:?}", get_chain_info(&conf_node_2));

    let peer_1_height = get_chain_info(&conf).stacks_tip_height;
    let peer_2_height = get_chain_info(&conf_node_2).stacks_tip_height;
    info!("Peer height information"; "peer_1" => peer_1_height, "peer_2" => peer_2_height, "pre_naka_height" => pre_nakamoto_peer_1_height);
    assert_eq!(peer_1_height, peer_2_height);
    assert_eq!(
        peer_1_height,
        pre_nakamoto_peer_1_height + (btc_blocks_mined - 1) * (inter_blocks_per_tenure + 1)
    );
    assert_eq!(btc_blocks_mined, miner_1_tenures + miner_2_tenures);
    rl2_coord_channels
        .lock()
        .expect("Mutex poisoned")
        .stop_chains_coordinator();
    run_loop_stopper_2.store(false, Ordering::SeqCst);
    run_loop_2_thread.join().unwrap();
    signer_test.shutdown();
}

/// This test involves two miners, 1 and 2. During miner 1's first tenure, miner
/// 2 is forced to ignore one of the blocks in that tenure. The next time miner
/// 2 mines a block, it should attempt to fork the chain at that point. The test
/// verifies that the fork is not successful and that miner 1 is able to
/// continue mining after this fork attempt.
#[test]
#[ignore]
fn partial_tenure_fork() {
    if env::var("BITCOIND_TEST") != Ok("1".into()) {
        return;
    }

    let num_signers = 5;
    let max_nakamoto_tenures = 30;
    let inter_blocks_per_tenure = 5;

    // setup sender + recipient for a test stx transfer
    let sender_sk = Secp256k1PrivateKey::new();
    let sender_addr = tests::to_addr(&sender_sk);
    let send_amt = 1000;
    let send_fee = 180;
    let recipient = PrincipalData::from(StacksAddress::burn_address(false));

    let btc_miner_1_seed = vec![1, 1, 1, 1];
    let btc_miner_2_seed = vec![2, 2, 2, 2];
    let btc_miner_1_pk = Keychain::default(btc_miner_1_seed.clone()).get_pub_key();
    let btc_miner_2_pk = Keychain::default(btc_miner_2_seed.clone()).get_pub_key();

    let node_1_rpc = gen_random_port();
    let node_1_p2p = gen_random_port();
    let node_2_rpc = gen_random_port();
    let node_2_p2p = gen_random_port();

    let localhost = "127.0.0.1";
    let node_1_rpc_bind = format!("{localhost}:{node_1_rpc}");

    // All signers are listening to node 1
    let mut signer_test: SignerTest<SpawnedSigner> = SignerTest::new_with_config_modifications(
        num_signers,
        vec![(
            sender_addr,
            (send_amt + send_fee) * max_nakamoto_tenures * inter_blocks_per_tenure,
        )],
        |signer_config| {
            signer_config.node_host = node_1_rpc_bind.clone();
            signer_config.first_proposal_burn_block_timing = Duration::from_secs(0);
        },
        |config| {
            config.node.rpc_bind = format!("{localhost}:{node_1_rpc}");
            config.node.p2p_bind = format!("{localhost}:{node_1_p2p}");
            config.node.data_url = format!("http://{localhost}:{node_1_rpc}");
            config.node.p2p_address = format!("{localhost}:{node_1_p2p}");
            config.miner.wait_on_interim_blocks = Duration::from_secs(5);
            config.node.pox_sync_sample_secs = 30;
            config.miner.block_commit_delay = Duration::from_secs(0);

            config.node.seed = btc_miner_1_seed.clone();
            config.node.local_peer_seed = btc_miner_1_seed.clone();
            config.burnchain.local_mining_public_key = Some(btc_miner_1_pk.to_hex());
            config.miner.mining_key = Some(Secp256k1PrivateKey::from_seed(&[1]));

            // Increase the reward cycle length to avoid missing a prepare phase
            // while we are intentionally forking.
            config.burnchain.pox_reward_length = Some(40);
            config.burnchain.pox_prepare_length = Some(10);

            // Move epoch 2.5 and 3.0 earlier, so we have more time for the
            // test before re-stacking is required.
            if let Some(epochs) = config.burnchain.epochs.as_mut() {
                epochs[StacksEpochId::Epoch24].end_height = 131;
                epochs[StacksEpochId::Epoch25].start_height = 131;
                epochs[StacksEpochId::Epoch25].end_height = 166;
                epochs[StacksEpochId::Epoch30].start_height = 166;
            } else {
                panic!("Expected epochs to be set");
            }
        },
        Some(vec![btc_miner_1_pk, btc_miner_2_pk]),
        None,
    );
    let blocks_mined1 = signer_test.running_nodes.nakamoto_blocks_mined.clone();

    let conf = signer_test.running_nodes.conf.clone();
    let mut conf_node_2 = conf.clone();
    conf_node_2.node.rpc_bind = format!("{localhost}:{node_2_rpc}");
    conf_node_2.node.p2p_bind = format!("{localhost}:{node_2_p2p}");
    conf_node_2.node.data_url = format!("http://{localhost}:{node_2_rpc}");
    conf_node_2.node.p2p_address = format!("{localhost}:{node_2_p2p}");
    conf_node_2.node.seed = btc_miner_2_seed.clone();
    conf_node_2.burnchain.local_mining_public_key = Some(btc_miner_2_pk.to_hex());
    conf_node_2.node.local_peer_seed = btc_miner_2_seed.clone();
    conf_node_2.miner.mining_key = Some(Secp256k1PrivateKey::from_seed(&[2]));
    conf_node_2.node.miner = true;
    conf_node_2.events_observers.clear();

    let node_1_sk = Secp256k1PrivateKey::from_seed(&conf.node.local_peer_seed);
    let node_1_pk = StacksPublicKey::from_private(&node_1_sk);

    conf_node_2.node.working_dir = format!("{}-1", conf_node_2.node.working_dir);

    conf_node_2.node.set_bootstrap_nodes(
        format!("{}@{}", &node_1_pk.to_hex(), conf.node.p2p_bind),
        conf.burnchain.chain_id,
        conf.burnchain.peer_version,
    );

    let mining_pk_1 = StacksPublicKey::from_private(&conf.miner.mining_key.unwrap());
    let mining_pk_2 = StacksPublicKey::from_private(&conf_node_2.miner.mining_key.unwrap());
    let mining_pkh_1 = Hash160::from_node_public_key(&mining_pk_1);
    let mining_pkh_2 = Hash160::from_node_public_key(&mining_pk_2);
    debug!("The mining key for miner 1 is {mining_pkh_1}");
    debug!("The mining key for miner 2 is {mining_pkh_2}");

    let http_origin = format!("http://{}", &conf.node.rpc_bind);

    let mut run_loop_2 = boot_nakamoto::BootRunLoop::new(conf_node_2.clone()).unwrap();
    let rl2_coord_channels = run_loop_2.coordinator_channels();
    let run_loop_stopper_2 = run_loop_2.get_termination_switch();
    let Counters {
        naka_mined_blocks: blocks_mined2,
        naka_proposed_blocks: blocks_proposed2,
        naka_submitted_commits: commits_2,
        naka_skip_commit_op: rl2_skip_commit_op,
        ..
    } = run_loop_2.counters();

    signer_test.boot_to_epoch_3();
    let run_loop_2_thread = thread::Builder::new()
        .name("run_loop_2".into())
        .spawn(move || run_loop_2.start(None, 0))
        .unwrap();

    let pre_nakamoto_peer_1_height = get_chain_info(&conf).stacks_tip_height;

    wait_for(200, || {
        let Some(node_1_info) = get_chain_info_opt(&conf) else {
            return Ok(false);
        };
        let Some(node_2_info) = get_chain_info_opt(&conf_node_2) else {
            return Ok(false);
        };
        Ok(node_1_info.stacks_tip_height == node_2_info.stacks_tip_height)
    })
    .expect("Timed out waiting for follower to catch up to the miner");

    info!("------------------------- Reached Epoch 3.0 -------------------------");

    // due to the random nature of mining sortitions, the way this test is structured
    //  is that we keep track of how many tenures each miner produced, and once enough sortitions
    //  have been produced such that each miner has produced 3 tenures, we stop and check the
    //  results at the end
    let mut btc_blocks_mined = 0;
    let mut miner_1_tenures = 0u64;
    let mut miner_2_tenures = 0u64;
    let mut fork_initiated = false;
    let mut min_miner_1_tenures = u64::MAX;
    let mut min_miner_2_tenures = u64::MAX;
    let mut ignore_block = 0;

    let mut miner_1_blocks = 0;
    let mut miner_2_blocks = 0;
    let mut min_miner_2_blocks = 0;
    let mut last_sortition_winner: Option<u64> = None;
    let mut miner_2_won_2_in_a_row = false;

    let commits_1 = signer_test.running_nodes.commits_submitted.clone();
    let rl1_skip_commit_op = signer_test
        .running_nodes
        .nakamoto_test_skip_commit_op
        .clone();

    let sortdb = SortitionDB::open(
        &conf.get_burn_db_file_path(),
        false,
        conf.get_burnchain().pox_constants,
    )
    .unwrap();

    info!("-------- Waiting miner 2 to catch up to miner 1 --------");

    // Wait for miner 2 to catch up to miner 1
    // (note: use a high timeout to avoid potential failing on github workflow)
    wait_for(600, || {
        let info_1 = get_chain_info(&conf);
        let info_2 = get_chain_info(&conf_node_2);
        Ok(info_1.stacks_tip_height == info_2.stacks_tip_height)
    })
    .expect("Timed out waiting for miner 2 to catch up to miner 1");

    info!("-------- Miner 2 caught up to miner 1 --------");

    // Pause block commits
    rl1_skip_commit_op.set(true);
    rl2_skip_commit_op.set(true);

    let mined_before_1 = blocks_mined1.load(Ordering::SeqCst);
    let mined_before_2 = blocks_mined2.load(Ordering::SeqCst);
    let commits_before_1 = commits_1.load(Ordering::SeqCst);
    let commits_before_2 = commits_2.load(Ordering::SeqCst);

    // Mine the first block
    next_block_and(
        &mut signer_test.running_nodes.btc_regtest_controller,
        180,
        || {
            let mined_1 = blocks_mined1.load(Ordering::SeqCst);
            let mined_2 = blocks_mined2.load(Ordering::SeqCst);

            Ok(mined_1 > mined_before_1 || mined_2 > mined_before_2)
        },
    )
    .expect("Timed out waiting for new Stacks block to be mined");

    info!("-------- Mined first block, wait for block commits --------");

    // Unpause block commits and wait for both miners' commits
    rl1_skip_commit_op.set(false);
    rl2_skip_commit_op.set(false);

    // Ensure that both block commits have been sent before continuing
    wait_for(60, || {
        let commits_after_1 = commits_1.load(Ordering::SeqCst);
        let commits_after_2 = commits_2.load(Ordering::SeqCst);
        Ok(commits_after_1 > commits_before_1 && commits_after_2 > commits_before_2)
    })
    .expect("Timed out waiting for block commits");

    while miner_1_tenures < min_miner_1_tenures || miner_2_tenures < min_miner_2_tenures {
        if btc_blocks_mined >= max_nakamoto_tenures {
            panic!("Produced {btc_blocks_mined} sortitions, but didn't cover the test scenarios, aborting");
        }

        // Mine a block and wait for it to be processed, unless we are in a
        // forked tenure, in which case, just wait for the block proposal
        let mined_before_1 = blocks_mined1.load(Ordering::SeqCst);
        let mined_before_2 = blocks_mined2.load(Ordering::SeqCst);
        let proposed_before_2 = blocks_proposed2.load(Ordering::SeqCst);
        let proposed_before_1 = signer_test
            .running_nodes
            .nakamoto_blocks_proposed
            .load(Ordering::SeqCst);

        info!(
            "Next tenure checking";
            "fork_initiated?" => fork_initiated,
            "miner_1_tenures" => miner_1_tenures,
            "miner_2_tenures" => miner_2_tenures,
            "min_miner_1_tenures" => min_miner_2_tenures,
            "min_miner_2_tenures" => min_miner_2_tenures,
            "proposed_before_1" => proposed_before_1,
            "proposed_before_2" => proposed_before_2,
            "mined_before_1" => mined_before_1,
            "mined_before_2" => mined_before_2,
        );

        // Pause block commits
        rl1_skip_commit_op.set(true);
        rl2_skip_commit_op.set(true);

        let tip_before = SortitionDB::get_canonical_burn_chain_tip(sortdb.conn()).unwrap();
        let commits_before_1 = commits_1.load(Ordering::SeqCst);
        let commits_before_2 = commits_2.load(Ordering::SeqCst);

        next_block_and(
            &mut signer_test.running_nodes.btc_regtest_controller,
            60,
            || {
                let mined_1 = blocks_mined1.load(Ordering::SeqCst);
                let mined_2 = blocks_mined2.load(Ordering::SeqCst);
                let proposed_2 = blocks_proposed2.load(Ordering::SeqCst);

                Ok((fork_initiated && proposed_2 > proposed_before_2)
                    || mined_1 > mined_before_1
                    || mined_2 > mined_before_2)
            },
        )
        .expect("Timed out waiting for tenure change Stacks block");
        btc_blocks_mined += 1;

        // Unpause block commits
        info!("Unpausing block commits");
        rl1_skip_commit_op.set(false);
        rl2_skip_commit_op.set(false);

        // Wait for the block to be processed and the block commits to be submitted
        wait_for(60, || {
            let tip_after = SortitionDB::get_canonical_burn_chain_tip(sortdb.conn()).unwrap();
            // Ensure that both block commits have been sent before continuing
            let commits_after_1 = commits_1.load(Ordering::SeqCst);
            let commits_after_2 = commits_2.load(Ordering::SeqCst);
            Ok(commits_after_1 > commits_before_1
                && commits_after_2 > commits_before_2
                && tip_after.consensus_hash != tip_before.consensus_hash)
        })
        .expect("Sortition DB tip did not change");

        let tip_sn = SortitionDB::get_canonical_burn_chain_tip(sortdb.conn()).unwrap();
        info!("tip_after: {:?}", tip_sn);
        let miner = match tip_sn.miner_pk_hash {
            Some(pk_hash) => {
                if pk_hash == mining_pkh_1 {
                    1
                } else {
                    2
                }
            }
            None => {
                panic!("No sortition found");
            }
        };
        info!("Next tenure mined by miner {miner}");

        if let Some(last_sortition_winner) = last_sortition_winner {
            if last_sortition_winner == miner && miner == 2 {
                miner_2_won_2_in_a_row = true;
            } else {
                miner_2_won_2_in_a_row = false;
            }
        }
        last_sortition_winner = Some(miner);

        if miner == 1 && miner_1_tenures == 0 {
            // Setup miner 2 to ignore a block in this tenure
            ignore_block = pre_nakamoto_peer_1_height
                + (btc_blocks_mined - 1) * (inter_blocks_per_tenure + 1)
                + 3;
            set_ignore_block(ignore_block, &conf_node_2.node.working_dir);

            // Ensure that miner 2 runs at least one more tenure
            min_miner_2_tenures = miner_2_tenures + 1;
            fork_initiated = true;
            min_miner_2_blocks = miner_2_blocks;
        }
        if miner == 2 && miner_2_tenures == min_miner_2_tenures {
            // This is the forking tenure. Ensure that miner 1 runs one more
            // tenure after this to validate that it continues to build off of
            // the proper block.
            min_miner_1_tenures = miner_1_tenures + 1;
        }

        let mut blocks = inter_blocks_per_tenure;
        // mine (or attempt to mine) the interim blocks
        for interim_block_ix in 0..inter_blocks_per_tenure {
            let mined_before_1 = blocks_mined1.load(Ordering::SeqCst);
            let mined_before_2 = blocks_mined2.load(Ordering::SeqCst);
            let proposed_before_2 = blocks_proposed2.load(Ordering::SeqCst);

            info!(
                "Mining interim blocks";
                "fork_initiated?" => fork_initiated,
                "miner_1_tenures" => miner_1_tenures,
                "miner_2_tenures" => miner_2_tenures,
                "min_miner_1_tenures" => min_miner_2_tenures,
                "min_miner_2_tenures" => min_miner_2_tenures,
                "proposed_before_2" => proposed_before_2,
                "mined_before_1" => mined_before_1,
                "mined_before_2" => mined_before_2,
            );

            // submit a tx so that the miner will mine an extra block
            let sender_nonce = (btc_blocks_mined - 1) * inter_blocks_per_tenure + interim_block_ix;
            let transfer_tx = make_stacks_transfer(
                &sender_sk,
                sender_nonce,
                send_fee,
                signer_test.running_nodes.conf.burnchain.chain_id,
                &recipient,
                send_amt,
            );
            // This may fail if the forking miner wins too many tenures and this account's
            // nonces get too high (TooMuchChaining)
            match submit_tx_fallible(&http_origin, &transfer_tx) {
                Ok(_) => {
                    wait_for(60, || {
                        let mined_1 = blocks_mined1.load(Ordering::SeqCst);
                        let mined_2 = blocks_mined2.load(Ordering::SeqCst);
                        let proposed_2 = blocks_proposed2.load(Ordering::SeqCst);

                        Ok((fork_initiated && proposed_2 > proposed_before_2)
                            || mined_1 > mined_before_1
                            || mined_2 > mined_before_2
                            // Special case where neither miner can mine a block:
                            || (fork_initiated && miner_2_won_2_in_a_row))
                    })
                    .expect("Timed out waiting for interim block to be mined");
                }
                Err(e) => {
                    if e.to_string().contains("TooMuchChaining") {
                        info!("TooMuchChaining error, skipping block");
                        blocks = interim_block_ix;
                        break;
                    } else {
                        panic!("Failed to submit tx: {e}");
                    }
                }
            }
            info!("Attempted to mine interim block {btc_blocks_mined}:{interim_block_ix}");
        }

        if miner == 1 {
            miner_1_tenures += 1;
            miner_1_blocks += blocks;
        } else {
            miner_2_tenures += 1;
            miner_2_blocks += blocks;
        }

        let mined_1 = blocks_mined1.load(Ordering::SeqCst);
        let mined_2 = blocks_mined2.load(Ordering::SeqCst);

        info!(
            "Miner 1 tenures: {miner_1_tenures}, Miner 2 tenures: {miner_2_tenures}, Miner 1 before: {mined_before_1}, Miner 2 before: {mined_before_2}, Miner 1 blocks: {mined_1}, Miner 2 blocks: {mined_2}",
        );

        if miner == 1 {
            assert_eq!(mined_1, mined_before_1 + blocks + 1);
        } else if miner_2_tenures < min_miner_2_tenures {
            assert_eq!(mined_2, mined_before_2 + blocks + 1);
        } else {
            // Miner 2 should have mined 0 blocks after the fork
            assert_eq!(mined_2, mined_before_2);
        }
    }

    info!(
        "New chain info 1: {:?}",
        get_chain_info(&signer_test.running_nodes.conf)
    );

    info!("New chain info 2: {:?}", get_chain_info(&conf_node_2));

    let peer_1_height = get_chain_info(&conf).stacks_tip_height;
    let peer_2_height = get_chain_info(&conf_node_2).stacks_tip_height;
    assert_eq!(peer_2_height, ignore_block - 1);
    // The height may be higher than expected due to extra transactions waiting
    // to be mined during the forking miner's tenure.
    // We cannot guarantee due to TooMuchChaining that the miner will mine inter_blocks_per_tenure
    // Must be at least the number of blocks mined by miner 1 and the number of blocks mined by miner 2
    // before the fork was initiated
    assert!(peer_1_height >= pre_nakamoto_peer_1_height + miner_1_blocks + min_miner_2_blocks);
    assert_eq!(btc_blocks_mined, miner_1_tenures + miner_2_tenures);

    let sortdb = SortitionDB::open(
        &conf_node_2.get_burn_db_file_path(),
        false,
        conf_node_2.get_burnchain().pox_constants,
    )
    .unwrap();

    let (chainstate, _) = StacksChainState::open(
        false,
        conf_node_2.burnchain.chain_id,
        &conf_node_2.get_chainstate_path_str(),
        None,
    )
    .unwrap();
    let tip = NakamotoChainState::get_canonical_block_header(chainstate.db(), &sortdb)
        .unwrap()
        .unwrap();
    assert_eq!(tip.stacks_block_height, ignore_block - 1);
    rl2_coord_channels
        .lock()
        .expect("Mutex poisoned")
        .stop_chains_coordinator();
    run_loop_stopper_2.store(false, Ordering::SeqCst);
    run_loop_2_thread.join().unwrap();
    signer_test.shutdown();
}

#[test]
#[ignore]
/// Test that signers that accept a block locally, but that was rejected globally will accept a subsequent attempt
/// by the miner essentially reorg their prior locally accepted/signed block, i.e. the globally rejected block overrides
/// their local view.
///
/// Test Setup:
/// The test spins up five stacks signers, one miner Nakamoto node, and a corresponding bitcoind.
/// The stacks node is then advanced to Epoch 3.0 boundary to allow block signing.
///
/// Test Execution:
/// The node mines 1 stacks block N (all signers sign it). The subsequent block N+1 is proposed, but rejected by >30% of the signers.
/// The miner then attempts to mine N+1', and all signers accept the block.
///
/// Test Assertion:
/// Stacks tip advances to N+1'
fn locally_accepted_blocks_overriden_by_global_rejection() {
    if env::var("BITCOIND_TEST") != Ok("1".into()) {
        return;
    }

    tracing_subscriber::registry()
        .with(fmt::layer())
        .with(EnvFilter::from_default_env())
        .init();

    info!("------------------------- Test Setup -------------------------");
    let num_signers = 5;
    let sender_sk = Secp256k1PrivateKey::new();
    let sender_addr = tests::to_addr(&sender_sk);
    let send_amt = 100;
    let send_fee = 180;
    let nmb_txs = 3;
    let recipient = PrincipalData::from(StacksAddress::burn_address(false));
    let short_timeout_secs = 20;
    let mut signer_test: SignerTest<SpawnedSigner> = SignerTest::new(
        num_signers,
        vec![(sender_addr, (send_amt + send_fee) * nmb_txs)],
    );

    let all_signers: Vec<_> = signer_test
        .signer_stacks_private_keys
        .iter()
        .map(StacksPublicKey::from_private)
        .collect();

    let http_origin = format!("http://{}", &signer_test.running_nodes.conf.node.rpc_bind);
    signer_test.boot_to_epoch_3();

    info!("------------------------- Test Mine Nakamoto Block N -------------------------");
    let info_before = signer_test.stacks_client.get_peer_info().unwrap();
    let mined_blocks = signer_test.running_nodes.nakamoto_blocks_mined.clone();
    let blocks_before = mined_blocks.load(Ordering::SeqCst);
    // submit a tx so that the miner will mine a stacks block
    let mut sender_nonce = 0;
    let transfer_tx = make_stacks_transfer(
        &sender_sk,
        sender_nonce,
        send_fee,
        signer_test.running_nodes.conf.burnchain.chain_id,
        &recipient,
        send_amt,
    );
    let tx = submit_tx(&http_origin, &transfer_tx);
    info!("Submitted tx {tx} in to mine block N");
    wait_for(short_timeout_secs, || {
        Ok(mined_blocks.load(Ordering::SeqCst) > blocks_before
            && signer_test
                .stacks_client
                .get_peer_info()
                .unwrap()
                .stacks_tip_height
                > info_before.stacks_tip_height)
    })
    .expect("Timed out waiting for stacks block N to be mined");
    sender_nonce += 1;
    let info_after = signer_test.stacks_client.get_peer_info().unwrap();
    assert_eq!(
        info_before.stacks_tip_height + 1,
        info_after.stacks_tip_height
    );
    let nakamoto_blocks = test_observer::get_mined_nakamoto_blocks();
    let block_n = nakamoto_blocks.last().unwrap();
    assert_eq!(info_after.stacks_tip.to_string(), block_n.block_hash);
    signer_test
        .wait_for_block_acceptance(
            short_timeout_secs,
            &block_n.signer_signature_hash,
            &all_signers,
        )
        .expect("Timed out waiting for block acceptance of N");

    info!("------------------------- Attempt to Mine Nakamoto Block N+1 -------------------------");
    // Make half of the signers reject the block proposal by the miner to ensure its marked globally rejected
    let rejecting_signers: Vec<_> = all_signers
        .iter()
        .cloned()
        .take(num_signers / 2 + num_signers % 2)
        .collect();
    TEST_REJECT_ALL_BLOCK_PROPOSAL.set(rejecting_signers.clone());
    test_observer::clear();
    // Make a new stacks transaction to create a different block signature, but make sure to propose it
    // AFTER the signers are unfrozen so they don't inadvertently prevent the new block being accepted
    let transfer_tx = make_stacks_transfer(
        &sender_sk,
        sender_nonce,
        send_fee,
        signer_test.running_nodes.conf.burnchain.chain_id,
        &recipient,
        send_amt,
    );
    let tx = submit_tx(&http_origin, &transfer_tx);
    sender_nonce += 1;
    info!("Submitted tx {tx} to mine block N+1");

    let blocks_before = mined_blocks.load(Ordering::SeqCst);
    let info_before = signer_test.stacks_client.get_peer_info().unwrap();
    // We cannot gaurantee that ALL signers will reject due to the testing directive as we may hit majority first..So ensure that we only assert that up to the threshold number rejected
    signer_test
        .wait_for_block_rejections(short_timeout_secs, &rejecting_signers)
        .expect("Timed out waiting for block rejection of N+1");

    assert_eq!(blocks_before, mined_blocks.load(Ordering::SeqCst));
    let info_after = signer_test.stacks_client.get_peer_info().unwrap();
    assert_eq!(info_before, info_after);
    // Ensure that the block was not accepted globally so the stacks tip has not advanced to N+1
    let nakamoto_blocks = test_observer::get_mined_nakamoto_blocks();
    let block_n_1 = nakamoto_blocks.last().unwrap();
    assert_ne!(block_n_1, block_n);

    info!("------------------------- Test Mine Nakamoto Block N+1' -------------------------");
    let info_before = signer_test.stacks_client.get_peer_info().unwrap();
    TEST_REJECT_ALL_BLOCK_PROPOSAL.set(Vec::new());

    let transfer_tx = make_stacks_transfer(
        &sender_sk,
        sender_nonce,
        send_fee,
        signer_test.running_nodes.conf.burnchain.chain_id,
        &recipient,
        send_amt,
    );
    let tx = submit_tx(&http_origin, &transfer_tx);
    info!("Submitted tx {tx} to mine block N+1'");

    wait_for(short_timeout_secs, || {
        Ok(mined_blocks.load(Ordering::SeqCst) > blocks_before
            && signer_test
                .stacks_client
                .get_peer_info()
                .unwrap()
                .stacks_tip_height
                > info_before.stacks_tip_height
            && test_observer::get_mined_nakamoto_blocks().last().unwrap() != block_n_1)
    })
    .expect("Timed out waiting for stacks block N+1' to be mined");
    let blocks_after = mined_blocks.load(Ordering::SeqCst);
    assert_eq!(blocks_after, blocks_before + 1);

    let info_after = signer_test.stacks_client.get_peer_info().unwrap();
    assert_eq!(
        info_after.stacks_tip_height,
        info_before.stacks_tip_height + 1
    );
    // Ensure that the block was accepted globally so the stacks tip has advanced to N+1'
    let nakamoto_blocks = test_observer::get_mined_nakamoto_blocks();
    let block_n_1_prime = nakamoto_blocks.last().unwrap();
    assert_eq!(
        info_after.stacks_tip.to_string(),
        block_n_1_prime.block_hash
    );
    assert_ne!(block_n_1_prime, block_n_1);
    // Verify that all signers accepted the new block proposal
    signer_test
        .wait_for_block_acceptance(
            short_timeout_secs,
            &block_n_1_prime.signer_signature_hash,
            &all_signers,
        )
        .expect("Timed out waiting for block acceptance of N+1'");
}

#[test]
#[ignore]
/// Test that signers that reject a block locally, but that was accepted globally will accept
/// a subsequent block built on top of the accepted block
///
/// Test Setup:
/// The test spins up five stacks signers, one miner Nakamoto node, and a corresponding bitcoind.
/// The stacks node is then advanced to Epoch 3.0 boundary to allow block signing.
///
/// Test Execution:
/// The node mines 1 stacks block N (all signers sign it). The subsequent block N+1 is proposed, but rejected by <30% of the signers.
/// The miner then attempts to mine N+2, and all signers accept the block.
///
/// Test Assertion:
/// Stacks tip advances to N+2
fn locally_rejected_blocks_overriden_by_global_acceptance() {
    if env::var("BITCOIND_TEST") != Ok("1".into()) {
        return;
    }

    tracing_subscriber::registry()
        .with(fmt::layer())
        .with(EnvFilter::from_default_env())
        .init();

    info!("------------------------- Test Setup -------------------------");
    let num_signers = 5;
    let sender_sk = Secp256k1PrivateKey::new();
    let sender_addr = tests::to_addr(&sender_sk);
    let send_amt = 100;
    let send_fee = 180;
    let nmb_txs = 3;

    let recipient = PrincipalData::from(StacksAddress::burn_address(false));
    let mut signer_test: SignerTest<SpawnedSigner> = SignerTest::new(
        num_signers,
        vec![(sender_addr, (send_amt + send_fee) * nmb_txs)],
    );

    let all_signers: Vec<_> = signer_test
        .signer_stacks_private_keys
        .iter()
        .map(StacksPublicKey::from_private)
        .collect();

    let http_origin = format!("http://{}", &signer_test.running_nodes.conf.node.rpc_bind);
    let short_timeout = 30;
    signer_test.boot_to_epoch_3();

    info!("------------------------- Test Mine Nakamoto Block N -------------------------");
    let mined_blocks = signer_test.running_nodes.nakamoto_blocks_mined.clone();
    let info_before = signer_test
        .stacks_client
        .get_peer_info()
        .expect("Failed to get peer info");

    // submit a tx so that the miner will mine a stacks block N
    let mut sender_nonce = 0;
    let transfer_tx = make_stacks_transfer(
        &sender_sk,
        sender_nonce,
        send_fee,
        signer_test.running_nodes.conf.burnchain.chain_id,
        &recipient,
        send_amt,
    );
    let tx = submit_tx(&http_origin, &transfer_tx);
    sender_nonce += 1;
    info!("Submitted tx {tx} in to mine block N");

    wait_for(short_timeout, || {
        Ok(signer_test
            .stacks_client
            .get_peer_info()
            .expect("Failed to get peer info")
            .stacks_tip_height
            > info_before.stacks_tip_height)
    })
    .expect("Timed out waiting for N to be mined and processed");

    let info_after = signer_test
        .stacks_client
        .get_peer_info()
        .expect("Failed to get peer info");
    assert_eq!(
        info_before.stacks_tip_height + 1,
        info_after.stacks_tip_height
    );

    // Ensure that the block was accepted globally so the stacks tip has advanced to N
    let nakamoto_blocks = test_observer::get_mined_nakamoto_blocks();
    let block_n = nakamoto_blocks.last().unwrap();
    assert_eq!(info_after.stacks_tip.to_string(), block_n.block_hash);

    // Make sure that ALL signers accepted the block proposal
    signer_test
        .wait_for_block_acceptance(short_timeout, &block_n.signer_signature_hash, &all_signers)
        .expect("Timed out waiting for block acceptance of N");

    info!("------------------------- Mine Nakamoto Block N+1 -------------------------");
    // Make less than 30% of the signers reject the block and ensure it is STILL marked globally accepted
    let rejecting_signers: Vec<_> = all_signers
        .iter()
        .cloned()
        .take(num_signers * 3 / 10)
        .collect();
    TEST_REJECT_ALL_BLOCK_PROPOSAL.set(rejecting_signers.clone());
    test_observer::clear();

    // submit a tx so that the miner will mine a stacks block N+1
    let blocks_before = mined_blocks.load(Ordering::SeqCst);
    let info_before = signer_test
        .stacks_client
        .get_peer_info()
        .expect("Failed to get peer info");
    let transfer_tx = make_stacks_transfer(
        &sender_sk,
        sender_nonce,
        send_fee,
        signer_test.running_nodes.conf.burnchain.chain_id,
        &recipient,
        send_amt,
    );
    let tx = submit_tx(&http_origin, &transfer_tx);
    sender_nonce += 1;
    info!("Submitted tx {tx} in to mine block N+1");

    wait_for(45, || {
        Ok(mined_blocks.load(Ordering::SeqCst) > blocks_before
            && signer_test
                .stacks_client
                .get_peer_info()
                .unwrap()
                .stacks_tip_height
                > info_before.stacks_tip_height)
    })
    .expect("Timed out waiting for stacks block N+1 to be mined");

    signer_test
        .wait_for_block_rejections(short_timeout, &rejecting_signers)
        .expect("Timed out waiting for block rejection of N+1");

    // Assert the block was mined
    let info_after = signer_test
        .stacks_client
        .get_peer_info()
        .expect("Failed to get peer info");
    assert_eq!(blocks_before + 1, mined_blocks.load(Ordering::SeqCst));
    assert_eq!(
        info_before.stacks_tip_height + 1,
        info_after.stacks_tip_height
    );

    // Ensure that the block was still accepted globally so the stacks tip has advanced to N+1
    let nakamoto_blocks = test_observer::get_mined_nakamoto_blocks();
    let block_n_1 = nakamoto_blocks.last().unwrap();
    assert_eq!(info_after.stacks_tip.to_string(), block_n_1.block_hash);
    assert_ne!(block_n_1, block_n);

    signer_test
        .wait_for_block_acceptance(
            short_timeout,
            &block_n_1.signer_signature_hash,
            &all_signers[num_signers * 3 / 10 + 1..],
        )
        .expect("Timed out waiting for block acceptance of N+1");

    info!("------------------------- Test Mine Nakamoto Block N+2 -------------------------");
    // Ensure that all signers accept the block proposal N+2
    let info_before = signer_test.stacks_client.get_peer_info().unwrap();
    let blocks_before = mined_blocks.load(Ordering::SeqCst);
    TEST_REJECT_ALL_BLOCK_PROPOSAL.set(Vec::new());

    // submit a tx so that the miner will mine a stacks block N+2 and ensure ALL signers accept it
    let transfer_tx = make_stacks_transfer(
        &sender_sk,
        sender_nonce,
        send_fee,
        signer_test.running_nodes.conf.burnchain.chain_id,
        &recipient,
        send_amt,
    );
    let tx = submit_tx(&http_origin, &transfer_tx);
    info!("Submitted tx {tx} in to mine block N+2");
    wait_for(45, || {
        Ok(mined_blocks.load(Ordering::SeqCst) > blocks_before
            && signer_test
                .stacks_client
                .get_peer_info()
                .unwrap()
                .stacks_tip_height
                > info_before.stacks_tip_height)
    })
    .expect("Timed out waiting for stacks block N+2 to be mined");
    let blocks_after = mined_blocks.load(Ordering::SeqCst);
    assert_eq!(blocks_after, blocks_before + 1);

    let info_after = signer_test.stacks_client.get_peer_info().unwrap();
    assert_eq!(
        info_before.stacks_tip_height + 1,
        info_after.stacks_tip_height,
    );
    // Ensure that the block was accepted globally so the stacks tip has advanced to N+2
    let nakamoto_blocks = test_observer::get_mined_nakamoto_blocks();
    let block_n_2 = nakamoto_blocks.last().unwrap();
    assert_eq!(info_after.stacks_tip.to_string(), block_n_2.block_hash);
    assert_ne!(block_n_2, block_n_1);

    // Make sure that ALL signers accepted the block proposal
    signer_test
        .wait_for_block_acceptance(
            short_timeout,
            &block_n_2.signer_signature_hash,
            &all_signers,
        )
        .expect("Timed out waiting for block acceptance of N+2");
}

#[test]
#[ignore]
/// Test that signers that have accepted a locally signed block N+1 built in tenure A can sign a block proposed during a
/// new tenure B built upon the last globally accepted block N if the timeout is exceeded, i.e. a reorg can occur at a tenure boundary.
///
/// Test Setup:
/// The test spins up five stacks signers, one miner Nakamoto node, and a corresponding bitcoind.
/// The stacks node is then advanced to Epoch 3.0 boundary to allow block signing.
///
/// Test Execution:
/// The node mines 1 stacks block N (all signers sign it). The subsequent block N+1 is proposed, but <30% accept it. The remaining signers
/// do not make a decision on the block. A new tenure begins and the miner proposes a new block N+1' which all signers accept.
///
/// Test Assertion:
/// Stacks tip advances to N+1'
fn reorg_locally_accepted_blocks_across_tenures_succeeds() {
    if env::var("BITCOIND_TEST") != Ok("1".into()) {
        return;
    }

    tracing_subscriber::registry()
        .with(fmt::layer())
        .with(EnvFilter::from_default_env())
        .init();

    info!("------------------------- Test Setup -------------------------");
    let num_signers = 5;
    let sender_sk = Secp256k1PrivateKey::new();
    let sender_addr = tests::to_addr(&sender_sk);
    let send_amt = 100;
    let send_fee = 180;
    let nmb_txs = 2;
    let recipient = PrincipalData::from(StacksAddress::burn_address(false));
    let mut signer_test: SignerTest<SpawnedSigner> = SignerTest::new_with_config_modifications(
        num_signers,
        vec![(sender_addr, (send_amt + send_fee) * nmb_txs)],
        |config| {
            // Just accept all reorg attempts
            config.tenure_last_block_proposal_timeout = Duration::from_secs(0);
        },
        |config| {
            config.miner.block_commit_delay = Duration::from_secs(0);
        },
        None,
        None,
    );
    let all_signers = signer_test
        .signer_stacks_private_keys
        .iter()
        .map(StacksPublicKey::from_private)
        .collect::<Vec<_>>();
    let http_origin = format!("http://{}", &signer_test.running_nodes.conf.node.rpc_bind);
    let short_timeout = 30;
    signer_test.boot_to_epoch_3();
    info!("------------------------- Starting Tenure A -------------------------");
    info!("------------------------- Test Mine Nakamoto Block N -------------------------");
    let mined_blocks = signer_test.running_nodes.nakamoto_blocks_mined.clone();
    let info_before = signer_test
        .stacks_client
        .get_peer_info()
        .expect("Failed to get peer info");

    // submit a tx so that the miner will mine a stacks block
    let mut sender_nonce = 0;
    let transfer_tx = make_stacks_transfer(
        &sender_sk,
        sender_nonce,
        send_fee,
        signer_test.running_nodes.conf.burnchain.chain_id,
        &recipient,
        send_amt,
    );
    let tx = submit_tx(&http_origin, &transfer_tx);
    sender_nonce += 1;
    info!("Submitted tx {tx} in to mine block N");
    wait_for(short_timeout, || {
        let info_after = signer_test
            .stacks_client
            .get_peer_info()
            .expect("Failed to get peer info");
        Ok(info_after.stacks_tip_height > info_before.stacks_tip_height)
    })
    .expect("Timed out waiting for block to be mined and processed");

    // Ensure that the block was accepted globally so the stacks tip has advanced to N
    let info_after = signer_test
        .stacks_client
        .get_peer_info()
        .expect("Failed to get peer info");
    assert_eq!(
        info_before.stacks_tip_height + 1,
        info_after.stacks_tip_height
    );
    let nakamoto_blocks = test_observer::get_mined_nakamoto_blocks();
    let block_n = nakamoto_blocks.last().unwrap();
    assert_eq!(info_after.stacks_tip.to_string(), block_n.block_hash);

    info!("------------------------- Attempt to Mine Nakamoto Block N+1 -------------------------");
    // Make more than >70% of the signers ignore the block proposal to ensure it it is not globally accepted/rejected
    let ignoring_signers: Vec<_> = all_signers
        .iter()
        .cloned()
        .take(num_signers * 7 / 10)
        .collect();
    let non_ignoring_signers: Vec<_> = all_signers
        .iter()
        .cloned()
        .skip(num_signers * 7 / 10)
        .collect();
    TEST_IGNORE_ALL_BLOCK_PROPOSALS.set(ignoring_signers.clone());
    // Clear the stackerdb chunks
    test_observer::clear();

    let blocks_before = mined_blocks.load(Ordering::SeqCst);
    let info_before = signer_test
        .stacks_client
        .get_peer_info()
        .expect("Failed to get peer info");

    // submit a tx so that the miner will ATTEMPT to mine a stacks block N+1
    let transfer_tx = make_stacks_transfer(
        &sender_sk,
        sender_nonce,
        send_fee,
        signer_test.running_nodes.conf.burnchain.chain_id,
        &recipient,
        send_amt,
    );
    let tx = submit_tx(&http_origin, &transfer_tx);

    info!("Submitted tx {tx} in to attempt to mine block N+1");
    wait_for(short_timeout, || {
        let accepted_signers = test_observer::get_stackerdb_chunks()
            .into_iter()
            .flat_map(|chunk| chunk.modified_slots)
            .filter_map(|chunk| {
                let message = SignerMessage::consensus_deserialize(&mut chunk.data.as_slice())
                    .expect("Failed to deserialize SignerMessage");
                if let SignerMessage::BlockResponse(BlockResponse::Accepted(accepted)) = message {
                    return non_ignoring_signers.iter().find(|key| {
                        key.verify(accepted.signer_signature_hash.bits(), &accepted.signature)
                            .is_ok()
                    });
                }
                None
            })
            .collect::<Vec<_>>();
        Ok(accepted_signers.len() + ignoring_signers.len() == num_signers)
    })
    .expect("FAIL: Timed out waiting for block proposal acceptance");

    let blocks_after = mined_blocks.load(Ordering::SeqCst);
    let info_after = signer_test
        .stacks_client
        .get_peer_info()
        .expect("Failed to get peer info");
    assert_eq!(blocks_after, blocks_before);
    assert_eq!(info_after, info_before);
    // Ensure that the block was NOT accepted globally so the stacks tip has NOT advanced to N+1
    let nakamoto_blocks = test_observer::get_mined_nakamoto_blocks();
    let block_n_1 = nakamoto_blocks.last().unwrap();
    assert_ne!(block_n_1, block_n);
    assert_ne!(info_after.stacks_tip.to_string(), block_n_1.block_hash);

    info!("------------------------- Starting Tenure B -------------------------");
    // Start a new tenure and ensure the miner can propose a new block N+1' that is accepted by all signers
    let commits_submitted = signer_test.running_nodes.commits_submitted.clone();
    let commits_before = commits_submitted.load(Ordering::SeqCst);
    next_block_and(
        &mut signer_test.running_nodes.btc_regtest_controller,
        60,
        || {
            let commits_count = commits_submitted.load(Ordering::SeqCst);
            Ok(commits_count > commits_before)
        },
    )
    .unwrap();

    info!(
        "------------------------- Mine Nakamoto Block N+1' in Tenure B -------------------------"
    );
    let info_before = signer_test
        .stacks_client
        .get_peer_info()
        .expect("Failed to get peer info");
    TEST_IGNORE_ALL_BLOCK_PROPOSALS.set(Vec::new());
    wait_for(short_timeout, || {
        let info_after = signer_test
            .stacks_client
            .get_peer_info()
            .expect("Failed to get peer info");
        Ok(info_after.stacks_tip_height > info_before.stacks_tip_height)
    })
    .expect("Timed out waiting for block to be mined and processed");

    let info_after = signer_test
        .stacks_client
        .get_peer_info()
        .expect("Failed to get peer info");
    assert_eq!(
        info_before.stacks_tip_height + 1,
        info_after.stacks_tip_height
    );

    // Ensure that the block was accepted globally so the stacks tip has advanced to N+1'
    let nakamoto_blocks = test_observer::get_mined_nakamoto_blocks();
    let block_n_1_prime = nakamoto_blocks.last().unwrap();
    assert_eq!(
        info_after.stacks_tip.to_string(),
        block_n_1_prime.block_hash
    );
    assert_ne!(block_n_1_prime, block_n);

    // Make sure that ALL signers accepted the block proposal even though they signed a conflicting one in prior tenure
    signer_test
        .wait_for_block_acceptance(30, &block_n_1_prime.signer_signature_hash, &all_signers)
        .expect("Timed out waiting for block acceptance of N+1'");
}

#[test]
#[ignore]
/// Test that signers that have accepted a locally signed block N+1 built in tenure A cannot sign a block proposed during a
/// new tenure B built upon the last globally accepted block N if the timeout is not exceeded, i.e. a reorg cannot occur at a tenure boundary
/// before the specified timeout has been exceeded.
///
/// Test Setup:
/// The test spins up five stacks signers, one miner Nakamoto node, and a corresponding bitcoind.
/// The stacks node is then advanced to Epoch 3.0 boundary to allow block signing.
///
/// Test Execution:
/// The node mines 1 stacks block N (all signers sign it). The subsequent block N+1 is proposed, but <30% accept it. The remaining signers
/// do not make a decision on the block. A new tenure begins and the miner proposes a new block N+1' which all signers reject as the timeout
/// has not been exceeded.
///
/// Test Assertion:
/// Stacks tip remains at N.
fn reorg_locally_accepted_blocks_across_tenures_fails() {
    if env::var("BITCOIND_TEST") != Ok("1".into()) {
        return;
    }

    tracing_subscriber::registry()
        .with(fmt::layer())
        .with(EnvFilter::from_default_env())
        .init();

    info!("------------------------- Test Setup -------------------------");
    let num_signers = 5;
    let sender_sk = Secp256k1PrivateKey::new();
    let sender_addr = tests::to_addr(&sender_sk);
    let send_amt = 100;
    let send_fee = 180;
    let nmb_txs = 2;
    let recipient = PrincipalData::from(StacksAddress::burn_address(false));
    let mut signer_test: SignerTest<SpawnedSigner> = SignerTest::new_with_config_modifications(
        num_signers,
        vec![(sender_addr, (send_amt + send_fee) * nmb_txs)],
        |config| {
            // Do not alow any reorg attempts essentially
            config.tenure_last_block_proposal_timeout = Duration::from_secs(100_000);
        },
        |_| {},
        None,
        None,
    );
    let all_signers = signer_test
        .signer_stacks_private_keys
        .iter()
        .map(StacksPublicKey::from_private)
        .collect::<Vec<_>>();
    let http_origin = format!("http://{}", &signer_test.running_nodes.conf.node.rpc_bind);
    let short_timeout = 30;
    signer_test.boot_to_epoch_3();
    info!("------------------------- Starting Tenure A -------------------------");
    info!("------------------------- Test Mine Nakamoto Block N -------------------------");
    let mined_blocks = signer_test.running_nodes.nakamoto_blocks_mined.clone();
    let info_before = signer_test
        .stacks_client
        .get_peer_info()
        .expect("Failed to get peer info");

    // submit a tx so that the miner will mine a stacks block
    let mut sender_nonce = 0;
    let transfer_tx = make_stacks_transfer(
        &sender_sk,
        sender_nonce,
        send_fee,
        signer_test.running_nodes.conf.burnchain.chain_id,
        &recipient,
        send_amt,
    );
    let tx = submit_tx(&http_origin, &transfer_tx);
    sender_nonce += 1;
    info!("Submitted tx {tx} in to mine block N");
    wait_for(short_timeout, || {
        let info_after = signer_test
            .stacks_client
            .get_peer_info()
            .expect("Failed to get peer info");
        Ok(info_after.stacks_tip_height > info_before.stacks_tip_height)
    })
    .expect("Timed out waiting for block to be mined and processed");

    // Ensure that the block was accepted globally so the stacks tip has advanced to N
    let info_after = signer_test
        .stacks_client
        .get_peer_info()
        .expect("Failed to get peer info");
    assert_eq!(
        info_before.stacks_tip_height + 1,
        info_after.stacks_tip_height
    );
    let nakamoto_blocks = test_observer::get_mined_nakamoto_blocks();
    let block_n = nakamoto_blocks.last().unwrap();
    assert_eq!(info_after.stacks_tip.to_string(), block_n.block_hash);

    info!("------------------------- Attempt to Mine Nakamoto Block N+1 -------------------------");
    // Make more than >70% of the signers ignore the block proposal to ensure it it is not globally accepted/rejected
    let ignoring_signers: Vec<_> = all_signers
        .iter()
        .cloned()
        .take(num_signers * 7 / 10)
        .collect();
    let non_ignoring_signers: Vec<_> = all_signers
        .iter()
        .cloned()
        .skip(num_signers * 7 / 10)
        .collect();
    TEST_IGNORE_ALL_BLOCK_PROPOSALS.set(ignoring_signers.clone());
    // Clear the stackerdb chunks
    test_observer::clear();

    let blocks_before = mined_blocks.load(Ordering::SeqCst);
    let info_before = signer_test
        .stacks_client
        .get_peer_info()
        .expect("Failed to get peer info");
    // submit a tx so that the miner will ATTEMPT to mine a stacks block N+1
    let transfer_tx = make_stacks_transfer(
        &sender_sk,
        sender_nonce,
        send_fee,
        signer_test.running_nodes.conf.burnchain.chain_id,
        &recipient,
        send_amt,
    );
    let tx = submit_tx(&http_origin, &transfer_tx);

    info!("Submitted tx {tx} in to attempt to mine block N+1");
    wait_for(short_timeout, || {
        let accepted_signers = test_observer::get_stackerdb_chunks()
            .into_iter()
            .flat_map(|chunk| chunk.modified_slots)
            .filter_map(|chunk| {
                let message = SignerMessage::consensus_deserialize(&mut chunk.data.as_slice())
                    .expect("Failed to deserialize SignerMessage");
                if let SignerMessage::BlockResponse(BlockResponse::Accepted(accepted)) = message {
                    return non_ignoring_signers.iter().find(|key| {
                        key.verify(accepted.signer_signature_hash.bits(), &accepted.signature)
                            .is_ok()
                    });
                }
                None
            })
            .collect::<Vec<_>>();
        Ok(accepted_signers.len() + ignoring_signers.len() == num_signers)
    })
    .expect("FAIL: Timed out waiting for block proposal acceptance");

    let blocks_after = mined_blocks.load(Ordering::SeqCst);
    let info_after = signer_test
        .stacks_client
        .get_peer_info()
        .expect("Failed to get peer info");
    assert_eq!(blocks_after, blocks_before);
    assert_eq!(info_after, info_before);
    // Ensure that the block was NOT accepted globally so the stacks tip has NOT advanced to N+1
    let nakamoto_blocks = test_observer::get_mined_nakamoto_blocks();
    let block_n_1 = nakamoto_blocks.last().unwrap();
    assert_ne!(block_n_1, block_n);
    assert_ne!(info_after.stacks_tip.to_string(), block_n_1.block_hash);

    info!("------------------------- Starting Tenure B -------------------------");
    let blocks_before = mined_blocks.load(Ordering::SeqCst);
    let info_before = signer_test
        .stacks_client
        .get_peer_info()
        .expect("Failed to get peer info");

    // Clear the test observer so any old rejections are not counted
    test_observer::clear();

    // Start a new tenure and ensure the we see the expected rejections
    next_block_and(
        &mut signer_test.running_nodes.btc_regtest_controller,
        60,
        || {
            let rejected_signers = test_observer::get_stackerdb_chunks()
                .into_iter()
                .flat_map(|chunk| chunk.modified_slots)
                .filter_map(|chunk| {
                    let message = SignerMessage::consensus_deserialize(&mut chunk.data.as_slice())
                        .expect("Failed to deserialize SignerMessage");
                    match message {
                        SignerMessage::BlockResponse(BlockResponse::Rejected(BlockRejection {
                            signature,
                            signer_signature_hash,
                            ..
                        })) => non_ignoring_signers.iter().find(|key| {
                            key.verify(signer_signature_hash.bits(), &signature).is_ok()
                        }),
                        _ => None,
                    }
                })
                .collect::<Vec<_>>();
            Ok(rejected_signers.len() + ignoring_signers.len() == num_signers)
        },
    )
    .expect("FAIL: Timed out waiting for block proposal rejections");

    let blocks_after = mined_blocks.load(Ordering::SeqCst);
    let info_after = signer_test
        .stacks_client
        .get_peer_info()
        .expect("Failed to get peer info");
    assert_eq!(blocks_after, blocks_before);
    assert_eq!(info_after.stacks_tip, info_before.stacks_tip);
    // Ensure that the block was NOT accepted globally so the stacks tip has NOT advanced to N+1'
    let nakamoto_blocks = test_observer::get_mined_nakamoto_blocks();
    let block_n_1_prime = nakamoto_blocks.last().unwrap();
    assert_ne!(block_n_1, block_n_1_prime);
    assert_ne!(
        info_after.stacks_tip.to_string(),
        block_n_1_prime.block_hash
    );
}

#[test]
#[ignore]
/// Test that when 70% of signers accept a block, mark it globally accepted, but a miner ends its tenure
/// before it receives these signatures, the miner can recover in the following tenure.
///
/// Test Setup:
/// The test spins up five stacks signers, one miner Nakamoto node, and a corresponding bitcoind.
/// The stacks node is then advanced to Epoch 3.0 boundary to allow block signing.
///
/// Test Execution:
/// The node mines 1 stacks block N (all signers sign it). The subsequent block N+1 is proposed, but >70% accept it.
/// The signers delay broadcasting the block and the miner ends its tenure before it receives these signatures. The
/// miner will propose an invalid block N+1' which all signers reject. The broadcast delay is removed and the miner
/// proposes a new block N+2 which all signers accept.
///
/// Test Assertion:
/// Stacks tip advances to N+2
fn miner_recovers_when_broadcast_block_delay_across_tenures_occurs() {
    if env::var("BITCOIND_TEST") != Ok("1".into()) {
        return;
    }

    tracing_subscriber::registry()
        .with(fmt::layer())
        .with(EnvFilter::from_default_env())
        .init();

    info!("------------------------- Test Setup -------------------------");
    let num_signers = 5;
    let sender_sk = Secp256k1PrivateKey::new();
    let sender_addr = tests::to_addr(&sender_sk);
    let send_amt = 100;
    let send_fee = 180;
    let nmb_txs = 3;
    let recipient = PrincipalData::from(StacksAddress::burn_address(false));
    let mut signer_test: SignerTest<SpawnedSigner> = SignerTest::new_with_config_modifications(
        num_signers,
        vec![(sender_addr, (send_amt + send_fee) * nmb_txs)],
        |_config| {},
        |config| {
            // Accept all block proposals
            config.connection_options.block_proposal_max_age_secs = u64::MAX;
        },
        None,
        None,
    );
    let http_origin = format!("http://{}", &signer_test.running_nodes.conf.node.rpc_bind);
    signer_test.boot_to_epoch_3();

    info!("------------------------- Starting Tenure A -------------------------");
    info!("------------------------- Test Mine Nakamoto Block N -------------------------");

    // wait until we get a sortition.
    // we might miss a block-commit at the start of epoch 3
    let burnchain = signer_test.running_nodes.conf.get_burnchain();
    let sortdb = burnchain.open_sortition_db(true).unwrap();

    wait_for(30, || {
        let tip = SortitionDB::get_canonical_burn_chain_tip(sortdb.conn()).unwrap();
        Ok(tip.sortition)
    })
    .expect("Timed out waiting for sortition");

    let mined_blocks = signer_test.running_nodes.nakamoto_blocks_mined.clone();
    let blocks_before = mined_blocks.load(Ordering::SeqCst);
    let info_before = signer_test
        .stacks_client
        .get_peer_info()
        .expect("Failed to get peer info");
    // submit a tx so that the miner will mine a stacks block
    let mut sender_nonce = 0;
    let transfer_tx = make_stacks_transfer(
        &sender_sk,
        sender_nonce,
        send_fee,
        signer_test.running_nodes.conf.burnchain.chain_id,
        &recipient,
        send_amt,
    );
    let tx = submit_tx(&http_origin, &transfer_tx);
    info!("Submitted tx {tx} in to mine block N");

    // a tenure has begun, so wait until we mine a block
    wait_for(30, || {
        let new_height = signer_test
            .stacks_client
            .get_peer_info()
            .expect("Failed to get peer info")
            .stacks_tip_height;
        Ok(mined_blocks.load(Ordering::SeqCst) > blocks_before
            && new_height > info_before.stacks_tip_height)
    })
    .expect("Timed out waiting for block to be mined and processed");

    sender_nonce += 1;
    let info_after = signer_test
        .stacks_client
        .get_peer_info()
        .expect("Failed to get peer info");
    assert_eq!(
        info_before.stacks_tip_height + 1,
        info_after.stacks_tip_height
    );

    let nakamoto_blocks = test_observer::get_mined_nakamoto_blocks();
    let block_n = nakamoto_blocks.last().unwrap();
    assert_eq!(info_after.stacks_tip.to_string(), block_n.block_hash);

    info!("------------------------- Attempt to Mine Nakamoto Block N+1 -------------------------");
    // Propose a valid block, but force the miner to ignore the returned signatures and delay the block being
    // broadcasted to the miner so it can end its tenure before block confirmation obtained
    // Clear the stackerdb chunks
    info!("Forcing miner to ignore block responses for block N+1");
    TEST_IGNORE_SIGNERS.set(true);
    info!("Delaying signer block N+1 broadcasting to the miner");
    TEST_PAUSE_BLOCK_BROADCAST.set(true);
    test_observer::clear();
    let blocks_before = mined_blocks.load(Ordering::SeqCst);
    let info_before = signer_test
        .stacks_client
        .get_peer_info()
        .expect("Failed to get peer info");

    let transfer_tx = make_stacks_transfer(
        &sender_sk,
        sender_nonce,
        send_fee,
        signer_test.running_nodes.conf.burnchain.chain_id,
        &recipient,
        send_amt,
    );
    sender_nonce += 1;

    let tx = submit_tx(&http_origin, &transfer_tx);

    info!("Submitted tx {tx} in to attempt to mine block N+1");
    let mut block = None;
    wait_for(30, || {
        block = test_observer::get_stackerdb_chunks()
            .into_iter()
            .flat_map(|chunk| chunk.modified_slots)
            .find_map(|chunk| {
                let message = SignerMessage::consensus_deserialize(&mut chunk.data.as_slice())
                    .expect("Failed to deserialize SignerMessage");
                match message {
                    SignerMessage::BlockProposal(proposal) => {
                        if proposal.block.header.consensus_hash
                            == info_before.stacks_tip_consensus_hash
                        {
                            Some(proposal.block)
                        } else {
                            None
                        }
                    }
                    _ => None,
                }
            });
        let Some(block) = &block else {
            return Ok(false);
        };
        let signatures = test_observer::get_stackerdb_chunks()
            .into_iter()
            .flat_map(|chunk| chunk.modified_slots)
            .filter_map(|chunk| {
                let message = SignerMessage::consensus_deserialize(&mut chunk.data.as_slice())
                    .expect("Failed to deserialize SignerMessage");
                if let SignerMessage::BlockResponse(BlockResponse::Accepted(accepted)) = message {
                    if block.header.signer_signature_hash() == accepted.signer_signature_hash {
                        return Some(accepted.signature);
                    }
                }
                None
            })
            .collect::<Vec<_>>();
        Ok(signatures.len() >= num_signers * 7 / 10)
    })
    .expect("Test timed out while waiting for signers signatures for first block proposal");
    let block = block.unwrap();

    let blocks_after = mined_blocks.load(Ordering::SeqCst);
    let info_after = signer_test
        .stacks_client
        .get_peer_info()
        .expect("Failed to get peer info");
    assert_eq!(blocks_after, blocks_before);
    assert_eq!(info_after, info_before);
    // Ensure that the block was not yet broadcasted to the miner so the stacks tip has NOT advanced to N+1
    let nakamoto_blocks = test_observer::get_mined_nakamoto_blocks();
    let block_n_same = nakamoto_blocks.last().unwrap();
    assert_ne!(block_n_same, block_n);
    assert_ne!(info_after.stacks_tip.to_string(), block_n_same.block_hash);

    info!("------------------------- Starting Tenure B -------------------------");
    let commits_submitted = signer_test.running_nodes.commits_submitted.clone();
    let commits_before = commits_submitted.load(Ordering::SeqCst);
    next_block_and(
        &mut signer_test.running_nodes.btc_regtest_controller,
        60,
        || {
            let commits_count = commits_submitted.load(Ordering::SeqCst);
            Ok(commits_count > commits_before)
        },
    )
    .unwrap();

    info!(
        "------------------------- Attempt to Mine Nakamoto Block N+1' -------------------------"
    );
    // Wait for the miner to propose a new invalid block N+1'
    let mut rejected_block = None;
    wait_for(30, || {
        rejected_block = test_observer::get_stackerdb_chunks()
            .into_iter()
            .flat_map(|chunk| chunk.modified_slots)
            .find_map(|chunk| {
                let message = SignerMessage::consensus_deserialize(&mut chunk.data.as_slice())
                    .expect("Failed to deserialize SignerMessage");
                match message {
                    SignerMessage::BlockProposal(proposal) => {
                        if proposal.block.header.consensus_hash != block.header.consensus_hash {
                            assert!(
                                proposal.block.header.chain_length == block.header.chain_length
                            );
                            Some(proposal.block)
                        } else {
                            None
                        }
                    }
                    _ => None,
                }
            });
        Ok(rejected_block.is_some())
    })
    .expect("Timed out waiting for block proposal of N+1' block proposal");

    info!("Allowing miner to accept block responses again. ");
    TEST_IGNORE_SIGNERS.set(false);
    info!("Allowing signers to broadcast block N+1 to the miner");
    TEST_PAUSE_BLOCK_BROADCAST.set(false);

    // Assert the N+1' block was rejected
    let rejected_block = rejected_block.unwrap();
    wait_for(30, || {
        let stackerdb_events = test_observer::get_stackerdb_chunks();
        let block_rejections = stackerdb_events
            .into_iter()
            .flat_map(|chunk| chunk.modified_slots)
            .filter_map(|chunk| {
                let message = SignerMessage::consensus_deserialize(&mut chunk.data.as_slice())
                    .expect("Failed to deserialize SignerMessage");
                match message {
                    SignerMessage::BlockResponse(BlockResponse::Rejected(rejection)) => {
                        if rejection.signer_signature_hash
                            == rejected_block.header.signer_signature_hash()
                        {
                            Some(rejection)
                        } else {
                            None
                        }
                    }
                    _ => None,
                }
            })
            .collect::<Vec<_>>();
        Ok(block_rejections.len() >= num_signers * 7 / 10)
    })
    .expect("FAIL: Timed out waiting for block proposal rejections");

    // Induce block N+2 to get mined
    let transfer_tx = make_stacks_transfer(
        &sender_sk,
        sender_nonce,
        send_fee,
        signer_test.running_nodes.conf.burnchain.chain_id,
        &recipient,
        send_amt,
    );

    let tx = submit_tx(&http_origin, &transfer_tx);
    info!("Submitted tx {tx} in to attempt to mine block N+2");

    info!("------------------------- Asserting a both N+1 and N+2 are accepted -------------------------");
    wait_for(30, || {
        // N.B. have to use /v2/info because mined_blocks only increments if the miner's signing
        // coordinator returns successfully (meaning, mined_blocks won't increment for block N+1)
        let info = signer_test
            .stacks_client
            .get_peer_info()
            .expect("Failed to get peer info");

        Ok(info_before.stacks_tip_height + 2 <= info.stacks_tip_height)
    })
    .expect("Timed out waiting for blocks to be mined");

    let info_after = signer_test
        .stacks_client
        .get_peer_info()
        .expect("Failed to get peer info");

    assert_eq!(
        info_before.stacks_tip_height + 2,
        info_after.stacks_tip_height
    );
    let nmb_signatures = signer_test
        .stacks_client
        .get_tenure_tip(&info_after.stacks_tip_consensus_hash)
        .expect("Failed to get tip")
        .as_stacks_nakamoto()
        .expect("Not a Nakamoto block")
        .signer_signature
        .len();
    assert!(nmb_signatures >= num_signers * 7 / 10);

    // Ensure that the block was accepted globally so the stacks tip has advanced to N+2
    let nakamoto_blocks = test_observer::get_mined_nakamoto_blocks();
    let block_n_2 = nakamoto_blocks.last().unwrap();
    assert_eq!(info_after.stacks_tip.to_string(), block_n_2.block_hash);
    assert_ne!(block_n_2, block_n);
}

/// Test a scenario where:
/// Two miners boot to Nakamoto.
/// Miner 1 wins the first tenure and proposes a block N with a TenureChangePayload
/// Signers accept and the stacks tip advances to N
/// Miner 2 wins the second tenure B but its proposed blocks are rejected by the signers.
/// Mine 2 empty burn blocks (simulate fast blocks scenario)
/// Miner 2 proposes block N+1 with a TenureChangePayload
/// Signers accept and the stacks tip advances to N+1
/// Miner 2 proposes block N+2 with a TokenTransfer
/// Signers accept and the stacks tip advances to N+2
/// Mine an empty burn block
/// Miner 2 proposes block N+3 with a TenureExtend
/// Signers accept and the chain advances to N+3
/// Miner 1 wins the next tenure and proposes a block N+4 with a TenureChangePayload
/// Signers accept and the chain advances to N+4
/// Asserts:
/// - Block N+1 contains the TenureChangePayload
/// - Block N+2 contains the TokenTransfer
/// - Block N+3 contains the TenureExtend
/// - Block N+4 contains the TenureChangePayload
/// - The stacks tip advances to N+4
#[test]
#[ignore]
fn continue_after_fast_block_no_sortition() {
    if env::var("BITCOIND_TEST") != Ok("1".into()) {
        return;
    }

    let num_signers = 5;
    let recipient = PrincipalData::from(StacksAddress::burn_address(false));
    let sender_sk = Secp256k1PrivateKey::new();
    let sender_addr = tests::to_addr(&sender_sk);
    let send_amt = 100;
    let send_fee = 180;
    let num_txs = 1;
    let sender_nonce = 0;

    let btc_miner_1_seed = vec![1, 1, 1, 1];
    let btc_miner_2_seed = vec![2, 2, 2, 2];
    let btc_miner_1_pk = Keychain::default(btc_miner_1_seed.clone()).get_pub_key();
    let btc_miner_2_pk = Keychain::default(btc_miner_2_seed.clone()).get_pub_key();

    let node_1_rpc = gen_random_port();
    let node_1_p2p = gen_random_port();
    let node_2_rpc = gen_random_port();
    let node_2_p2p = gen_random_port();

    let localhost = "127.0.0.1";
    let node_1_rpc_bind = format!("{localhost}:{node_1_rpc}");
    let node_2_rpc_bind = format!("{localhost}:{node_2_rpc}");
    let mut node_2_listeners = Vec::new();

    let max_nakamoto_tenures = 30;

    info!("------------------------- Test Setup -------------------------");
    // partition the signer set so that ~half are listening and using node 1 for RPC and events,
    //  and the rest are using node 2

    let mut signer_test: SignerTest<SpawnedSigner> = SignerTest::new_with_config_modifications(
        num_signers,
        vec![(sender_addr, (send_amt + send_fee) * num_txs)],
        |signer_config| {
            let node_host = if signer_config.endpoint.port() % 2 == 0 {
                &node_1_rpc_bind
            } else {
                &node_2_rpc_bind
            };
            signer_config.node_host = node_host.to_string();
        },
        |config| {
            config.node.rpc_bind = format!("{localhost}:{node_1_rpc}");
            config.node.p2p_bind = format!("{localhost}:{node_1_p2p}");
            config.node.data_url = format!("http://{localhost}:{node_1_rpc}");
            config.node.p2p_address = format!("{localhost}:{node_1_p2p}");
            config.miner.wait_on_interim_blocks = Duration::from_secs(5);
            config.node.pox_sync_sample_secs = 30;
            config.burnchain.pox_reward_length = Some(max_nakamoto_tenures);

            config.node.seed = btc_miner_1_seed.clone();
            config.node.local_peer_seed = btc_miner_1_seed.clone();
            config.burnchain.local_mining_public_key = Some(btc_miner_1_pk.to_hex());
            config.miner.mining_key = Some(Secp256k1PrivateKey::from_seed(&[1]));

            config.events_observers.retain(|listener| {
                let Ok(addr) = std::net::SocketAddr::from_str(&listener.endpoint) else {
                    warn!(
                        "Cannot parse {} to a socket, assuming it isn't a signer-listener binding",
                        listener.endpoint
                    );
                    return true;
                };
                if addr.port() % 2 == 0 || addr.port() == test_observer::EVENT_OBSERVER_PORT {
                    return true;
                }
                node_2_listeners.push(listener.clone());
                false
            })
        },
        Some(vec![btc_miner_1_pk, btc_miner_2_pk]),
        None,
    );
    let conf = signer_test.running_nodes.conf.clone();
    let mut conf_node_2 = conf.clone();
    conf_node_2.node.rpc_bind = format!("{localhost}:{node_2_rpc}");
    conf_node_2.node.p2p_bind = format!("{localhost}:{node_2_p2p}");
    conf_node_2.node.data_url = format!("http://{localhost}:{node_2_rpc}");
    conf_node_2.node.p2p_address = format!("{localhost}:{node_2_p2p}");
    conf_node_2.node.seed = btc_miner_2_seed.clone();
    conf_node_2.burnchain.local_mining_public_key = Some(btc_miner_2_pk.to_hex());
    conf_node_2.node.local_peer_seed = btc_miner_2_seed.clone();
    conf_node_2.miner.mining_key = Some(Secp256k1PrivateKey::from_seed(&[2]));
    conf_node_2.node.miner = true;
    conf_node_2.events_observers.clear();
    conf_node_2.events_observers.extend(node_2_listeners);
    assert!(!conf_node_2.events_observers.is_empty());

    let node_1_sk = Secp256k1PrivateKey::from_seed(&conf.node.local_peer_seed);
    let node_1_pk = StacksPublicKey::from_private(&node_1_sk);

    conf_node_2.node.working_dir = format!("{}-1", conf_node_2.node.working_dir);

    conf_node_2.node.set_bootstrap_nodes(
        format!("{}@{}", &node_1_pk.to_hex(), conf.node.p2p_bind),
        conf.burnchain.chain_id,
        conf.burnchain.peer_version,
    );
    let http_origin = format!("http://{}", &signer_test.running_nodes.conf.node.rpc_bind);

    let mut run_loop_2 = boot_nakamoto::BootRunLoop::new(conf_node_2.clone()).unwrap();
    let run_loop_stopper_2 = run_loop_2.get_termination_switch();
    let rl2_coord_channels = run_loop_2.coordinator_channels();
    let Counters {
        naka_submitted_commits: rl2_commits,
        naka_skip_commit_op: rl2_skip_commit_op,
        naka_mined_blocks: blocks_mined2,
        ..
    } = run_loop_2.counters();

    let rl1_commits = signer_test.running_nodes.commits_submitted.clone();
    let blocks_mined1 = signer_test.running_nodes.nakamoto_blocks_mined.clone();

    // Some helper functions for verifying the blocks contain their expected transactions
    let verify_last_block_contains_transfer_tx = || {
        let blocks = test_observer::get_blocks();
        let last_block = &blocks.last().unwrap();
        let transactions = last_block["transactions"].as_array().unwrap();
        let tx = transactions.first().expect("No transactions in block");
        let raw_tx = tx["raw_tx"].as_str().unwrap();
        let tx_bytes = hex_bytes(&raw_tx[2..]).unwrap();
        let parsed = StacksTransaction::consensus_deserialize(&mut &tx_bytes[..]).unwrap();
        assert!(
            matches!(parsed.payload, TransactionPayload::TokenTransfer(_, _, _)),
            "Expected token transfer transaction, got {parsed:?}"
        );
    };

    info!("------------------------- Pause Miner 2's Block Commits -------------------------");

    // Make sure Miner 2 cannot win a sortition at first.
    rl2_skip_commit_op.set(true);

    info!("------------------------- Boot to Epoch 3.0 -------------------------");

    let run_loop_2_thread = thread::Builder::new()
        .name("run_loop_2".into())
        .spawn(move || run_loop_2.start(None, 0))
        .unwrap();

    signer_test.boot_to_epoch_3();

    wait_for(120, || {
        let Some(node_1_info) = get_chain_info_opt(&conf) else {
            return Ok(false);
        };
        let Some(node_2_info) = get_chain_info_opt(&conf_node_2) else {
            return Ok(false);
        };
        Ok(node_1_info.stacks_tip_height == node_2_info.stacks_tip_height)
    })
    .expect("Timed out waiting for boostrapped node to catch up to the miner");

    let mining_pkh_1 = Hash160::from_node_public_key(&StacksPublicKey::from_private(
        &conf.miner.mining_key.unwrap(),
    ));
    let mining_pkh_2 = Hash160::from_node_public_key(&StacksPublicKey::from_private(
        &conf_node_2.miner.mining_key.unwrap(),
    ));
    debug!("The mining key for miner 1 is {mining_pkh_1}");
    debug!("The mining key for miner 2 is {mining_pkh_2}");

    info!("------------------------- Reached Epoch 3.0 -------------------------");

    let burnchain = signer_test.running_nodes.conf.get_burnchain();
    let sortdb = burnchain.open_sortition_db(true).unwrap();

    let all_signers = signer_test
        .signer_stacks_private_keys
        .iter()
        .map(StacksPublicKey::from_private)
        .collect::<Vec<_>>();
    let get_burn_height = || {
        SortitionDB::get_canonical_burn_chain_tip(sortdb.conn())
            .unwrap()
            .block_height
    };
    let starting_peer_height = get_chain_info(&conf).stacks_tip_height;
    let starting_burn_height = get_burn_height();
    let mut btc_blocks_mined = 0;

    info!("------------------------- Pause Miner 1's Block Commit -------------------------");
    // Make sure miner 1 doesn't submit any further block commits for the next tenure BEFORE mining the bitcoin block
    signer_test
        .running_nodes
        .nakamoto_test_skip_commit_op
        .set(true);

    info!("------------------------- Miner 1 Mines a Normal Tenure A -------------------------");
    let blocks_processed_before_1 = blocks_mined1.load(Ordering::SeqCst);
    let nmb_old_blocks = test_observer::get_blocks().len();
    let stacks_height_before = signer_test
        .stacks_client
        .get_peer_info()
        .expect("Failed to get peer info")
        .stacks_tip_height;

    signer_test
        .running_nodes
        .btc_regtest_controller
        .build_next_block(1);
    btc_blocks_mined += 1;

    // assure we have a successful sortition that miner A won
    let tip = SortitionDB::get_canonical_burn_chain_tip(sortdb.conn()).unwrap();
    assert!(tip.sortition);
    assert_eq!(tip.miner_pk_hash.unwrap(), mining_pkh_1);

    // wait for the new block to be processed
    wait_for(60, || {
        let stacks_height = signer_test
            .stacks_client
            .get_peer_info()
            .expect("Failed to get peer info")
            .stacks_tip_height;
        Ok(
            blocks_mined1.load(Ordering::SeqCst) > blocks_processed_before_1
                && stacks_height > stacks_height_before
                && test_observer::get_blocks().len() > nmb_old_blocks,
        )
    })
    .unwrap();

    verify_last_block_contains_tenure_change_tx(TenureChangeCause::BlockFound);

    info!("------------------------- Make Signers Reject All Subsequent Proposals -------------------------");

    let stacks_height_before = signer_test
        .stacks_client
        .get_peer_info()
        .expect("Failed to get peer info")
        .stacks_tip_height;

    // Make all signers ignore block proposals
    let ignoring_signers = all_signers.to_vec();
    TEST_REJECT_ALL_BLOCK_PROPOSAL.set(ignoring_signers.clone());

    info!("------------------------- Submit Miner 2 Block Commit -------------------------");
    let rejections_before = signer_test
        .running_nodes
        .nakamoto_blocks_rejected
        .load(Ordering::SeqCst);

    let rl2_commits_before = rl2_commits.load(Ordering::SeqCst);
    // Unpause miner 2's block commits
    rl2_skip_commit_op.set(false);

    // Ensure the miner 2 submits a block commit before mining the bitcoin block
    wait_for(30, || {
        Ok(rl2_commits.load(Ordering::SeqCst) > rl2_commits_before)
    })
    .unwrap();

    // Make miner 2 also fail to submit any FURTHER block commits
    rl2_skip_commit_op.set(true);

    let burn_height_before = get_burn_height();

    info!("------------------------- Miner 2 Mines an Empty Tenure B -------------------------";
        "burn_height_before" => burn_height_before,
        "rejections_before" => rejections_before,
    );

    next_block_and(
        &mut signer_test.running_nodes.btc_regtest_controller,
        60,
        || Ok(get_burn_height() > burn_height_before),
    )
    .unwrap();
    btc_blocks_mined += 1;

    // assure we have a successful sortition that miner B won
    let tip = SortitionDB::get_canonical_burn_chain_tip(sortdb.conn()).unwrap();
    assert!(tip.sortition);
    assert_eq!(tip.miner_pk_hash.unwrap(), mining_pkh_2);

    info!("----- Waiting for block rejections -----");
    let min_rejections = num_signers * 4 / 10;
    // Wait until we have some block rejections
    wait_for(30, || {
        std::thread::sleep(Duration::from_secs(1));
        let chunks = test_observer::get_stackerdb_chunks();
        let rejections: Vec<_> = chunks
            .into_iter()
            .flat_map(|chunk| chunk.modified_slots)
            .filter(|chunk| {
                let Ok(message) = SignerMessage::consensus_deserialize(&mut chunk.data.as_slice())
                else {
                    return false;
                };
                matches!(
                    message,
                    SignerMessage::BlockResponse(BlockResponse::Rejected(_))
                )
            })
            .collect();
        Ok(rejections.len() >= min_rejections)
    })
    .expect("Timed out waiting for block rejections");

    // Mine another couple burn blocks and ensure there is _no_ sortition
    info!("------------------------- Mine Two Burn Block(s) with No Sortitions -------------------------");
    for _ in 0..2 {
        let blocks_processed_before_1 = blocks_mined1.load(Ordering::SeqCst);
        let blocks_processed_before_2 = blocks_mined2.load(Ordering::SeqCst);
        let burn_height_before = get_burn_height();
        let commits_before_1 = rl1_commits.load(Ordering::SeqCst);
        let commits_before_2 = rl2_commits.load(Ordering::SeqCst);

        next_block_and(
            &mut signer_test.running_nodes.btc_regtest_controller,
            30,
            || Ok(get_burn_height() > burn_height_before),
        )
        .unwrap();
        btc_blocks_mined += 1;

        assert_eq!(rl1_commits.load(Ordering::SeqCst), commits_before_1);
        assert_eq!(rl2_commits.load(Ordering::SeqCst), commits_before_2);
        assert_eq!(
            blocks_mined1.load(Ordering::SeqCst),
            blocks_processed_before_1
        );
        assert_eq!(
            blocks_mined2.load(Ordering::SeqCst),
            blocks_processed_before_2
        );

        // assure we have NO sortition
        let tip = SortitionDB::get_canonical_burn_chain_tip(sortdb.conn()).unwrap();
        assert!(!tip.sortition);
    }

    // Verify that no Stacks blocks have been mined (signers are ignoring) and no commits have been submitted by either miner
    let stacks_height = signer_test
        .stacks_client
        .get_peer_info()
        .expect("Failed to get peer info")
        .stacks_tip_height;
    assert_eq!(stacks_height, stacks_height_before);
    let stacks_height_before = stacks_height;

    info!("------------------------- Enabling Signer Block Proposals -------------------------";
        "stacks_height" => stacks_height_before,
    );

    let blocks_processed_before_2 = blocks_mined2.load(Ordering::SeqCst);
    let nmb_old_blocks = test_observer::get_blocks().len();
    // Allow signers to respond to proposals again
    TEST_REJECT_ALL_BLOCK_PROPOSAL.set(Vec::new());

    info!("------------------------- Wait for Miner B's Block N -------------------------");
    // wait for the new block to be processed
    wait_for(30, || {
        let stacks_height = signer_test
            .stacks_client
            .get_peer_info()
            .expect("Failed to get peer info")
            .stacks_tip_height;
        Ok(
            blocks_mined2.load(Ordering::SeqCst) > blocks_processed_before_2
                && stacks_height > stacks_height_before
                && test_observer::get_blocks().len() > nmb_old_blocks,
        )
    })
    .expect("Timed out waiting for block to be mined and processed");

    info!(
        "------------------------- Verify Tenure Change Tx in Miner B's Block N -------------------------"
    );
    verify_last_block_contains_tenure_change_tx(TenureChangeCause::BlockFound);

    info!("------------------------- Wait for Miner B's Block N+1 -------------------------");

    let nmb_old_blocks = test_observer::get_blocks().len();
    let blocks_processed_before_2 = blocks_mined2.load(Ordering::SeqCst);
    let stacks_height_before = signer_test
        .stacks_client
        .get_peer_info()
        .expect("Failed to get peer info")
        .stacks_tip_height;

    // submit a tx so that the miner will mine an extra block
    let transfer_tx = make_stacks_transfer(
        &sender_sk,
        sender_nonce,
        send_fee,
        signer_test.running_nodes.conf.burnchain.chain_id,
        &recipient,
        send_amt,
    );
    submit_tx(&http_origin, &transfer_tx);

    // wait for the new block to be processed
    wait_for(30, || {
        let stacks_height = signer_test
            .stacks_client
            .get_peer_info()
            .expect("Failed to get peer info")
            .stacks_tip_height;
        Ok(
            blocks_mined2.load(Ordering::SeqCst) > blocks_processed_before_2
                && stacks_height > stacks_height_before
                && test_observer::get_blocks().len() > nmb_old_blocks,
        )
    })
    .expect("Timed out waiting for block to be mined and processed");

    info!("------------------------- Verify Miner B's Block N+1 -------------------------");

    verify_last_block_contains_transfer_tx();

    info!("------------------------- Mine An Empty Sortition -------------------------");
    let nmb_old_blocks = test_observer::get_blocks().len();
    next_block_and(
        &mut signer_test.running_nodes.btc_regtest_controller,
        60,
        || {
            Ok(get_burn_height() > burn_height_before
                && test_observer::get_blocks().len() > nmb_old_blocks)
        },
    )
    .unwrap();
    btc_blocks_mined += 1;

    info!("------------------------- Verify Miner B's Issues a Tenure Change Extend in Block N+2 -------------------------");
    verify_last_block_contains_tenure_change_tx(TenureChangeCause::Extended);

    info!("------------------------- Unpause Miner A's Block Commits -------------------------");
    let commits_before_1 = rl1_commits.load(Ordering::SeqCst);
    signer_test
        .running_nodes
        .nakamoto_test_skip_commit_op
        .set(false);
    wait_for(30, || {
        Ok(rl1_commits.load(Ordering::SeqCst) > commits_before_1)
    })
    .unwrap();

    info!("------------------------- Run Miner A's Tenure -------------------------");
    let nmb_old_blocks = test_observer::get_blocks().len();
    let burn_height_before = get_burn_height();
    let blocks_processed_before_1 = blocks_mined1.load(Ordering::SeqCst);
    next_block_and(
        &mut signer_test.running_nodes.btc_regtest_controller,
        60,
        || {
            Ok(get_burn_height() > burn_height_before
                && blocks_mined1.load(Ordering::SeqCst) > blocks_processed_before_1
                && test_observer::get_blocks().len() > nmb_old_blocks)
        },
    )
    .unwrap();
    btc_blocks_mined += 1;

    // assure we have a successful sortition that miner A won
    let tip = SortitionDB::get_canonical_burn_chain_tip(sortdb.conn()).unwrap();
    assert!(tip.sortition);
    assert_eq!(tip.miner_pk_hash.unwrap(), mining_pkh_1);

    info!("------------------------- Verify Miner A's Issued a Tenure Change in Block N+4 -------------------------");
    verify_last_block_contains_tenure_change_tx(TenureChangeCause::BlockFound);

    info!(
        "------------------------- Confirm Burn and Stacks Block Heights -------------------------"
    );
    let peer_info = signer_test
        .stacks_client
        .get_peer_info()
        .expect("Failed to get peer info");

    assert_eq!(get_burn_height(), starting_burn_height + btc_blocks_mined);
    assert_eq!(peer_info.stacks_tip_height, starting_peer_height + 5);

    info!("------------------------- Shutdown -------------------------");
    rl2_coord_channels
        .lock()
        .expect("Mutex poisoned")
        .stop_chains_coordinator();
    run_loop_stopper_2.store(false, Ordering::SeqCst);
    run_loop_2_thread.join().unwrap();
    signer_test.shutdown();
}

#[test]
#[ignore]
/// Test that we can mine a tenure extend and then continue mining afterwards.
fn continue_after_tenure_extend() {
    if env::var("BITCOIND_TEST") != Ok("1".into()) {
        return;
    }

    tracing_subscriber::registry()
        .with(fmt::layer())
        .with(EnvFilter::from_default_env())
        .init();

    info!("------------------------- Test Setup -------------------------");
    let num_signers = 5;
    let sender_sk = Secp256k1PrivateKey::new();
    let sender_addr = tests::to_addr(&sender_sk);
    let recipient = PrincipalData::from(StacksAddress::burn_address(false));
    let send_amt = 100;
    let send_fee = 180;
    let mut signer_test: SignerTest<SpawnedSigner> =
        SignerTest::new(num_signers, vec![(sender_addr, (send_amt + send_fee) * 5)]);
    let timeout = Duration::from_secs(200);
    let coord_channel = signer_test.running_nodes.coord_channel.clone();
    let http_origin = format!("http://{}", &signer_test.running_nodes.conf.node.rpc_bind);

    signer_test.boot_to_epoch_3();

    info!("------------------------- Mine Normal Tenure -------------------------");
    signer_test.mine_and_verify_confirmed_naka_block(timeout, num_signers, true);

    info!("------------------------- Extend Tenure -------------------------");
    signer_test
        .running_nodes
        .nakamoto_test_skip_commit_op
        .set(true);

    // It's possible that we have a pending block commit already.
    // Mine two BTC blocks to "flush" this commit.
    let burn_height = signer_test
        .stacks_client
        .get_peer_info()
        .expect("Failed to get peer info")
        .burn_block_height;
    for i in 0..2 {
        info!(
            "------------- After pausing commits, triggering 2 BTC blocks: ({} of 2) -----------",
            i + 1
        );

        let blocks_processed_before = coord_channel
            .lock()
            .expect("Mutex poisoned")
            .get_stacks_blocks_processed();
        signer_test
            .running_nodes
            .btc_regtest_controller
            .build_next_block(1);

        wait_for(60, || {
            let blocks_processed_after = coord_channel
                .lock()
                .expect("Mutex poisoned")
                .get_stacks_blocks_processed();
            Ok(blocks_processed_after > blocks_processed_before)
        })
        .expect("Timed out waiting for tenure extend block");
    }

    wait_for(30, || {
        let new_burn_height = signer_test
            .stacks_client
            .get_peer_info()
            .expect("Failed to get peer info")
            .burn_block_height;
        Ok(new_burn_height == burn_height + 2)
    })
    .expect("Timed out waiting for burnchain to advance");

    // The last block should have a single instruction in it, the tenure extend
    let blocks = test_observer::get_blocks();
    let last_block = blocks.last().unwrap();
    let transactions = last_block["transactions"].as_array().unwrap();
    let tx = transactions.first().expect("No transactions in block");
    let raw_tx = tx["raw_tx"].as_str().unwrap();
    let tx_bytes = hex_bytes(&raw_tx[2..]).unwrap();
    let parsed = StacksTransaction::consensus_deserialize(&mut &tx_bytes[..]).unwrap();
    match &parsed.payload {
        TransactionPayload::TenureChange(payload)
            if payload.cause == TenureChangeCause::Extended => {}
        _ => panic!("Expected tenure extend transaction, got {parsed:?}"),
    };

    // Verify that the miner can continue mining in the tenure with the tenure extend
    info!("------------------------- Mine After Tenure Extend -------------------------");
    let mut blocks_processed_before = coord_channel
        .lock()
        .expect("Mutex poisoned")
        .get_stacks_blocks_processed();
    for sender_nonce in 0..5 {
        // submit a tx so that the miner will mine an extra block
        let transfer_tx = make_stacks_transfer(
            &sender_sk,
            sender_nonce,
            send_fee,
            signer_test.running_nodes.conf.burnchain.chain_id,
            &recipient,
            send_amt,
        );
        submit_tx(&http_origin, &transfer_tx);

        info!("Submitted transfer tx and waiting for block proposal");
        wait_for(30, || {
            let blocks_processed_after = coord_channel
                .lock()
                .expect("Mutex poisoned")
                .get_stacks_blocks_processed();
            Ok(blocks_processed_after > blocks_processed_before)
        })
        .expect("Timed out waiting for block proposal");
        blocks_processed_before = coord_channel
            .lock()
            .expect("Mutex poisoned")
            .get_stacks_blocks_processed();
        info!("Block {blocks_processed_before} processed, continuing");
    }

    signer_test.shutdown();
}

#[test]
#[ignore]
/// Test that signers can successfully sign a block proposal in the 0th tenure of a reward cycle
/// This ensures there is no race condition in the /v2/pox endpoint which could prevent it from updating
/// on time, possibly triggering an "off by one" like behaviour in the 0th tenure.
///
fn signing_in_0th_tenure_of_reward_cycle() {
    if env::var("BITCOIND_TEST") != Ok("1".into()) {
        return;
    }

    tracing_subscriber::registry()
        .with(fmt::layer())
        .with(EnvFilter::from_default_env())
        .init();

    info!("------------------------- Test Setup -------------------------");
    let num_signers = 5;
    let mut signer_test: SignerTest<SpawnedSigner> = SignerTest::new(num_signers, vec![]);
    let signer_public_keys = signer_test
        .signer_stacks_private_keys
        .iter()
        .map(StacksPublicKey::from_private)
        .collect::<Vec<_>>();
    let long_timeout = Duration::from_secs(200);
    signer_test.boot_to_epoch_3();
    let curr_reward_cycle = signer_test.get_current_reward_cycle();
    let next_reward_cycle = curr_reward_cycle + 1;
    // Mine until the boundary of the first full Nakamoto reward cycles (epoch 3 starts in the middle of one)
    let next_reward_cycle_height_boundary = signer_test
        .running_nodes
        .btc_regtest_controller
        .get_burnchain()
        .reward_cycle_to_block_height(next_reward_cycle)
        .saturating_sub(1);

    info!("------------------------- Advancing to {next_reward_cycle} Boundary at Block {next_reward_cycle_height_boundary} -------------------------");
    signer_test.run_until_burnchain_height_nakamoto(
        long_timeout,
        next_reward_cycle_height_boundary,
        num_signers,
    );

    let http_origin = format!("http://{}", &signer_test.running_nodes.conf.node.rpc_bind);
    let get_v3_signer = |pubkey: &Secp256k1PublicKey, reward_cycle: u64| {
        let url = &format!(
            "{http_origin}/v3/signer/{pk}/{reward_cycle}",
            pk = pubkey.to_hex()
        );
        info!("Send request: GET {url}");
        reqwest::blocking::get(url)
            .unwrap_or_else(|e| panic!("GET request failed: {e}"))
            .json::<GetSignerResponse>()
            .unwrap()
            .blocks_signed
    };

    assert_eq!(signer_test.get_current_reward_cycle(), curr_reward_cycle);

    for signer in &signer_public_keys {
        let blocks_signed = get_v3_signer(signer, next_reward_cycle);
        assert_eq!(blocks_signed, 0);
    }

    info!("------------------------- Enter Reward Cycle {next_reward_cycle} -------------------------");
    for signer in &signer_public_keys {
        let blocks_signed = get_v3_signer(signer, next_reward_cycle);
        assert_eq!(blocks_signed, 0);
    }
    let blocks_before = signer_test
        .running_nodes
        .nakamoto_blocks_mined
        .load(Ordering::SeqCst);
    signer_test
        .running_nodes
        .btc_regtest_controller
        .build_next_block(1);

    wait_for(30, || {
        Ok(signer_test
            .running_nodes
            .nakamoto_blocks_mined
            .load(Ordering::SeqCst)
            > blocks_before)
    })
    .unwrap();

    let block_mined = test_observer::get_mined_nakamoto_blocks()
        .last()
        .unwrap()
        .clone();
    // Must ensure that the signers that signed the block have their blocks_signed updated appropriately
    for signature in &block_mined.signer_signature {
        let signer = signer_public_keys
            .iter()
            .find(|pk| {
                pk.verify(block_mined.signer_signature_hash.as_bytes(), signature)
                    .unwrap()
            })
            .expect("Unknown signer signature");
        let blocks_signed = get_v3_signer(signer, next_reward_cycle);
        assert_eq!(blocks_signed, 1);
    }
    assert_eq!(signer_test.get_current_reward_cycle(), next_reward_cycle);
}

/// This test involves two miners with a custom chain id, each mining tenures with 6 blocks each.
/// Half of the signers are attached to each miner, so the test also verifies that
/// the signers' messages successfully make their way to the active miner.
#[test]
#[ignore]
fn multiple_miners_with_custom_chain_id() {
    let num_signers = 5;
    let max_nakamoto_tenures = 20;
    let inter_blocks_per_tenure = 5;

    // setup sender + recipient for a test stx transfer
    let sender_sk = Secp256k1PrivateKey::new();
    let sender_addr = tests::to_addr(&sender_sk);
    let send_amt = 1000;
    let send_fee = 180;
    let recipient = PrincipalData::from(StacksAddress::burn_address(false));

    let btc_miner_1_seed = vec![1, 1, 1, 1];
    let btc_miner_2_seed = vec![2, 2, 2, 2];
    let btc_miner_1_pk = Keychain::default(btc_miner_1_seed.clone()).get_pub_key();
    let btc_miner_2_pk = Keychain::default(btc_miner_2_seed.clone()).get_pub_key();

    let node_1_rpc = gen_random_port();
    let node_1_p2p = gen_random_port();
    let node_2_rpc = gen_random_port();
    let node_2_p2p = gen_random_port();

    let localhost = "127.0.0.1";
    let node_1_rpc_bind = format!("{localhost}:{node_1_rpc}");
    let node_2_rpc_bind = format!("{localhost}:{node_2_rpc}");
    let mut node_2_listeners = Vec::new();
    let chain_id = 0x87654321;
    // partition the signer set so that ~half are listening and using node 1 for RPC and events,
    //  and the rest are using node 2
    let mut signer_test: SignerTest<SpawnedSigner> = SignerTest::new_with_config_modifications(
        num_signers,
        vec![(
            sender_addr,
            (send_amt + send_fee) * max_nakamoto_tenures * inter_blocks_per_tenure,
        )],
        |signer_config| {
            let node_host = if signer_config.endpoint.port() % 2 == 0 {
                &node_1_rpc_bind
            } else {
                &node_2_rpc_bind
            };
            signer_config.node_host = node_host.to_string();
            signer_config.chain_id = Some(chain_id)
        },
        |config| {
            config.node.rpc_bind = format!("{localhost}:{node_1_rpc}");
            config.node.p2p_bind = format!("{localhost}:{node_1_p2p}");
            config.node.data_url = format!("http://{localhost}:{node_1_rpc}");
            config.node.p2p_address = format!("{localhost}:{node_1_p2p}");
            config.miner.wait_on_interim_blocks = Duration::from_secs(5);
            config.node.pox_sync_sample_secs = 30;
            config.burnchain.chain_id = chain_id;

            config.node.seed = btc_miner_1_seed.clone();
            config.node.local_peer_seed = btc_miner_1_seed.clone();
            config.burnchain.local_mining_public_key = Some(btc_miner_1_pk.to_hex());
            config.miner.mining_key = Some(Secp256k1PrivateKey::from_seed(&[1]));

            config.events_observers.retain(|listener| {
                let Ok(addr) = std::net::SocketAddr::from_str(&listener.endpoint) else {
                    warn!(
                        "Cannot parse {} to a socket, assuming it isn't a signer-listener binding",
                        listener.endpoint
                    );
                    return true;
                };
                if addr.port() % 2 == 0 || addr.port() == test_observer::EVENT_OBSERVER_PORT {
                    return true;
                }
                node_2_listeners.push(listener.clone());
                false
            })
        },
        Some(vec![btc_miner_1_pk, btc_miner_2_pk]),
        None,
    );
    let blocks_mined1 = signer_test.running_nodes.nakamoto_blocks_mined.clone();

    let conf = signer_test.running_nodes.conf.clone();
    let mut conf_node_2 = conf.clone();
    conf_node_2.node.rpc_bind = format!("{localhost}:{node_2_rpc}");
    conf_node_2.node.p2p_bind = format!("{localhost}:{node_2_p2p}");
    conf_node_2.node.data_url = format!("http://{localhost}:{node_2_rpc}");
    conf_node_2.node.p2p_address = format!("{localhost}:{node_2_p2p}");
    conf_node_2.node.seed = btc_miner_2_seed.clone();
    conf_node_2.burnchain.local_mining_public_key = Some(btc_miner_2_pk.to_hex());
    conf_node_2.node.local_peer_seed = btc_miner_2_seed.clone();
    conf_node_2.miner.mining_key = Some(Secp256k1PrivateKey::from_seed(&[2]));
    conf_node_2.node.miner = true;
    conf_node_2.events_observers.clear();
    conf_node_2.events_observers.extend(node_2_listeners);

    assert!(!conf_node_2.events_observers.is_empty());

    let node_1_sk = Secp256k1PrivateKey::from_seed(&conf.node.local_peer_seed);
    let node_1_pk = StacksPublicKey::from_private(&node_1_sk);

    conf_node_2.node.working_dir = format!("{}-1", conf_node_2.node.working_dir);

    conf_node_2.node.set_bootstrap_nodes(
        format!("{}@{}", &node_1_pk.to_hex(), conf.node.p2p_bind),
        conf.burnchain.chain_id,
        conf.burnchain.peer_version,
    );

    let http_origin = format!("http://{}", &conf.node.rpc_bind);

    let mut run_loop_2 = boot_nakamoto::BootRunLoop::new(conf_node_2.clone()).unwrap();
    let run_loop_stopper_2 = run_loop_2.get_termination_switch();
    let rl2_coord_channels = run_loop_2.coordinator_channels();
    let Counters {
        naka_submitted_commits: rl2_commits,
        naka_mined_blocks: blocks_mined2,
        ..
    } = run_loop_2.counters();
    let run_loop_2_thread = thread::Builder::new()
        .name("run_loop_2".into())
        .spawn(move || run_loop_2.start(None, 0))
        .unwrap();

    signer_test.boot_to_epoch_3();

    wait_for(120, || {
        let Some(node_1_info) = get_chain_info_opt(&conf) else {
            return Ok(false);
        };
        let Some(node_2_info) = get_chain_info_opt(&conf_node_2) else {
            return Ok(false);
        };
        Ok(node_1_info.stacks_tip_height == node_2_info.stacks_tip_height)
    })
    .expect("Timed out waiting for follower to catch up to the miner");

    let pre_nakamoto_peer_1_height = get_chain_info(&conf).stacks_tip_height;

    info!("------------------------- Reached Epoch 3.0 -------------------------");

    // due to the random nature of mining sortitions, the way this test is structured
    //  is that we keep track of how many tenures each miner produced, and once enough sortitions
    //  have been produced such that each miner has produced 3 tenures, we stop and check the
    //  results at the end
    let rl1_coord_channels = signer_test.running_nodes.coord_channel.clone();
    let rl1_commits = signer_test.running_nodes.commits_submitted.clone();

    let miner_1_pk = StacksPublicKey::from_private(conf.miner.mining_key.as_ref().unwrap());
    let miner_2_pk = StacksPublicKey::from_private(conf_node_2.miner.mining_key.as_ref().unwrap());
    let mut btc_blocks_mined = 1;
    let mut miner_1_tenures = 0;
    let mut miner_2_tenures = 0;
    let mut sender_nonce = 0;
    while !(miner_1_tenures >= 3 && miner_2_tenures >= 3) {
        if btc_blocks_mined > max_nakamoto_tenures {
            panic!("Produced {btc_blocks_mined} sortitions, but didn't cover the test scenarios, aborting");
        }
        let blocks_processed_before =
            blocks_mined1.load(Ordering::SeqCst) + blocks_mined2.load(Ordering::SeqCst);
        signer_test.mine_block_wait_on_processing(
            &[&rl1_coord_channels, &rl2_coord_channels],
            &[&rl1_commits, &rl2_commits],
            Duration::from_secs(30),
        );
        btc_blocks_mined += 1;

        // wait for the new block to be processed
        wait_for(60, || {
            let blocks_processed =
                blocks_mined1.load(Ordering::SeqCst) + blocks_mined2.load(Ordering::SeqCst);
            Ok(blocks_processed > blocks_processed_before)
        })
        .unwrap();

        info!(
            "Nakamoto blocks mined: {}",
            blocks_mined1.load(Ordering::SeqCst) + blocks_mined2.load(Ordering::SeqCst)
        );

        // mine the interim blocks
        info!("Mining interim blocks");
        for interim_block_ix in 0..inter_blocks_per_tenure {
            let blocks_processed_before =
                blocks_mined1.load(Ordering::SeqCst) + blocks_mined2.load(Ordering::SeqCst);
            // submit a tx so that the miner will mine an extra block
            let transfer_tx = make_stacks_transfer(
                &sender_sk,
                sender_nonce,
                send_fee,
                signer_test.running_nodes.conf.burnchain.chain_id,
                &recipient,
                send_amt,
            );
            sender_nonce += 1;
            submit_tx(&http_origin, &transfer_tx);

            wait_for(60, || {
                let blocks_processed =
                    blocks_mined1.load(Ordering::SeqCst) + blocks_mined2.load(Ordering::SeqCst);
                Ok(blocks_processed > blocks_processed_before)
            })
            .unwrap();
            info!("Mined interim block {btc_blocks_mined}:{interim_block_ix}");
        }

        let blocks = get_nakamoto_headers(&conf);
        let mut seen_burn_hashes = HashSet::new();
        miner_1_tenures = 0;
        miner_2_tenures = 0;
        for header in blocks.iter() {
            if seen_burn_hashes.contains(&header.burn_header_hash) {
                continue;
            }
            seen_burn_hashes.insert(header.burn_header_hash);

            let header = header.anchored_header.as_stacks_nakamoto().unwrap();
            if miner_1_pk
                .verify(
                    header.miner_signature_hash().as_bytes(),
                    &header.miner_signature,
                )
                .unwrap()
            {
                miner_1_tenures += 1;
            }
            if miner_2_pk
                .verify(
                    header.miner_signature_hash().as_bytes(),
                    &header.miner_signature,
                )
                .unwrap()
            {
                miner_2_tenures += 1;
            }
        }
        info!("Miner 1 tenures: {miner_1_tenures}, Miner 2 tenures: {miner_2_tenures}");
    }

    info!(
        "New chain info 1: {:?}",
        get_chain_info(&signer_test.running_nodes.conf)
    );

    info!("New chain info 2: {:?}", get_chain_info(&conf_node_2));

    let peer_1_height = get_chain_info(&conf).stacks_tip_height;
    let peer_2_height = get_chain_info(&conf_node_2).stacks_tip_height;
    info!("Peer height information"; "peer_1" => peer_1_height, "peer_2" => peer_2_height, "pre_naka_height" => pre_nakamoto_peer_1_height);
    assert_eq!(peer_1_height, peer_2_height);
    assert_eq!(
        peer_1_height,
        pre_nakamoto_peer_1_height + (btc_blocks_mined - 1) * (inter_blocks_per_tenure + 1)
    );
    assert_eq!(btc_blocks_mined, miner_1_tenures + miner_2_tenures);

    // Verify both nodes have the correct chain id
    let miner1_info = get_chain_info(&signer_test.running_nodes.conf);
    assert_eq!(miner1_info.network_id, chain_id);

    let miner2_info = get_chain_info(&conf_node_2);
    assert_eq!(miner2_info.network_id, chain_id);

    rl2_coord_channels
        .lock()
        .expect("Mutex poisoned")
        .stop_chains_coordinator();
    run_loop_stopper_2.store(false, Ordering::SeqCst);
    run_loop_2_thread.join().unwrap();
    signer_test.shutdown();
}

#[test]
#[ignore]
/// This test checks the behavior of the `block_commit_delay_ms` configuration option.
fn block_commit_delay() {
    if env::var("BITCOIND_TEST") != Ok("1".into()) {
        return;
    }

    tracing_subscriber::registry()
        .with(fmt::layer())
        .with(EnvFilter::from_default_env())
        .init();

    info!("------------------------- Test Setup -------------------------");
    let num_signers = 5;
    let mut signer_test: SignerTest<SpawnedSigner> = SignerTest::new_with_config_modifications(
        num_signers,
        vec![],
        |config| {
            // make the duration long enough that the miner will be marked as malicious
            config.block_proposal_timeout = Duration::from_secs(600);
        },
        |config| {
            // Set the block commit delay to 10 minutes to ensure no block commit is sent
            config.miner.block_commit_delay = Duration::from_secs(600);
        },
        None,
        None,
    );

    signer_test.boot_to_epoch_3();

    let commits_before = signer_test
        .running_nodes
        .commits_submitted
        .load(Ordering::SeqCst);

    next_block_and_process_new_stacks_block(
        &mut signer_test.running_nodes.btc_regtest_controller,
        60,
        &signer_test.running_nodes.coord_channel,
    )
    .expect("Failed to mine first block");

    // Ensure that the block commit has been sent before continuing
    wait_for(60, || {
        let commits = signer_test
            .running_nodes
            .commits_submitted
            .load(Ordering::SeqCst);
        Ok(commits > commits_before)
    })
    .expect("Timed out waiting for block commit after new Stacks block");

    // Prevent a block from being mined by making signers reject it.
    let all_signers = signer_test
        .signer_stacks_private_keys
        .iter()
        .map(StacksPublicKey::from_private)
        .collect::<Vec<_>>();
    TEST_REJECT_ALL_BLOCK_PROPOSAL.set(all_signers);

    info!("------------------------- Test Mine Burn Block  -------------------------");
    let burn_height_before = get_chain_info(&signer_test.running_nodes.conf).burn_block_height;
    let commits_before = signer_test
        .running_nodes
        .commits_submitted
        .load(Ordering::SeqCst);

    // Mine a burn block and wait for it to be processed.
    next_block_and(
        &mut signer_test.running_nodes.btc_regtest_controller,
        60,
        || {
            let burn_height = get_chain_info(&signer_test.running_nodes.conf).burn_block_height;
            Ok(burn_height > burn_height_before)
        },
    )
    .unwrap();

    // Sleep an extra minute to ensure no block commits are sent
    sleep_ms(60_000);

    let commits = signer_test
        .running_nodes
        .commits_submitted
        .load(Ordering::SeqCst);
    assert_eq!(commits, commits_before);

    let blocks_before = signer_test
        .running_nodes
        .nakamoto_blocks_mined
        .load(Ordering::SeqCst);

    info!("------------------------- Resume Signing -------------------------");
    TEST_REJECT_ALL_BLOCK_PROPOSAL.set(Vec::new());

    // Wait for a block to be mined
    wait_for(60, || {
        let blocks = signer_test
            .running_nodes
            .nakamoto_blocks_mined
            .load(Ordering::SeqCst);
        Ok(blocks > blocks_before)
    })
    .expect("Timed out waiting for block to be mined");

    // Wait for a block commit to be sent
    wait_for(60, || {
        let commits = signer_test
            .running_nodes
            .commits_submitted
            .load(Ordering::SeqCst);
        Ok(commits > commits_before)
    })
    .expect("Timed out waiting for block commit after new Stacks block");

    signer_test.shutdown();
}

// Ensures that a signer that successfully submits a block to the node for validation
// will issue ConnectivityIssues rejections if a block submission times out.
// Also ensures that no other proposal gets submitted for validation if we
// are already waiting for a block submission response.
#[test]
#[ignore]
fn block_validation_response_timeout() {
    if env::var("BITCOIND_TEST") != Ok("1".into()) {
        return;
    }

    tracing_subscriber::registry()
        .with(fmt::layer())
        .with(EnvFilter::from_default_env())
        .init();

    info!("------------------------- Test Setup -------------------------");
    let num_signers = 5;
    let timeout = Duration::from_secs(30);
    let sender_sk = Secp256k1PrivateKey::new();
    let sender_addr = tests::to_addr(&sender_sk);
    let send_amt = 100;
    let send_fee = 180;
    let recipient = PrincipalData::from(StacksAddress::burn_address(false));

    let mut signer_test: SignerTest<SpawnedSigner> = SignerTest::new_with_config_modifications(
        num_signers,
        vec![(sender_addr, send_amt + send_fee)],
        |config| {
            config.block_proposal_validation_timeout = timeout;
        },
        |_| {},
        None,
        None,
    );
    let http_origin = format!("http://{}", &signer_test.running_nodes.conf.node.rpc_bind);
    signer_test.boot_to_epoch_3();

    info!("------------------------- Test Mine and Verify Confirmed Nakamoto Block -------------------------");
    signer_test.mine_and_verify_confirmed_naka_block(timeout, num_signers, true);
    info!("------------------------- Test Block Validation Stalled -------------------------");
    TEST_VALIDATE_STALL.set(true);
    let validation_stall_start = Instant::now();

    let proposals_before = signer_test
        .running_nodes
        .nakamoto_blocks_proposed
        .load(Ordering::SeqCst);

    // submit a tx so that the miner will attempt to mine an extra block
    let sender_nonce = 0;
    let transfer_tx = make_stacks_transfer(
        &sender_sk,
        sender_nonce,
        send_fee,
        signer_test.running_nodes.conf.burnchain.chain_id,
        &recipient,
        send_amt,
    );
    submit_tx(&http_origin, &transfer_tx);

    info!("Submitted transfer tx and waiting for block proposal");
    wait_for(30, || {
        Ok(signer_test
            .running_nodes
            .nakamoto_blocks_proposed
            .load(Ordering::SeqCst)
            > proposals_before)
    })
    .expect("Timed out waiting for block proposal");

    assert!(
        validation_stall_start.elapsed() < timeout,
        "Test was too slow to propose another block before the timeout"
    );

    info!("------------------------- Propose Another Block Before Hitting the Timeout -------------------------");
    let proposal_conf = ProposalEvalConfig {
        first_proposal_burn_block_timing: Duration::from_secs(0),
        tenure_last_block_proposal_timeout: Duration::from_secs(30),
        block_proposal_timeout: Duration::from_secs(100),
        tenure_idle_timeout: Duration::from_secs(300),
    };
    let mut block = NakamotoBlock {
        header: NakamotoBlockHeader::empty(),
        txs: vec![],
    };
    block.header.timestamp = get_epoch_time_secs();

    let info_before = get_chain_info(&signer_test.running_nodes.conf);
    // Propose a block to the signers that passes initial checks but will not be submitted to the stacks node due to the submission stall
    let view = SortitionsView::fetch_view(proposal_conf, &signer_test.stacks_client).unwrap();
    block.header.pox_treatment = BitVec::ones(1).unwrap();
    block.header.consensus_hash = view.cur_sortition.consensus_hash;
    block.header.chain_length = info_before.stacks_tip_height + 1;

    let block_signer_signature_hash_1 = block.header.signer_signature_hash();
    signer_test.propose_block(block, timeout);

    info!("------------------------- Waiting for Timeout -------------------------");
    // Sleep the necessary timeout to make sure the validation times out.
    let elapsed = validation_stall_start.elapsed();
    let wait = timeout.saturating_sub(elapsed);
    info!("Sleeping for {} ms", wait.as_millis());
    std::thread::sleep(timeout.saturating_sub(elapsed));

    info!("------------------------- Wait for Block Rejection Due to Timeout -------------------------");
    // Verify that the signer that submits the block to the node will issue a ConnectivityIssues rejection
    wait_for(30, || {
        let chunks = test_observer::get_stackerdb_chunks();
        for chunk in chunks.into_iter().flat_map(|chunk| chunk.modified_slots) {
            let Ok(message) = SignerMessage::consensus_deserialize(&mut chunk.data.as_slice())
            else {
                continue;
            };
            let SignerMessage::BlockResponse(BlockResponse::Rejected(BlockRejection {
                reason: _reason,
                reason_code,
                signer_signature_hash,
                ..
            })) = message
            else {
                continue;
            };
            // We are waiting for the original block proposal which will have a diff signature to our
            // second proposed block.
            assert_ne!(
                signer_signature_hash, block_signer_signature_hash_1,
                "Received a rejection for the wrong block"
            );
            if matches!(reason_code, RejectCode::ConnectivityIssues) {
                return Ok(true);
            }
        }
        Ok(false)
    })
    .expect("Timed out waiting for block proposal rejections");
    // Make sure our chain has still not advanced
    let info_after = get_chain_info(&signer_test.running_nodes.conf);
    assert_eq!(info_before, info_after);
    let info_before = info_after;
    info!("Unpausing block validation");
    // Disable the stall and wait for the block to be processed successfully
    TEST_VALIDATE_STALL.set(false);
    wait_for(30, || {
        let info = get_chain_info(&signer_test.running_nodes.conf);
        Ok(info.stacks_tip_height > info_before.stacks_tip_height)
    })
    .expect("Timed out waiting for block to be processed");

    let info_after = get_chain_info(&signer_test.running_nodes.conf);
    assert_eq!(
        info_after.stacks_tip_height,
        info_before.stacks_tip_height + 1,
    );
    info!("------------------------- Test Mine and Verify Confirmed Nakamoto Block -------------------------");
    let info_before = info_after;
    signer_test.mine_and_verify_confirmed_naka_block(timeout, num_signers, true);

    wait_for(30, || {
        let info = get_chain_info(&signer_test.running_nodes.conf);
        Ok(info.stacks_tip_height > info_before.stacks_tip_height)
    })
    .unwrap();

    let info_after = get_chain_info(&signer_test.running_nodes.conf);
    assert_eq!(
        info_after.stacks_tip_height,
        info_before.stacks_tip_height + 1,
    );
}

/// Test scenario:
///
/// - when a signer submits a block validation request and
///   gets a 429,
/// - the signer stores the pending request
/// - and submits it again after the current block validation
///   request finishes.
#[test]
#[ignore]
fn block_validation_pending_table() {
    if env::var("BITCOIND_TEST") != Ok("1".into()) {
        return;
    }

    tracing_subscriber::registry()
        .with(fmt::layer())
        .with(EnvFilter::from_default_env())
        .init();

    info!("------------------------- Test Setup -------------------------");
    let num_signers = 5;
    let timeout = Duration::from_secs(30);
    let sender_sk = Secp256k1PrivateKey::new();
    let sender_addr = tests::to_addr(&sender_sk);
    let send_amt = 100;
    let send_fee = 180;
    let recipient = PrincipalData::from(StacksAddress::burn_address(false));
    let short_timeout = Duration::from_secs(20);

    let mut signer_test: SignerTest<SpawnedSigner> = SignerTest::new_with_config_modifications(
        num_signers,
        vec![(sender_addr, send_amt + send_fee)],
        |_| {},
        |_| {},
        None,
        None,
    );
    let db_path = signer_test.signer_configs[0].db_path.clone();
    let http_origin = format!("http://{}", &signer_test.running_nodes.conf.node.rpc_bind);
    signer_test.boot_to_epoch_3();

    info!("----- Starting test -----";
        "db_path" => db_path.clone().to_str(),
    );
    signer_test.mine_and_verify_confirmed_naka_block(timeout, num_signers, true);
    TEST_VALIDATE_DELAY_DURATION_SECS.set(30);

    let signer_db = SignerDb::new(db_path).unwrap();

    let proposals_before = signer_test.get_miner_proposal_messages().len();

    let peer_info = signer_test.get_peer_info();

    // submit a tx so that the miner will attempt to mine an extra block
    let sender_nonce = 0;
    let transfer_tx = make_stacks_transfer(
        &sender_sk,
        sender_nonce,
        send_fee,
        signer_test.running_nodes.conf.burnchain.chain_id,
        &recipient,
        send_amt,
    );
    submit_tx(&http_origin, &transfer_tx);

    info!("----- Waiting for miner to propose a block -----");

    // Wait for the miner to propose a block
    wait_for(30, || {
        Ok(signer_test.get_miner_proposal_messages().len() > proposals_before)
    })
    .expect("Timed out waiting for miner to propose a block");

    info!("----- Proposing a concurrent block -----");
    let proposal_conf = ProposalEvalConfig {
        first_proposal_burn_block_timing: Duration::from_secs(0),
        block_proposal_timeout: Duration::from_secs(100),
        tenure_last_block_proposal_timeout: Duration::from_secs(30),
        tenure_idle_timeout: Duration::from_secs(300),
    };
    let mut block = NakamotoBlock {
        header: NakamotoBlockHeader::empty(),
        txs: vec![],
    };
    block.header.timestamp = get_epoch_time_secs();

    let view = SortitionsView::fetch_view(proposal_conf, &signer_test.stacks_client).unwrap();
    block.header.pox_treatment = BitVec::ones(1).unwrap();
    block.header.consensus_hash = view.cur_sortition.consensus_hash;
    block.header.chain_length = peer_info.stacks_tip_height + 1;
    let block_signer_signature_hash = block.header.signer_signature_hash();
    signer_test.propose_block(block.clone(), short_timeout);

    info!(
        "----- Waiting for a pending block proposal in SignerDb -----";
        "signer_signature_hash" => block_signer_signature_hash.to_hex(),
    );
    let mut last_log = Instant::now();
    last_log -= Duration::from_secs(5);
    wait_for(120, || {
        let is_pending = signer_db
            .has_pending_block_validation(&block_signer_signature_hash)
            .expect("Unexpected DBError");
        if last_log.elapsed() > Duration::from_secs(5) && !is_pending {
            let pending_block_validations = signer_db
                .get_all_pending_block_validations()
                .expect("Failed to get pending block validations");
            info!(
                "----- Waiting for pending block proposal in SignerDB -----";
                "proposed_signer_signature_hash" => block_signer_signature_hash.to_hex(),
                "pending_block_validations_len" => pending_block_validations.len(),
                "pending_block_validations" => pending_block_validations.iter()
                    .map(|p| p.signer_signature_hash.to_hex())
                    .collect::<Vec<String>>()
                    .join(", "),
            );
            last_log = Instant::now();
        }
        Ok(is_pending)
    })
    .expect("Timed out waiting for pending block proposal");

    info!("----- Waiting for pending block validation to be submitted -----");

    // Set the delay to 0 so that the block validation finishes quickly
    TEST_VALIDATE_DELAY_DURATION_SECS.set(0);

    wait_for(30, || {
        let proposal_responses = test_observer::get_proposal_responses();
        let found_proposal = proposal_responses
            .iter()
            .any(|p| p.signer_signature_hash() == block_signer_signature_hash);
        Ok(found_proposal)
    })
    .expect("Timed out waiting for pending block validation to be submitted");

    info!("----- Waiting for pending block validation to be removed -----");
    wait_for(30, || {
        let is_pending = signer_db
            .has_pending_block_validation(&block_signer_signature_hash)
            .expect("Unexpected DBError");
        Ok(!is_pending)
    })
    .expect("Timed out waiting for pending block validation to be removed");

    // for test cleanup we need to wait for block rejections
    let signer_keys = signer_test
        .signer_configs
        .iter()
        .map(|c| StacksPublicKey::from_private(&c.stacks_private_key))
        .collect::<Vec<_>>();
    signer_test
        .wait_for_block_rejections(30, &signer_keys)
        .expect("Timed out waiting for block rejections");

    info!("------------------------- Shutdown -------------------------");
    signer_test.shutdown();
}

/// Test scenario:
///
/// - Miner A proposes a block in tenure A
/// - While that block is pending validation,
///   Miner B proposes a new block in tenure B
/// - After A's block is validated, Miner B's block is
///   rejected (because it's a sister block)
/// - Miner B retries and successfully mines a block
#[test]
#[ignore]
fn new_tenure_while_validating_previous_scenario() {
    if env::var("BITCOIND_TEST") != Ok("1".into()) {
        return;
    }

    tracing_subscriber::registry()
        .with(fmt::layer())
        .with(EnvFilter::from_default_env())
        .init();

    info!("------------------------- Test Setup -------------------------");
    let num_signers = 5;
    let timeout = Duration::from_secs(30);
    let sender_sk = Secp256k1PrivateKey::new();
    let sender_addr = tests::to_addr(&sender_sk);
    let send_amt = 100;
    let send_fee = 180;
    let recipient = PrincipalData::from(StacksAddress::burn_address(false));

    let mut signer_test: SignerTest<SpawnedSigner> = SignerTest::new_with_config_modifications(
        num_signers,
        vec![(sender_addr, send_amt + send_fee)],
        |_| {},
        |_| {},
        None,
        None,
    );
    let db_path = signer_test.signer_configs[0].db_path.clone();
    let http_origin = format!("http://{}", &signer_test.running_nodes.conf.node.rpc_bind);
    signer_test.boot_to_epoch_3();

    info!("----- Starting test -----";
        "db_path" => db_path.clone().to_str(),
    );
    signer_test.mine_and_verify_confirmed_naka_block(timeout, num_signers, true);
    TEST_VALIDATE_DELAY_DURATION_SECS.set(30);

    let proposals_before = signer_test.get_miner_proposal_messages().len();

    let peer_info_before_stall = signer_test.get_peer_info();
    let burn_height_before_stall = peer_info_before_stall.burn_block_height;
    let stacks_height_before_stall = peer_info_before_stall.stacks_tip_height;

    // STEP 1: Miner A proposes a block in tenure A

    // submit a tx so that the miner will attempt to mine an extra block
    let sender_nonce = 0;
    let transfer_tx = make_stacks_transfer(
        &sender_sk,
        sender_nonce,
        send_fee,
        signer_test.running_nodes.conf.burnchain.chain_id,
        &recipient,
        send_amt,
    );
    submit_tx(&http_origin, &transfer_tx);

    info!("----- Waiting for miner to propose a block -----");

    // Wait for the miner to propose a block
    wait_for(30, || {
        Ok(signer_test.get_miner_proposal_messages().len() > proposals_before)
    })
    .expect("Timed out waiting for miner to propose a block");

    let proposals_before = signer_test.get_miner_proposal_messages().len();
    let info_before = signer_test.get_peer_info();

    // STEP 2: Miner B proposes a block in tenure B, while A's block is pending validation

    info!("----- Mining a new BTC block -----");
    signer_test
        .running_nodes
        .btc_regtest_controller
        .build_next_block(1);

    let mut last_log = Instant::now();
    last_log -= Duration::from_secs(5);
    let mut new_block_hash = None;
    wait_for(120, || {
        let proposals = signer_test.get_miner_proposal_messages();
        let new_proposal = proposals.iter().find(|p| {
            p.burn_height > burn_height_before_stall
                && p.block.header.chain_length == info_before.stacks_tip_height + 1
        });

        let has_new_proposal = new_proposal.is_some() && proposals.len() > proposals_before;
        if last_log.elapsed() > Duration::from_secs(5) && !has_new_proposal {
            info!(
                "----- Waiting for a new proposal -----";
                "proposals_len" => proposals.len(),
                "burn_height_before" => info_before.burn_block_height,
            );
            last_log = Instant::now();
        }
        if let Some(proposal) = new_proposal {
            new_block_hash = Some(proposal.block.header.signer_signature_hash());
        }
        Ok(has_new_proposal)
    })
    .expect("Timed out waiting for pending block proposal");

    info!("----- Waiting for pending block validation to be submitted -----");
    let new_block_hash = new_block_hash.unwrap();

    // Set the delay to 0 so that the block validation finishes quickly
    TEST_VALIDATE_DELAY_DURATION_SECS.set(0);

    wait_for(30, || {
        let proposal_responses = test_observer::get_proposal_responses();
        let found_proposal = proposal_responses
            .iter()
            .any(|p| p.signer_signature_hash() == new_block_hash);
        Ok(found_proposal)
    })
    .expect("Timed out waiting for pending block validation to be submitted");

    // STEP 3: Miner B is rejected, retries, and mines a block

    // Now, wait for miner B to propose a new block
    let mut last_log = Instant::now();
    last_log -= Duration::from_secs(5);
    wait_for(30, || {
        let proposals = signer_test.get_miner_proposal_messages();
        let new_proposal = proposals.iter().find(|p| {
            p.burn_height > burn_height_before_stall
                && p.block.header.chain_length == stacks_height_before_stall + 2
        });
        if last_log.elapsed() > Duration::from_secs(5) && !new_proposal.is_some() {
            let last_proposal = proposals.last().unwrap();
            info!(
                "----- Waiting for a new proposal -----";
                "proposals_len" => proposals.len(),
                "burn_height_before" => burn_height_before_stall,
                "stacks_height_before" => stacks_height_before_stall,
                "last_proposal_burn_height" => last_proposal.burn_height,
                "last_proposal_stacks_height" => last_proposal.block.header.chain_length,
            );
            last_log = Instant::now();
        }
        Ok(new_proposal.is_some())
    })
    .expect("Timed out waiting for miner to try a new block proposal");

    // Wait for the new block to be mined
    wait_for(30, || {
        let peer_info = signer_test.get_peer_info();
        Ok(
            peer_info.stacks_tip_height == stacks_height_before_stall + 2
                && peer_info.burn_block_height == burn_height_before_stall + 1,
        )
    })
    .expect("Timed out waiting for new block to be mined");

    // Ensure that we didn't tenure extend
    verify_last_block_contains_tenure_change_tx(TenureChangeCause::BlockFound);

    info!("------------------------- Shutdown -------------------------");
    signer_test.shutdown();
}

#[test]
#[ignore]
/// Test that a miner will extend its tenure after the succeding miner fails to mine a block.
/// - Miner 1 wins a tenure and mines normally
/// - Miner 2 wins a tenure but fails to mine a block
/// - Miner 1 extends its tenure
fn tenure_extend_after_failed_miner() {
    if env::var("BITCOIND_TEST") != Ok("1".into()) {
        return;
    }

    let num_signers = 5;
    let recipient = PrincipalData::from(StacksAddress::burn_address(false));
    let sender_sk = Secp256k1PrivateKey::new();
    let sender_addr = tests::to_addr(&sender_sk);
    let send_amt = 100;
    let send_fee = 180;
    let num_txs = 2;
    let mut sender_nonce = 0;

    let btc_miner_1_seed = vec![1, 1, 1, 1];
    let btc_miner_2_seed = vec![2, 2, 2, 2];
    let btc_miner_1_pk = Keychain::default(btc_miner_1_seed.clone()).get_pub_key();
    let btc_miner_2_pk = Keychain::default(btc_miner_2_seed.clone()).get_pub_key();

    let node_1_rpc = gen_random_port();
    let node_1_p2p = gen_random_port();
    let node_2_rpc = gen_random_port();
    let node_2_p2p = gen_random_port();

    let localhost = "127.0.0.1";
    let node_1_rpc_bind = format!("{localhost}:{node_1_rpc}");
    let node_2_rpc_bind = format!("{localhost}:{node_2_rpc}");
    let mut node_2_listeners = Vec::new();

    let max_nakamoto_tenures = 30;

    info!("------------------------- Test Setup -------------------------");
    // partition the signer set so that ~half are listening and using node 1 for RPC and events,
    //  and the rest are using node 2

    let mut signer_test: SignerTest<SpawnedSigner> = SignerTest::new_with_config_modifications(
        num_signers,
        vec![(sender_addr, (send_amt + send_fee) * num_txs)],
        |signer_config| {
            let node_host = if signer_config.endpoint.port() % 2 == 0 {
                &node_1_rpc_bind
            } else {
                &node_2_rpc_bind
            };
            signer_config.node_host = node_host.to_string();
            signer_config.block_proposal_timeout = Duration::from_secs(30);
        },
        |config| {
            config.node.rpc_bind = format!("{localhost}:{node_1_rpc}");
            config.node.p2p_bind = format!("{localhost}:{node_1_p2p}");
            config.node.data_url = format!("http://{localhost}:{node_1_rpc}");
            config.node.p2p_address = format!("{localhost}:{node_1_p2p}");
            config.miner.wait_on_interim_blocks = Duration::from_secs(5);
            config.node.pox_sync_sample_secs = 30;
            config.burnchain.pox_reward_length = Some(max_nakamoto_tenures);

            config.node.seed = btc_miner_1_seed.clone();
            config.node.local_peer_seed = btc_miner_1_seed.clone();
            config.burnchain.local_mining_public_key = Some(btc_miner_1_pk.to_hex());
            config.miner.mining_key = Some(Secp256k1PrivateKey::from_seed(&[1]));

            config.events_observers.retain(|listener| {
                let Ok(addr) = std::net::SocketAddr::from_str(&listener.endpoint) else {
                    warn!(
                        "Cannot parse {} to a socket, assuming it isn't a signer-listener binding",
                        listener.endpoint
                    );
                    return true;
                };
                if addr.port() % 2 == 0 || addr.port() == test_observer::EVENT_OBSERVER_PORT {
                    return true;
                }
                node_2_listeners.push(listener.clone());
                false
            })
        },
        Some(vec![btc_miner_1_pk, btc_miner_2_pk]),
        None,
    );
    let conf = signer_test.running_nodes.conf.clone();
    let mut conf_node_2 = conf.clone();
    conf_node_2.node.rpc_bind = format!("{localhost}:{node_2_rpc}");
    conf_node_2.node.p2p_bind = format!("{localhost}:{node_2_p2p}");
    conf_node_2.node.data_url = format!("http://{localhost}:{node_2_rpc}");
    conf_node_2.node.p2p_address = format!("{localhost}:{node_2_p2p}");
    conf_node_2.node.seed = btc_miner_2_seed.clone();
    conf_node_2.burnchain.local_mining_public_key = Some(btc_miner_2_pk.to_hex());
    conf_node_2.node.local_peer_seed = btc_miner_2_seed.clone();
    conf_node_2.miner.mining_key = Some(Secp256k1PrivateKey::from_seed(&[2]));
    conf_node_2.node.miner = true;
    conf_node_2.events_observers.clear();
    conf_node_2.events_observers.extend(node_2_listeners);
    assert!(!conf_node_2.events_observers.is_empty());

    let node_1_sk = Secp256k1PrivateKey::from_seed(&conf.node.local_peer_seed);
    let node_1_pk = StacksPublicKey::from_private(&node_1_sk);

    conf_node_2.node.working_dir = format!("{}-1", conf_node_2.node.working_dir);

    conf_node_2.node.set_bootstrap_nodes(
        format!("{}@{}", &node_1_pk.to_hex(), conf.node.p2p_bind),
        conf.burnchain.chain_id,
        conf.burnchain.peer_version,
    );
    let http_origin = format!("http://{}", &signer_test.running_nodes.conf.node.rpc_bind);

    let mut run_loop_2 = boot_nakamoto::BootRunLoop::new(conf_node_2.clone()).unwrap();
    let run_loop_stopper_2 = run_loop_2.get_termination_switch();
    let rl2_coord_channels = run_loop_2.coordinator_channels();
    let Counters {
        naka_submitted_commits: rl2_commits,
        naka_skip_commit_op: rl2_skip_commit_op,
        ..
    } = run_loop_2.counters();

    let blocks_mined1 = signer_test.running_nodes.nakamoto_blocks_mined.clone();

    info!("------------------------- Pause Miner 2's Block Commits -------------------------");

    // Make sure Miner 2 cannot win a sortition at first.
    rl2_skip_commit_op.set(true);

    info!("------------------------- Boot to Epoch 3.0 -------------------------");

    let run_loop_2_thread = thread::Builder::new()
        .name("run_loop_2".into())
        .spawn(move || run_loop_2.start(None, 0))
        .unwrap();

    signer_test.boot_to_epoch_3();

    wait_for(120, || {
        let Some(node_1_info) = get_chain_info_opt(&conf) else {
            return Ok(false);
        };
        let Some(node_2_info) = get_chain_info_opt(&conf_node_2) else {
            return Ok(false);
        };
        Ok(node_1_info.stacks_tip_height == node_2_info.stacks_tip_height)
    })
    .expect("Timed out waiting for boostrapped node to catch up to the miner");

    let mining_pkh_1 = Hash160::from_node_public_key(&StacksPublicKey::from_private(
        &conf.miner.mining_key.unwrap(),
    ));
    let mining_pkh_2 = Hash160::from_node_public_key(&StacksPublicKey::from_private(
        &conf_node_2.miner.mining_key.unwrap(),
    ));
    debug!("The mining key for miner 1 is {mining_pkh_1}");
    debug!("The mining key for miner 2 is {mining_pkh_2}");

    info!("------------------------- Reached Epoch 3.0 -------------------------");

    let burnchain = signer_test.running_nodes.conf.get_burnchain();
    let sortdb = burnchain.open_sortition_db(true).unwrap();

    let get_burn_height = || {
        SortitionDB::get_canonical_burn_chain_tip(sortdb.conn())
            .unwrap()
            .block_height
    };

    info!("------------------------- Pause Miner 1's Block Commit -------------------------");
    // Make sure miner 1 doesn't submit any further block commits for the next tenure BEFORE mining the bitcoin block
    signer_test
        .running_nodes
        .nakamoto_test_skip_commit_op
        .set(true);

    info!("------------------------- Miner 1 Wins Normal Tenure A -------------------------");
    let blocks_processed_before_1 = blocks_mined1.load(Ordering::SeqCst);
    let nmb_old_blocks = test_observer::get_blocks().len();
    let stacks_height_before = signer_test
        .stacks_client
        .get_peer_info()
        .expect("Failed to get peer info")
        .stacks_tip_height;

    signer_test
        .running_nodes
        .btc_regtest_controller
        .build_next_block(1);

    // assure we have a successful sortition that miner A won
    let tip = SortitionDB::get_canonical_burn_chain_tip(sortdb.conn()).unwrap();
    assert!(tip.sortition);
    assert_eq!(tip.miner_pk_hash.unwrap(), mining_pkh_1);

    // wait for the new block to be processed
    wait_for(60, || {
        let stacks_height = signer_test
            .stacks_client
            .get_peer_info()
            .expect("Failed to get peer info")
            .stacks_tip_height;
        Ok(
            blocks_mined1.load(Ordering::SeqCst) > blocks_processed_before_1
                && stacks_height > stacks_height_before
                && test_observer::get_blocks().len() > nmb_old_blocks,
        )
    })
    .unwrap();

    verify_last_block_contains_tenure_change_tx(TenureChangeCause::BlockFound);

    info!("------------------------- Miner 1 Mines Another Block -------------------------");

    let blocks_processed_before_1 = blocks_mined1.load(Ordering::SeqCst);
    let nmb_old_blocks = test_observer::get_blocks().len();
    let stacks_height_before = signer_test
        .stacks_client
        .get_peer_info()
        .expect("Failed to get peer info")
        .stacks_tip_height;

    // submit a tx so that the miner will mine an extra block
    let transfer_tx = make_stacks_transfer(
        &sender_sk,
        sender_nonce,
        send_fee,
        signer_test.running_nodes.conf.burnchain.chain_id,
        &recipient,
        send_amt,
    );
    submit_tx(&http_origin, &transfer_tx);
    sender_nonce += 1;

    // wait for the new block to be processed
    wait_for(30, || {
        let stacks_height = signer_test
            .stacks_client
            .get_peer_info()
            .expect("Failed to get peer info")
            .stacks_tip_height;
        Ok(
            blocks_mined1.load(Ordering::SeqCst) > blocks_processed_before_1
                && stacks_height > stacks_height_before
                && test_observer::get_blocks().len() > nmb_old_blocks,
        )
    })
    .expect("Timed out waiting for block to be mined and processed");

    info!("------------------------- Pause Block Proposals -------------------------");
    TEST_MINE_STALL.set(true);

    // Unpause miner 2's block commits
    let rl2_commits_before = rl2_commits.load(Ordering::SeqCst);
    rl2_skip_commit_op.set(false);

    // Ensure miner 2 submits a block commit before mining the bitcoin block
    wait_for(30, || {
        Ok(rl2_commits.load(Ordering::SeqCst) > rl2_commits_before)
    })
    .unwrap();

    info!("------------------------- Miner 2 Wins Tenure B, Mines No Blocks -------------------------");

    let blocks_processed_before_1 = blocks_mined1.load(Ordering::SeqCst);
    let nmb_old_blocks = test_observer::get_blocks().len();
    let stacks_height_before = signer_test
        .stacks_client
        .get_peer_info()
        .expect("Failed to get peer info")
        .stacks_tip_height;
    let burn_height_before = get_burn_height();
    next_block_and(
        &mut signer_test.running_nodes.btc_regtest_controller,
        60,
        || Ok(get_burn_height() > burn_height_before),
    )
    .unwrap();

    // assure we have a successful sortition that miner B won
    let tip = SortitionDB::get_canonical_burn_chain_tip(sortdb.conn()).unwrap();
    assert!(tip.sortition);
    assert_eq!(tip.miner_pk_hash.unwrap(), mining_pkh_2);

    info!("------------------------- Wait for Block Proposal Timeout -------------------------");
    sleep_ms(
        signer_test.signer_configs[0]
            .block_proposal_timeout
            .as_millis() as u64
            * 2,
    );

    info!("------------------------- Miner 1 Extends Tenure A -------------------------");

    // Re-enable block mining
    TEST_MINE_STALL.set(false);

    // wait for a tenure extend block from miner 1 to be processed
    wait_for(60, || {
        let stacks_height = signer_test
            .stacks_client
            .get_peer_info()
            .expect("Failed to get peer info")
            .stacks_tip_height;
        Ok(
            blocks_mined1.load(Ordering::SeqCst) > blocks_processed_before_1
                && stacks_height > stacks_height_before
                && test_observer::get_blocks().len() > nmb_old_blocks,
        )
    })
    .expect("Timed out waiting for tenure extend block to be mined and processed");

    verify_last_block_contains_tenure_change_tx(TenureChangeCause::Extended);

    info!("------------------------- Miner 1 Mines Another Block -------------------------");

    let blocks_processed_before_1 = blocks_mined1.load(Ordering::SeqCst);
    let nmb_old_blocks = test_observer::get_blocks().len();
    let stacks_height_before = signer_test
        .stacks_client
        .get_peer_info()
        .expect("Failed to get peer info")
        .stacks_tip_height;

    // submit a tx so that the miner will mine an extra block
    let transfer_tx = make_stacks_transfer(
        &sender_sk,
        sender_nonce,
        send_fee,
        signer_test.running_nodes.conf.burnchain.chain_id,
        &recipient,
        send_amt,
    );
    submit_tx(&http_origin, &transfer_tx);

    // wait for the new block to be processed
    wait_for(30, || {
        let stacks_height = signer_test
            .stacks_client
            .get_peer_info()
            .expect("Failed to get peer info")
            .stacks_tip_height;
        Ok(
            blocks_mined1.load(Ordering::SeqCst) > blocks_processed_before_1
                && stacks_height > stacks_height_before
                && test_observer::get_blocks().len() > nmb_old_blocks,
        )
    })
    .expect("Timed out waiting for block to be mined and processed");

    // Re-enable block commits for miner 2
    let rl2_commits_before = rl2_commits.load(Ordering::SeqCst);
    rl2_skip_commit_op.set(true);

    // Wait for block commit from miner 2
    wait_for(30, || {
        Ok(rl2_commits.load(Ordering::SeqCst) > rl2_commits_before)
    })
    .expect("Timed out waiting for block commit from miner 2");

    info!("------------------------- Miner 2 Mines the Next Tenure -------------------------");

    let stacks_height_before = signer_test
        .stacks_client
        .get_peer_info()
        .expect("Failed to get peer info")
        .stacks_tip_height;

    next_block_and(
        &mut signer_test.running_nodes.btc_regtest_controller,
        60,
        || {
            let stacks_height = signer_test
                .stacks_client
                .get_peer_info()
                .expect("Failed to get peer info")
                .stacks_tip_height;
            Ok(stacks_height > stacks_height_before)
        },
    )
    .expect("Timed out waiting for final block to be mined and processed");

    info!("------------------------- Shutdown -------------------------");
    rl2_coord_channels
        .lock()
        .expect("Mutex poisoned")
        .stop_chains_coordinator();
    run_loop_stopper_2.store(false, Ordering::SeqCst);
    run_loop_2_thread.join().unwrap();
    signer_test.shutdown();
}

#[test]
#[ignore]
/// Test that a miner will extend its tenure after the succeding miner commits to the wrong block.
/// - Miner 1 wins a tenure and mines normally
/// - Miner 1 wins another tenure and mines normally, but miner 2 does not see any blocks from this tenure
/// - Miner 2 wins a tenure and is unable to mine a block
/// - Miner 1 extends its tenure and mines an additional block
/// - Miner 2 wins the next tenure and mines normally
fn tenure_extend_after_bad_commit() {
    if env::var("BITCOIND_TEST") != Ok("1".into()) {
        return;
    }

    let num_signers = 5;
    let recipient = PrincipalData::from(StacksAddress::burn_address(false));
    let sender_sk = Secp256k1PrivateKey::new();
    let sender_addr = tests::to_addr(&sender_sk);
    let send_amt = 100;
    let send_fee = 180;
    let num_txs = 2;
    let mut sender_nonce = 0;

    let btc_miner_1_seed = vec![1, 1, 1, 1];
    let btc_miner_2_seed = vec![2, 2, 2, 2];
    let btc_miner_1_pk = Keychain::default(btc_miner_1_seed.clone()).get_pub_key();
    let btc_miner_2_pk = Keychain::default(btc_miner_2_seed.clone()).get_pub_key();

    let node_1_rpc = gen_random_port();
    let node_1_p2p = gen_random_port();
    let node_2_rpc = gen_random_port();
    let node_2_p2p = gen_random_port();

    let localhost = "127.0.0.1";
    let node_1_rpc_bind = format!("{localhost}:{node_1_rpc}");
    let node_2_rpc_bind = format!("{localhost}:{node_2_rpc}");
    let mut node_2_listeners = Vec::new();

    let max_nakamoto_tenures = 30;

    info!("------------------------- Test Setup -------------------------");
    // partition the signer set so that ~half are listening and using node 1 for RPC and events,
    //  and the rest are using node 2

    let first_proposal_burn_block_timing = Duration::from_secs(1);

    let mut signer_test: SignerTest<SpawnedSigner> = SignerTest::new_with_config_modifications(
        num_signers,
        vec![(sender_addr, (send_amt + send_fee) * num_txs)],
        |signer_config| {
            let node_host = if signer_config.endpoint.port() % 2 == 0 {
                &node_1_rpc_bind
            } else {
                &node_2_rpc_bind
            };
            signer_config.node_host = node_host.to_string();
            signer_config.block_proposal_timeout = Duration::from_secs(30);
            signer_config.first_proposal_burn_block_timing = first_proposal_burn_block_timing;
        },
        |config| {
            config.node.rpc_bind = format!("{localhost}:{node_1_rpc}");
            config.node.p2p_bind = format!("{localhost}:{node_1_p2p}");
            config.node.data_url = format!("http://{localhost}:{node_1_rpc}");
            config.node.p2p_address = format!("{localhost}:{node_1_p2p}");
            config.miner.wait_on_interim_blocks = Duration::from_secs(5);
            config.node.pox_sync_sample_secs = 30;
            config.burnchain.pox_reward_length = Some(max_nakamoto_tenures);

            config.node.seed = btc_miner_1_seed.clone();
            config.node.local_peer_seed = btc_miner_1_seed.clone();
            config.burnchain.local_mining_public_key = Some(btc_miner_1_pk.to_hex());
            config.miner.mining_key = Some(Secp256k1PrivateKey::from_seed(&[1]));

            config.events_observers.retain(|listener| {
                let Ok(addr) = std::net::SocketAddr::from_str(&listener.endpoint) else {
                    warn!(
                        "Cannot parse {} to a socket, assuming it isn't a signer-listener binding",
                        listener.endpoint
                    );
                    return true;
                };
                if addr.port() % 2 == 0 || addr.port() == test_observer::EVENT_OBSERVER_PORT {
                    return true;
                }
                node_2_listeners.push(listener.clone());
                false
            })
        },
        Some(vec![btc_miner_1_pk, btc_miner_2_pk]),
        None,
    );

    let rl1_commits = signer_test.running_nodes.commits_submitted.clone();
    let rl1_skip_commit_op = signer_test
        .running_nodes
        .nakamoto_test_skip_commit_op
        .clone();

    let conf = signer_test.running_nodes.conf.clone();
    let mut conf_node_2 = conf.clone();
    conf_node_2.node.rpc_bind = format!("{localhost}:{node_2_rpc}");
    conf_node_2.node.p2p_bind = format!("{localhost}:{node_2_p2p}");
    conf_node_2.node.data_url = format!("http://{localhost}:{node_2_rpc}");
    conf_node_2.node.p2p_address = format!("{localhost}:{node_2_p2p}");
    conf_node_2.node.seed = btc_miner_2_seed.clone();
    conf_node_2.burnchain.local_mining_public_key = Some(btc_miner_2_pk.to_hex());
    conf_node_2.node.local_peer_seed = btc_miner_2_seed.clone();
    conf_node_2.miner.mining_key = Some(Secp256k1PrivateKey::from_seed(&[2]));
    conf_node_2.node.miner = true;
    conf_node_2.events_observers.clear();
    conf_node_2.events_observers.extend(node_2_listeners);
    assert!(!conf_node_2.events_observers.is_empty());

    let node_1_sk = Secp256k1PrivateKey::from_seed(&conf.node.local_peer_seed);
    let node_1_pk = StacksPublicKey::from_private(&node_1_sk);

    conf_node_2.node.working_dir = format!("{}-1", conf_node_2.node.working_dir);

    conf_node_2.node.set_bootstrap_nodes(
        format!("{}@{}", &node_1_pk.to_hex(), conf.node.p2p_bind),
        conf.burnchain.chain_id,
        conf.burnchain.peer_version,
    );
    let http_origin = format!("http://{}", &signer_test.running_nodes.conf.node.rpc_bind);

    let mut run_loop_2 = boot_nakamoto::BootRunLoop::new(conf_node_2.clone()).unwrap();
    let run_loop_stopper_2 = run_loop_2.get_termination_switch();
    let rl2_coord_channels = run_loop_2.coordinator_channels();
    let Counters {
        naka_submitted_commits: rl2_commits,
        naka_skip_commit_op: rl2_skip_commit_op,
        ..
    } = run_loop_2.counters();

    let blocks_mined1 = signer_test.running_nodes.nakamoto_blocks_mined.clone();

    info!("------------------------- Pause Miner 2's Block Commits -------------------------");

    // Make sure Miner 2 cannot win a sortition at first.
    rl2_skip_commit_op.set(true);

    info!("------------------------- Boot to Epoch 3.0 -------------------------");

    let run_loop_2_thread = thread::Builder::new()
        .name("run_loop_2".into())
        .spawn(move || run_loop_2.start(None, 0))
        .unwrap();

    signer_test.boot_to_epoch_3();

    wait_for(120, || {
        let Some(node_1_info) = get_chain_info_opt(&conf) else {
            return Ok(false);
        };
        let Some(node_2_info) = get_chain_info_opt(&conf_node_2) else {
            return Ok(false);
        };
        Ok(node_1_info.stacks_tip_height == node_2_info.stacks_tip_height)
    })
    .expect("Timed out waiting for boostrapped node to catch up to the miner");

    let mining_pkh_1 = Hash160::from_node_public_key(&StacksPublicKey::from_private(
        &conf.miner.mining_key.unwrap(),
    ));
    let mining_pkh_2 = Hash160::from_node_public_key(&StacksPublicKey::from_private(
        &conf_node_2.miner.mining_key.unwrap(),
    ));
    debug!("The mining key for miner 1 is {mining_pkh_1}");
    debug!("The mining key for miner 2 is {mining_pkh_2}");

    info!("------------------------- Reached Epoch 3.0 -------------------------");

    let burnchain = signer_test.running_nodes.conf.get_burnchain();
    let sortdb = burnchain.open_sortition_db(true).unwrap();

    let get_burn_height = || {
        let sort_height = SortitionDB::get_canonical_burn_chain_tip(sortdb.conn())
            .unwrap()
            .block_height;
        let info_1 = get_chain_info(&conf);
        let info_2 = get_chain_info(&conf_node_2);
        min(
            sort_height,
            min(info_1.burn_block_height, info_2.burn_block_height),
        )
    };

    info!("------------------------- Pause Miner 1's Block Commit -------------------------");
    // Make sure miner 1 doesn't submit any further block commits for the next tenure BEFORE mining the bitcoin block
    rl1_skip_commit_op.set(true);

    info!("------------------------- Miner 1 Wins Normal Tenure A -------------------------");
    let blocks_processed_before_1 = blocks_mined1.load(Ordering::SeqCst);
    let nmb_old_blocks = test_observer::get_blocks().len();
    let stacks_height_before = signer_test
        .stacks_client
        .get_peer_info()
        .expect("Failed to get peer info")
        .stacks_tip_height;

    signer_test
        .running_nodes
        .btc_regtest_controller
        .build_next_block(1);

    // assure we have a successful sortition that miner A won
    let tip = SortitionDB::get_canonical_burn_chain_tip(sortdb.conn()).unwrap();
    assert!(tip.sortition);
    assert_eq!(tip.miner_pk_hash.unwrap(), mining_pkh_1);

    // wait for the new block to be processed
    wait_for(60, || {
        let stacks_height = signer_test
            .stacks_client
            .get_peer_info()
            .expect("Failed to get peer info")
            .stacks_tip_height;
        let info_2 = get_chain_info(&conf_node_2);
        Ok(
            blocks_mined1.load(Ordering::SeqCst) > blocks_processed_before_1
                && stacks_height > stacks_height_before
                && info_2.stacks_tip_height > stacks_height_before
                && test_observer::get_blocks().len() > nmb_old_blocks,
        )
    })
    .unwrap();

    verify_last_block_contains_tenure_change_tx(TenureChangeCause::BlockFound);

    info!("------------------------- Miner 1 Mines Another Block -------------------------");

    let blocks_processed_before_1 = blocks_mined1.load(Ordering::SeqCst);
    let nmb_old_blocks = test_observer::get_blocks().len();
    let stacks_height_before = signer_test
        .stacks_client
        .get_peer_info()
        .expect("Failed to get peer info")
        .stacks_tip_height;

    // submit a tx so that the miner will mine an extra block
    let transfer_tx = make_stacks_transfer(
        &sender_sk,
        sender_nonce,
        send_fee,
        signer_test.running_nodes.conf.burnchain.chain_id,
        &recipient,
        send_amt,
    );
    submit_tx(&http_origin, &transfer_tx);
    sender_nonce += 1;

    // wait for the new block to be processed
    wait_for(30, || {
        let stacks_height = signer_test
            .stacks_client
            .get_peer_info()
            .expect("Failed to get peer info")
            .stacks_tip_height;
        let info_2 = get_chain_info(&conf_node_2);
        Ok(
            blocks_mined1.load(Ordering::SeqCst) > blocks_processed_before_1
                && stacks_height > stacks_height_before
                && info_2.stacks_tip_height > stacks_height_before
                && test_observer::get_blocks().len() > nmb_old_blocks,
        )
    })
    .expect("Timed out waiting for block to be mined and processed");

    info!("------------------------- Pause Block Proposals -------------------------");
    TEST_MINE_STALL.set(true);

    // Unpause miner 1's block commits
    let rl1_commits_before = rl1_commits.load(Ordering::SeqCst);
    rl1_skip_commit_op.set(false);

    // Ensure miner 1 submits a block commit before mining the bitcoin block
    wait_for(30, || {
        Ok(rl1_commits.load(Ordering::SeqCst) > rl1_commits_before)
    })
    .unwrap();

    rl1_skip_commit_op.set(true);

    info!("------------------------- Miner 1 Wins Tenure B -------------------------");

    let blocks_processed_before_1 = blocks_mined1.load(Ordering::SeqCst);
    let nmb_old_blocks = test_observer::get_blocks().len();
    let stacks_height_before = signer_test
        .stacks_client
        .get_peer_info()
        .expect("Failed to get peer info")
        .stacks_tip_height;
    let burn_height_before = get_burn_height();
    next_block_and(
        &mut signer_test.running_nodes.btc_regtest_controller,
        60,
        || Ok(get_burn_height() > burn_height_before),
    )
    .unwrap();

    // assure we have a successful sortition that miner 1 won
    let tip = SortitionDB::get_canonical_burn_chain_tip(sortdb.conn()).unwrap();
    assert!(tip.sortition);
    assert_eq!(tip.miner_pk_hash.unwrap(), mining_pkh_1);

    info!("----------------- Miner 2 Submits Block Commit Before Any Blocks ------------------");

    let rl2_commits_before = rl2_commits.load(Ordering::SeqCst);
    rl2_skip_commit_op.set(false);

    wait_for(30, || {
        Ok(rl2_commits.load(Ordering::SeqCst) > rl2_commits_before)
    })
    .expect("Timed out waiting for block commit from miner 2");

    // Re-pause block commits for miner 2 so that it cannot RBF its original commit
    rl2_skip_commit_op.set(true);

    info!("----------------------------- Resume Block Production -----------------------------");

    TEST_MINE_STALL.set(false);

    wait_for(60, || {
        let stacks_height = signer_test
            .stacks_client
            .get_peer_info()
            .expect("Failed to get peer info")
            .stacks_tip_height;
        let info_2 = get_chain_info(&conf_node_2);
        Ok(
            blocks_mined1.load(Ordering::SeqCst) > blocks_processed_before_1
                && stacks_height > stacks_height_before
                && info_2.stacks_tip_height > stacks_height_before
                && test_observer::get_blocks().len() > nmb_old_blocks,
        )
    })
    .expect("Timed out waiting for block to be mined and processed");

    info!("--------------- Miner 2 Wins Tenure C With Old Block Commit ----------------");

    let blocks_processed_before_1 = blocks_mined1.load(Ordering::SeqCst);
    let nmb_old_blocks = test_observer::get_blocks().len();
    let stacks_height_before = signer_test
        .stacks_client
        .get_peer_info()
        .expect("Failed to get peer info")
        .stacks_tip_height;
    let burn_height_before = get_burn_height();

    // Sleep enough time to pass the first proposal burn block timing
    let sleep_duration = first_proposal_burn_block_timing.saturating_add(Duration::from_secs(2));
    info!(
        "Sleeping for {} seconds before issuing next burn block.",
        sleep_duration.as_secs()
    );
    thread::sleep(sleep_duration);

    info!("--------------- Triggering new burn block for tenure C ---------------");
    next_block_and(
        &mut signer_test.running_nodes.btc_regtest_controller,
        60,
        || Ok(get_burn_height() > burn_height_before),
    )
    .expect("Timed out waiting for burn block to be processed");

    // assure we have a successful sortition that miner 2 won
    let tip = SortitionDB::get_canonical_burn_chain_tip(sortdb.conn()).unwrap();
    assert!(tip.sortition);
    assert_eq!(tip.miner_pk_hash.unwrap(), mining_pkh_2);

    info!("------------------------- Miner 1 Extends Tenure B -------------------------");

    // wait for a tenure extend block from miner 1 to be processed
    // (miner 2's proposals will be rejected)
    wait_for(60, || {
        let stacks_height = signer_test
            .stacks_client
            .get_peer_info()
            .expect("Failed to get peer info")
            .stacks_tip_height;
        let info_2 = get_chain_info(&conf_node_2);
        Ok(
            blocks_mined1.load(Ordering::SeqCst) > blocks_processed_before_1
                && stacks_height > stacks_height_before
                && info_2.stacks_tip_height > stacks_height_before
                && test_observer::get_blocks().len() > nmb_old_blocks,
        )
    })
    .expect("Timed out waiting for tenure extend block to be mined and processed");

    verify_last_block_contains_tenure_change_tx(TenureChangeCause::Extended);

    info!("------------------------- Miner 1 Mines Another Block -------------------------");

    let blocks_processed_before_1 = blocks_mined1.load(Ordering::SeqCst);
    let nmb_old_blocks = test_observer::get_blocks().len();
    let stacks_height_before = signer_test
        .stacks_client
        .get_peer_info()
        .expect("Failed to get peer info")
        .stacks_tip_height;

    // submit a tx so that the miner will mine an extra block
    let transfer_tx = make_stacks_transfer(
        &sender_sk,
        sender_nonce,
        send_fee,
        signer_test.running_nodes.conf.burnchain.chain_id,
        &recipient,
        send_amt,
    );
    submit_tx(&http_origin, &transfer_tx);

    // wait for the new block to be processed
    wait_for(30, || {
        let stacks_height = signer_test
            .stacks_client
            .get_peer_info()
            .expect("Failed to get peer info")
            .stacks_tip_height;
        let info_2 = get_chain_info(&conf_node_2);
        Ok(
            blocks_mined1.load(Ordering::SeqCst) > blocks_processed_before_1
                && stacks_height > stacks_height_before
                && info_2.stacks_tip_height > stacks_height_before
                && test_observer::get_blocks().len() > nmb_old_blocks,
        )
    })
    .expect("Timed out waiting for block to be mined and processed");

    info!("------------------------- Miner 2 Mines the Next Tenure -------------------------");

    // Re-enable block commits for miner 2
    let rl2_commits_before = rl2_commits.load(Ordering::SeqCst);
    rl2_skip_commit_op.set(false);

    // Wait for block commit from miner 2
    wait_for(30, || {
        Ok(rl2_commits.load(Ordering::SeqCst) > rl2_commits_before)
    })
    .expect("Timed out waiting for block commit from miner 2");

    let stacks_height_before = signer_test
        .stacks_client
        .get_peer_info()
        .expect("Failed to get peer info")
        .stacks_tip_height;

    next_block_and(
        &mut signer_test.running_nodes.btc_regtest_controller,
        60,
        || {
            let stacks_height = signer_test
                .stacks_client
                .get_peer_info()
                .expect("Failed to get peer info")
                .stacks_tip_height;
            let info_2 = get_chain_info(&conf_node_2);
            Ok(stacks_height > stacks_height_before
                && info_2.stacks_tip_height > stacks_height_before)
        },
    )
    .expect("Timed out waiting for final block to be mined and processed");

    // assure we have a successful sortition that miner 2 won and it had a block found tenure change
    let tip = SortitionDB::get_canonical_burn_chain_tip(sortdb.conn()).unwrap();
    assert!(tip.sortition);
    assert_eq!(tip.miner_pk_hash.unwrap(), mining_pkh_2);
    verify_last_block_contains_tenure_change_tx(TenureChangeCause::BlockFound);

    info!("------------------------- Shutdown -------------------------");
    rl2_coord_channels
        .lock()
        .expect("Mutex poisoned")
        .stop_chains_coordinator();
    run_loop_stopper_2.store(false, Ordering::SeqCst);
    run_loop_2_thread.join().unwrap();
    signer_test.shutdown();
}

#[test]
#[ignore]
/// Test that a miner will extend its tenure after the succeding miner commits to the wrong block.
/// - Miner 1 wins a tenure and mines normally
/// - Miner 1 wins another tenure and mines normally, but miner 2 does not see any blocks from this tenure
/// - Miner 2 wins a tenure and is unable to mine a block
/// - Miner 1 extends its tenure and mines an additional block
/// - Miner 2 wins another tenure and is still unable to mine a block
/// - Miner 1 extends its tenure again and mines an additional block
/// - Miner 2 wins the next tenure and mines normally
fn tenure_extend_after_2_bad_commits() {
    if env::var("BITCOIND_TEST") != Ok("1".into()) {
        return;
    }

    let num_signers = 5;
    let recipient = PrincipalData::from(StacksAddress::burn_address(false));
    let sender_sk = Secp256k1PrivateKey::new();
    let sender_addr = tests::to_addr(&sender_sk);
    let send_amt = 100;
    let send_fee = 180;
    let num_txs = 2;
    let mut sender_nonce = 0;

    let btc_miner_1_seed = vec![1, 1, 1, 1];
    let btc_miner_2_seed = vec![2, 2, 2, 2];
    let btc_miner_1_pk = Keychain::default(btc_miner_1_seed.clone()).get_pub_key();
    let btc_miner_2_pk = Keychain::default(btc_miner_2_seed.clone()).get_pub_key();

    let node_1_rpc = gen_random_port();
    let node_1_p2p = gen_random_port();
    let node_2_rpc = gen_random_port();
    let node_2_p2p = gen_random_port();

    let localhost = "127.0.0.1";
    let node_1_rpc_bind = format!("{localhost}:{node_1_rpc}");
    let node_2_rpc_bind = format!("{localhost}:{node_2_rpc}");
    let mut node_2_listeners = Vec::new();

    let max_nakamoto_tenures = 30;

    info!("------------------------- Test Setup -------------------------");
    // partition the signer set so that ~half are listening and using node 1 for RPC and events,
    //  and the rest are using node 2

    let mut signer_test: SignerTest<SpawnedSigner> = SignerTest::new_with_config_modifications(
        num_signers,
        vec![(sender_addr, (send_amt + send_fee) * num_txs)],
        |signer_config| {
            let node_host = if signer_config.endpoint.port() % 2 == 0 {
                &node_1_rpc_bind
            } else {
                &node_2_rpc_bind
            };
            signer_config.node_host = node_host.to_string();
            signer_config.block_proposal_timeout = Duration::from_secs(30);
        },
        |config| {
            config.node.rpc_bind = format!("{localhost}:{node_1_rpc}");
            config.node.p2p_bind = format!("{localhost}:{node_1_p2p}");
            config.node.data_url = format!("http://{localhost}:{node_1_rpc}");
            config.node.p2p_address = format!("{localhost}:{node_1_p2p}");
            config.miner.wait_on_interim_blocks = Duration::from_secs(5);
            config.node.pox_sync_sample_secs = 30;
            config.burnchain.pox_reward_length = Some(max_nakamoto_tenures);

            config.node.seed = btc_miner_1_seed.clone();
            config.node.local_peer_seed = btc_miner_1_seed.clone();
            config.burnchain.local_mining_public_key = Some(btc_miner_1_pk.to_hex());
            config.miner.mining_key = Some(Secp256k1PrivateKey::from_seed(&[1]));

            config.events_observers.retain(|listener| {
                let Ok(addr) = std::net::SocketAddr::from_str(&listener.endpoint) else {
                    warn!(
                        "Cannot parse {} to a socket, assuming it isn't a signer-listener binding",
                        listener.endpoint
                    );
                    return true;
                };
                if addr.port() % 2 == 0 || addr.port() == test_observer::EVENT_OBSERVER_PORT {
                    return true;
                }
                node_2_listeners.push(listener.clone());
                false
            })
        },
        Some(vec![btc_miner_1_pk, btc_miner_2_pk]),
        None,
    );

    let rl1_commits = signer_test.running_nodes.commits_submitted.clone();
    let rl1_skip_commit_op = signer_test
        .running_nodes
        .nakamoto_test_skip_commit_op
        .clone();

    let conf = signer_test.running_nodes.conf.clone();
    let mut conf_node_2 = conf.clone();
    conf_node_2.node.rpc_bind = format!("{localhost}:{node_2_rpc}");
    conf_node_2.node.p2p_bind = format!("{localhost}:{node_2_p2p}");
    conf_node_2.node.data_url = format!("http://{localhost}:{node_2_rpc}");
    conf_node_2.node.p2p_address = format!("{localhost}:{node_2_p2p}");
    conf_node_2.node.seed = btc_miner_2_seed.clone();
    conf_node_2.burnchain.local_mining_public_key = Some(btc_miner_2_pk.to_hex());
    conf_node_2.node.local_peer_seed = btc_miner_2_seed.clone();
    conf_node_2.miner.mining_key = Some(Secp256k1PrivateKey::from_seed(&[2]));
    conf_node_2.node.miner = true;
    conf_node_2.events_observers.clear();
    conf_node_2.events_observers.extend(node_2_listeners);
    assert!(!conf_node_2.events_observers.is_empty());

    let node_1_sk = Secp256k1PrivateKey::from_seed(&conf.node.local_peer_seed);
    let node_1_pk = StacksPublicKey::from_private(&node_1_sk);

    conf_node_2.node.working_dir = format!("{}-1", conf_node_2.node.working_dir);

    conf_node_2.node.set_bootstrap_nodes(
        format!("{}@{}", &node_1_pk.to_hex(), conf.node.p2p_bind),
        conf.burnchain.chain_id,
        conf.burnchain.peer_version,
    );
    let http_origin = format!("http://{}", &signer_test.running_nodes.conf.node.rpc_bind);

    let mut run_loop_2 = boot_nakamoto::BootRunLoop::new(conf_node_2.clone()).unwrap();
    let run_loop_stopper_2 = run_loop_2.get_termination_switch();
    let rl2_coord_channels = run_loop_2.coordinator_channels();
    let Counters {
        naka_submitted_commits: rl2_commits,
        naka_skip_commit_op: rl2_skip_commit_op,
        ..
    } = run_loop_2.counters();

    let blocks_mined1 = signer_test.running_nodes.nakamoto_blocks_mined.clone();

    info!("------------------------- Pause Miner 2's Block Commits -------------------------");

    // Make sure Miner 2 cannot win a sortition at first.
    rl2_skip_commit_op.set(true);

    info!("------------------------- Boot to Epoch 3.0 -------------------------");

    let run_loop_2_thread = thread::Builder::new()
        .name("run_loop_2".into())
        .spawn(move || run_loop_2.start(None, 0))
        .unwrap();

    signer_test.boot_to_epoch_3();

    wait_for(120, || {
        let Some(node_1_info) = get_chain_info_opt(&conf) else {
            return Ok(false);
        };
        let Some(node_2_info) = get_chain_info_opt(&conf_node_2) else {
            return Ok(false);
        };
        Ok(node_1_info.stacks_tip_height == node_2_info.stacks_tip_height)
    })
    .expect("Timed out waiting for boostrapped node to catch up to the miner");

    let mining_pkh_1 = Hash160::from_node_public_key(&StacksPublicKey::from_private(
        &conf.miner.mining_key.unwrap(),
    ));
    let mining_pkh_2 = Hash160::from_node_public_key(&StacksPublicKey::from_private(
        &conf_node_2.miner.mining_key.unwrap(),
    ));
    debug!("The mining key for miner 1 is {mining_pkh_1}");
    debug!("The mining key for miner 2 is {mining_pkh_2}");

    info!("------------------------- Reached Epoch 3.0 -------------------------");

    let burnchain = signer_test.running_nodes.conf.get_burnchain();
    let sortdb = burnchain.open_sortition_db(true).unwrap();

    let get_burn_height = || {
        let sort_height = SortitionDB::get_canonical_burn_chain_tip(sortdb.conn())
            .unwrap()
            .block_height;
        let info_1 = get_chain_info(&conf);
        let info_2 = get_chain_info(&conf_node_2);
        min(
            sort_height,
            min(info_1.burn_block_height, info_2.burn_block_height),
        )
    };

    info!("------------------------- Pause Miner 1's Block Commit -------------------------");
    // Make sure miner 1 doesn't submit any further block commits for the next tenure BEFORE mining the bitcoin block
    rl1_skip_commit_op.set(true);

    info!("------------------------- Miner 1 Wins Normal Tenure A -------------------------");
    let blocks_processed_before_1 = blocks_mined1.load(Ordering::SeqCst);
    let nmb_old_blocks = test_observer::get_blocks().len();
    let stacks_height_before = signer_test
        .stacks_client
        .get_peer_info()
        .expect("Failed to get peer info")
        .stacks_tip_height;

    signer_test
        .running_nodes
        .btc_regtest_controller
        .build_next_block(1);

    // assure we have a successful sortition that miner A won
    let tip = SortitionDB::get_canonical_burn_chain_tip(sortdb.conn()).unwrap();
    assert!(tip.sortition);
    assert_eq!(tip.miner_pk_hash.unwrap(), mining_pkh_1);

    // wait for the new block to be processed
    wait_for(60, || {
        let stacks_height = signer_test
            .stacks_client
            .get_peer_info()
            .expect("Failed to get peer info")
            .stacks_tip_height;
        Ok(
            blocks_mined1.load(Ordering::SeqCst) > blocks_processed_before_1
                && stacks_height > stacks_height_before
                && test_observer::get_blocks().len() > nmb_old_blocks,
        )
    })
    .unwrap();

    verify_last_block_contains_tenure_change_tx(TenureChangeCause::BlockFound);

    info!("------------------------- Miner 1 Mines Another Block -------------------------");

    let blocks_processed_before_1 = blocks_mined1.load(Ordering::SeqCst);
    let nmb_old_blocks = test_observer::get_blocks().len();
    let stacks_height_before = signer_test
        .stacks_client
        .get_peer_info()
        .expect("Failed to get peer info")
        .stacks_tip_height;

    // submit a tx so that the miner will mine an extra block
    let transfer_tx = make_stacks_transfer(
        &sender_sk,
        sender_nonce,
        send_fee,
        signer_test.running_nodes.conf.burnchain.chain_id,
        &recipient,
        send_amt,
    );
    submit_tx(&http_origin, &transfer_tx);
    sender_nonce += 1;

    // wait for the new block to be processed
    wait_for(30, || {
        let stacks_height = signer_test
            .stacks_client
            .get_peer_info()
            .expect("Failed to get peer info")
            .stacks_tip_height;
        Ok(
            blocks_mined1.load(Ordering::SeqCst) > blocks_processed_before_1
                && stacks_height > stacks_height_before
                && test_observer::get_blocks().len() > nmb_old_blocks,
        )
    })
    .expect("Timed out waiting for block to be mined and processed");

    info!("------------------------- Pause Block Proposals -------------------------");
    TEST_MINE_STALL.set(true);

    // Unpause miner 1's block commits
    let rl1_commits_before = rl1_commits.load(Ordering::SeqCst);
    rl1_skip_commit_op.set(false);

    // Ensure miner 1 submits a block commit before mining the bitcoin block
    wait_for(30, || {
        Ok(rl1_commits.load(Ordering::SeqCst) > rl1_commits_before)
    })
    .unwrap();

    rl1_skip_commit_op.set(true);

    info!("------------------------- Miner 1 Wins Tenure B -------------------------");

    let blocks_processed_before_1 = blocks_mined1.load(Ordering::SeqCst);
    let nmb_old_blocks = test_observer::get_blocks().len();
    let stacks_height_before = signer_test
        .stacks_client
        .get_peer_info()
        .expect("Failed to get peer info")
        .stacks_tip_height;
    let burn_height_before = get_burn_height();
    next_block_and(
        &mut signer_test.running_nodes.btc_regtest_controller,
        60,
        || Ok(get_burn_height() > burn_height_before),
    )
    .unwrap();

    // assure we have a successful sortition that miner 1 won
    let tip = SortitionDB::get_canonical_burn_chain_tip(sortdb.conn()).unwrap();
    assert!(tip.sortition);
    assert_eq!(tip.miner_pk_hash.unwrap(), mining_pkh_1);

    info!("----------------- Miner 2 Submits Block Commit Before Any Blocks ------------------");

    let rl2_commits_before = rl2_commits.load(Ordering::SeqCst);
    rl2_skip_commit_op.set(false);

    wait_for(30, || {
        Ok(rl2_commits.load(Ordering::SeqCst) > rl2_commits_before)
    })
    .expect("Timed out waiting for block commit from miner 2");

    // Re-pause block commits for miner 2 so that it cannot RBF its original commit
    rl2_skip_commit_op.set(true);

    info!("----------------------------- Resume Block Production -----------------------------");

    TEST_MINE_STALL.set(false);

    wait_for(60, || {
        let stacks_height = signer_test
            .stacks_client
            .get_peer_info()
            .expect("Failed to get peer info")
            .stacks_tip_height;
        Ok(
            blocks_mined1.load(Ordering::SeqCst) > blocks_processed_before_1
                && stacks_height > stacks_height_before
                && test_observer::get_blocks().len() > nmb_old_blocks,
        )
    })
    .expect("Timed out waiting for block to be mined and processed");

    info!("--------------- Miner 2 Wins Tenure C With Old Block Commit ----------------");

    let blocks_processed_before_1 = blocks_mined1.load(Ordering::SeqCst);
    let nmb_old_blocks = test_observer::get_blocks().len();
    let stacks_height_before = signer_test
        .stacks_client
        .get_peer_info()
        .expect("Failed to get peer info")
        .stacks_tip_height;
    let burn_height_before = get_burn_height();

    // Pause block production again so that we can make sure miner 2 commits
    // to the wrong block again.
    TEST_MINE_STALL.set(true);

    next_block_and(
        &mut signer_test.running_nodes.btc_regtest_controller,
        60,
        || Ok(get_burn_height() > burn_height_before),
    )
    .expect("Timed out waiting for burn block to be processed");

    // assure we have a successful sortition that miner 2 won
    let tip = SortitionDB::get_canonical_burn_chain_tip(sortdb.conn()).unwrap();
    assert!(tip.sortition);
    assert_eq!(tip.miner_pk_hash.unwrap(), mining_pkh_2);

    info!("---------- Miner 2 Submits Block Commit Before Any Blocks (again) ----------");

    let rl2_commits_before = rl2_commits.load(Ordering::SeqCst);
    rl2_skip_commit_op.set(false);

    wait_for(30, || {
        Ok(rl2_commits.load(Ordering::SeqCst) > rl2_commits_before)
    })
    .expect("Timed out waiting for block commit from miner 2");

    // Re-pause block commits for miner 2 so that it cannot RBF its original commit
    rl2_skip_commit_op.set(true);

    info!("------------------------- Miner 1 Extends Tenure B -------------------------");

    TEST_MINE_STALL.set(false);

    // wait for a tenure extend block from miner 1 to be processed
    // (miner 2's proposals will be rejected)
    wait_for(60, || {
        let stacks_height = signer_test
            .stacks_client
            .get_peer_info()
            .expect("Failed to get peer info")
            .stacks_tip_height;
        Ok(
            blocks_mined1.load(Ordering::SeqCst) > blocks_processed_before_1
                && stacks_height > stacks_height_before
                && test_observer::get_blocks().len() > nmb_old_blocks,
        )
    })
    .expect("Timed out waiting for tenure extend block to be mined and processed");

    verify_last_block_contains_tenure_change_tx(TenureChangeCause::Extended);

    info!("------------------------- Miner 1 Mines Another Block -------------------------");

    let blocks_processed_before_1 = blocks_mined1.load(Ordering::SeqCst);
    let nmb_old_blocks = test_observer::get_blocks().len();
    let stacks_height_before = signer_test
        .stacks_client
        .get_peer_info()
        .expect("Failed to get peer info")
        .stacks_tip_height;

    // submit a tx so that the miner will mine an extra block
    let transfer_tx = make_stacks_transfer(
        &sender_sk,
        sender_nonce,
        send_fee,
        signer_test.running_nodes.conf.burnchain.chain_id,
        &recipient,
        send_amt,
    );
    submit_tx(&http_origin, &transfer_tx);

    // wait for the new block to be processed
    wait_for(30, || {
        let stacks_height = signer_test
            .stacks_client
            .get_peer_info()
            .expect("Failed to get peer info")
            .stacks_tip_height;
        Ok(
            blocks_mined1.load(Ordering::SeqCst) > blocks_processed_before_1
                && stacks_height > stacks_height_before
                && test_observer::get_blocks().len() > nmb_old_blocks,
        )
    })
    .expect("Timed out waiting for block to be mined and processed");

    info!("------------ Miner 2 Wins Tenure C With Old Block Commit (again) -----------");

    let blocks_processed_before_1 = blocks_mined1.load(Ordering::SeqCst);
    let nmb_old_blocks = test_observer::get_blocks().len();
    let stacks_height_before = signer_test
        .stacks_client
        .get_peer_info()
        .expect("Failed to get peer info")
        .stacks_tip_height;
    let burn_height_before = get_burn_height();

    next_block_and(
        &mut signer_test.running_nodes.btc_regtest_controller,
        60,
        || Ok(get_burn_height() > burn_height_before),
    )
    .expect("Timed out waiting for burn block to be processed");

    // assure we have a successful sortition that miner 2 won
    let tip = SortitionDB::get_canonical_burn_chain_tip(sortdb.conn()).unwrap();
    assert!(tip.sortition);
    assert_eq!(tip.miner_pk_hash.unwrap(), mining_pkh_2);

    wait_for(30, || {
        Ok(rl2_commits.load(Ordering::SeqCst) > rl2_commits_before)
    })
    .expect("Timed out waiting for block commit from miner 2");

    info!("---------------------- Miner 1 Extends Tenure B (again) ---------------------");

    TEST_MINE_STALL.set(false);

    // wait for a tenure extend block from miner 1 to be processed
    // (miner 2's proposals will be rejected)
    wait_for(60, || {
        let stacks_height = signer_test
            .stacks_client
            .get_peer_info()
            .expect("Failed to get peer info")
            .stacks_tip_height;
        Ok(
            blocks_mined1.load(Ordering::SeqCst) > blocks_processed_before_1
                && stacks_height > stacks_height_before
                && test_observer::get_blocks().len() > nmb_old_blocks,
        )
    })
    .expect("Timed out waiting for tenure extend block to be mined and processed");

    verify_last_block_contains_tenure_change_tx(TenureChangeCause::Extended);

    info!("------------------------- Miner 1 Mines Another Block -------------------------");

    let blocks_processed_before_1 = blocks_mined1.load(Ordering::SeqCst);
    let nmb_old_blocks = test_observer::get_blocks().len();
    let stacks_height_before = signer_test
        .stacks_client
        .get_peer_info()
        .expect("Failed to get peer info")
        .stacks_tip_height;

    // submit a tx so that the miner will mine an extra block
    let transfer_tx = make_stacks_transfer(
        &sender_sk,
        sender_nonce,
        send_fee,
        signer_test.running_nodes.conf.burnchain.chain_id,
        &recipient,
        send_amt,
    );
    submit_tx(&http_origin, &transfer_tx);

    // wait for the new block to be processed
    wait_for(30, || {
        let stacks_height = signer_test
            .stacks_client
            .get_peer_info()
            .expect("Failed to get peer info")
            .stacks_tip_height;
        Ok(
            blocks_mined1.load(Ordering::SeqCst) > blocks_processed_before_1
                && stacks_height > stacks_height_before
                && test_observer::get_blocks().len() > nmb_old_blocks,
        )
    })
    .expect("Timed out waiting for block to be mined and processed");

    info!("----------------------- Miner 2 Mines the Next Tenure -----------------------");

    // Re-enable block commits for miner 2
    let rl2_commits_before = rl2_commits.load(Ordering::SeqCst);
    rl2_skip_commit_op.set(false);

    // Wait for block commit from miner 2
    wait_for(30, || {
        Ok(rl2_commits.load(Ordering::SeqCst) > rl2_commits_before)
    })
    .expect("Timed out waiting for block commit from miner 2");

    let stacks_height_before = signer_test
        .stacks_client
        .get_peer_info()
        .expect("Failed to get peer info")
        .stacks_tip_height;

    next_block_and(
        &mut signer_test.running_nodes.btc_regtest_controller,
        60,
        || {
            let stacks_height = signer_test
                .stacks_client
                .get_peer_info()
                .expect("Failed to get peer info")
                .stacks_tip_height;
            Ok(stacks_height > stacks_height_before)
        },
    )
    .expect("Timed out waiting for final block to be mined and processed");

    // assure we have a successful sortition that miner 2 won and it had a block found tenure change
    let tip = SortitionDB::get_canonical_burn_chain_tip(sortdb.conn()).unwrap();
    assert!(tip.sortition);
    assert_eq!(tip.miner_pk_hash.unwrap(), mining_pkh_2);
    verify_last_block_contains_tenure_change_tx(TenureChangeCause::BlockFound);

    info!("------------------------- Shutdown -------------------------");
    rl2_coord_channels
        .lock()
        .expect("Mutex poisoned")
        .stop_chains_coordinator();
    run_loop_stopper_2.store(false, Ordering::SeqCst);
    run_loop_2_thread.join().unwrap();
    signer_test.shutdown();
}

#[test]
#[ignore]
/// Test the block_proposal_max_age_secs signer configuration option. It should reject blocks that are
/// invalid but within the max age window, otherwise it should simply drop the block without further processing.
///
/// Test Setup:
/// The test spins up five stacks signers, one miner Nakamoto node, and a corresponding bitcoind.
///
/// Test Execution:
/// The stacks node is advanced to epoch 3.0 reward set calculation to ensure the signer set is determined.
/// An invalid block proposal with a recent timestamp is forcibly written to the miner's slot to simulate the miner proposing a block.
/// The signers process the invalid block and broadcast a block response rejection to the respective .signers-XXX-YYY contract.
/// A second block proposal with an outdated timestamp is then submitted to the miner's slot to simulate the miner proposing a very old block.
/// The test confirms no further block rejection response is submitted to the .signers-XXX-YYY contract.
///
/// Test Assertion:
/// - Each signer successfully rejects the recent invalid block proposal.
/// - No signer submits a block proposal response for the outdated block proposal.
/// - The stacks tip does not advance
fn block_proposal_max_age_rejections() {
    if env::var("BITCOIND_TEST") != Ok("1".into()) {
        return;
    }

    tracing_subscriber::registry()
        .with(fmt::layer())
        .with(EnvFilter::from_default_env())
        .init();

    info!("------------------------- Test Setup -------------------------");
    let num_signers = 5;
    let mut signer_test: SignerTest<SpawnedSigner> = SignerTest::new_with_config_modifications(
        num_signers,
        vec![],
        |config| {
            config.block_proposal_max_age_secs = 30;
        },
        |_| {},
        None,
        None,
    );
    signer_test.boot_to_epoch_3();
    let short_timeout = Duration::from_secs(30);

    info!("------------------------- Send Block Proposal To Signers -------------------------");
    let info_before = get_chain_info(&signer_test.running_nodes.conf);
    let mut block = NakamotoBlock {
        header: NakamotoBlockHeader::empty(),
        txs: vec![],
    };
    // First propose a stale block that is older than the block_proposal_max_age_secs
    block.header.timestamp = get_epoch_time_secs().saturating_sub(
        signer_test.signer_configs[0]
            .block_proposal_max_age_secs
            .saturating_add(1),
    );
    let block_signer_signature_hash_1 = block.header.signer_signature_hash();
    signer_test.propose_block(block.clone(), short_timeout);

    // Next propose a recent invalid block
    block.header.timestamp = get_epoch_time_secs();
    let block_signer_signature_hash_2 = block.header.signer_signature_hash();
    signer_test.propose_block(block, short_timeout);

    info!("------------------------- Test Block Proposal Rejected -------------------------");
    // Verify the signers rejected only the SECOND block proposal. The first was not even processed.
    wait_for(30, || {
        let rejections: Vec<_> = test_observer::get_stackerdb_chunks()
            .into_iter()
            .flat_map(|chunk| chunk.modified_slots)
            .map(|chunk| {
                let Ok(message) = SignerMessage::consensus_deserialize(&mut chunk.data.as_slice())
                else {
                    return None;
                };
                match message {
                    SignerMessage::BlockResponse(BlockResponse::Rejected(BlockRejection {
                        signer_signature_hash,
                        signature,
                        ..
                    })) => {
                        assert_eq!(
                            signer_signature_hash, block_signer_signature_hash_2,
                            "We should only reject the second block"
                        );
                        Some(signature)
                    }
                    SignerMessage::BlockResponse(BlockResponse::Accepted(BlockAccepted {
                        signer_signature_hash,
                        ..
                    })) => {
                        assert_ne!(
                            signer_signature_hash, block_signer_signature_hash_1,
                            "We should never have accepted block"
                        );
                        None
                    }
                    _ => None,
                }
            })
            .collect();
        Ok(rejections.len() > num_signers * 7 / 10)
    })
    .expect("Timed out waiting for block rejections");

    info!("------------------------- Test Peer Info-------------------------");
    assert_eq!(info_before, get_chain_info(&signer_test.running_nodes.conf));

    info!("------------------------- Test Shutdown-------------------------");
    signer_test.shutdown();
}

#[test]
#[ignore]
/// Test that signers do not mark a block as globally accepted if it was not announced by the node.
/// This will simulate this case via testing flags, and ensure that a block can be reorged across tenure
/// boundaries now (as it is only marked locally accepted and no longer gets marked globally accepted
/// by simply seeing the threshold number of signatures).
///
/// Test Setup:
/// The test spins up five stacks signers, one miner Nakamoto node, and a corresponding bitcoind.
/// The stacks node is then advanced to Epoch 3.0 boundary to allow block signing.
///
/// Test Execution:
/// 1. The node mines 1 stacks block N (all signers sign it).
/// 2. <30% of signers are configured to auto reject any block proposals, broadcast of new blocks are skipped, and miners are configured to ignore signers responses.
/// 3. The node mines 1 stacks block N+1 (all signers sign it, but one which rejects it) but eventually all mark the block as locally accepted.
/// 4. A new tenure starts and the miner attempts to mine a new sister block N+1' (as it does not see the threshold number of signatures or any block push from signers).
/// 5. The signers accept this sister block as a valid reorg and the node advances to block N+1'.
///
/// Test Assertion:
/// - All signers accepted block N.
/// - Less than 30% of the signers rejected block N+1.
/// - All signers accept block N+1' as a valid reorg.
/// - The node advances to block N+1'
fn global_acceptance_depends_on_block_announcement() {
    if env::var("BITCOIND_TEST") != Ok("1".into()) {
        return;
    }

    tracing_subscriber::registry()
        .with(fmt::layer())
        .with(EnvFilter::from_default_env())
        .init();

    info!("------------------------- Test Setup -------------------------");
    let num_signers = 5;
    let sender_sk = Secp256k1PrivateKey::new();
    let sender_addr = tests::to_addr(&sender_sk);
    let send_amt = 100;
    let send_fee = 180;
    let nmb_txs = 4;

    let recipient = PrincipalData::from(StacksAddress::burn_address(false));
    let mut signer_test: SignerTest<SpawnedSigner> = SignerTest::new_with_config_modifications(
        num_signers,
        vec![(sender_addr, (send_amt + send_fee) * nmb_txs)],
        |config| {
            // Just accept all reorg attempts
            config.tenure_last_block_proposal_timeout = Duration::from_secs(0);
        },
        |config| {
            config.miner.block_commit_delay = Duration::from_secs(0);
        },
        None,
        None,
    );

    let all_signers: Vec<_> = signer_test
        .signer_stacks_private_keys
        .iter()
        .map(StacksPublicKey::from_private)
        .collect();

    let http_origin = format!("http://{}", &signer_test.running_nodes.conf.node.rpc_bind);
    let short_timeout = 30;
    signer_test.boot_to_epoch_3();

    info!("------------------------- Test Mine Nakamoto Block N -------------------------");
    let info_before = signer_test
        .stacks_client
        .get_peer_info()
        .expect("Failed to get peer info");

    test_observer::clear();
    // submit a tx so that the miner will mine a stacks block N
    let mut sender_nonce = 0;
    let transfer_tx = make_stacks_transfer(
        &sender_sk,
        sender_nonce,
        send_fee,
        signer_test.running_nodes.conf.burnchain.chain_id,
        &recipient,
        send_amt,
    );
    let tx = submit_tx(&http_origin, &transfer_tx);
    sender_nonce += 1;
    info!("Submitted tx {tx} in to mine block N");

    wait_for(short_timeout, || {
        Ok(signer_test
            .stacks_client
            .get_peer_info()
            .expect("Failed to get peer info")
            .stacks_tip_height
            > info_before.stacks_tip_height)
    })
    .expect("Timed out waiting for N to be mined and processed");

    let info_after = signer_test
        .stacks_client
        .get_peer_info()
        .expect("Failed to get peer info");
    assert_eq!(
        info_before.stacks_tip_height + 1,
        info_after.stacks_tip_height
    );

    // Ensure that the block was accepted globally so the stacks tip has advanced to N
    let nakamoto_blocks = test_observer::get_mined_nakamoto_blocks();
    let block_n = nakamoto_blocks.last().unwrap();
    assert_eq!(info_after.stacks_tip.to_string(), block_n.block_hash);

    // Make sure that ALL signers accepted the block proposal
    signer_test
        .wait_for_block_acceptance(short_timeout, &block_n.signer_signature_hash, &all_signers)
        .expect("Timed out waiting for block acceptance of N");

    info!("------------------------- Mine Nakamoto Block N+1 -------------------------");
    // Make less than 30% of the signers reject the block and ensure it is accepted by the node, but not announced.
    let rejecting_signers: Vec<_> = all_signers
        .iter()
        .cloned()
        .take(num_signers * 3 / 10)
        .collect();
    TEST_REJECT_ALL_BLOCK_PROPOSAL.set(rejecting_signers.clone());
    TEST_SKIP_BLOCK_ANNOUNCEMENT.set(true);
    TEST_IGNORE_SIGNERS.set(true);
    TEST_SKIP_BLOCK_BROADCAST.set(true);
    test_observer::clear();

    // submit a tx so that the miner will mine a stacks block N+1
    let info_before = signer_test
        .stacks_client
        .get_peer_info()
        .expect("Failed to get peer info");
    let transfer_tx = make_stacks_transfer(
        &sender_sk,
        sender_nonce,
        send_fee,
        signer_test.running_nodes.conf.burnchain.chain_id,
        &recipient,
        send_amt,
    );
    let tx = submit_tx(&http_origin, &transfer_tx);
    info!("Submitted tx {tx} in to mine block N+1");

    let mut proposed_block = None;
    let start_time = Instant::now();
    while proposed_block.is_none() && start_time.elapsed() < Duration::from_secs(30) {
        proposed_block = test_observer::get_stackerdb_chunks()
            .into_iter()
            .flat_map(|chunk| chunk.modified_slots)
            .find_map(|chunk| {
                let message = SignerMessage::consensus_deserialize(&mut chunk.data.as_slice())
                    .expect("Failed to deserialize SignerMessage");
                match message {
                    SignerMessage::BlockProposal(proposal) => {
                        if proposal.block.header.consensus_hash
                            == info_before.stacks_tip_consensus_hash
                        {
                            Some(proposal.block)
                        } else {
                            None
                        }
                    }
                    _ => None,
                }
            });
    }
    let proposed_block = proposed_block.expect("Failed to find proposed block within 30s");

    // Even though one of the signers rejected the block, it will eventually accept the block as it sees the 70% threshold of signatures
    signer_test
        .wait_for_block_acceptance(
            short_timeout,
            &proposed_block.header.signer_signature_hash(),
            &all_signers,
        )
        .expect("Timed out waiting for block acceptance of N+1 by all signers");

    info!(
        "------------------------- Attempt to Mine Nakamoto Block N+1' -------------------------"
    );

    TEST_REJECT_ALL_BLOCK_PROPOSAL.set(Vec::new());
    TEST_SKIP_BLOCK_ANNOUNCEMENT.set(false);
    TEST_IGNORE_SIGNERS.set(false);
    TEST_SKIP_BLOCK_BROADCAST.set(false);
    test_observer::clear();
    let info_before = signer_test
        .stacks_client
        .get_peer_info()
        .expect("Failed to get peer info");
    next_block_and(
        &mut signer_test.running_nodes.btc_regtest_controller,
        60,
        || {
            let info = signer_test
                .stacks_client
                .get_peer_info()
                .expect("Failed to get peer info");
            Ok(info.stacks_tip_height > info_before.stacks_tip_height)
        },
    )
    .unwrap();
    let info_after = signer_test
        .stacks_client
        .get_peer_info()
        .expect("Failed to get peer info");
    let mut sister_block = None;
    let start_time = Instant::now();
    while sister_block.is_none() && start_time.elapsed() < Duration::from_secs(45) {
        sister_block = test_observer::get_stackerdb_chunks()
            .into_iter()
            .flat_map(|chunk| chunk.modified_slots)
            .find_map(|chunk| {
                let message = SignerMessage::consensus_deserialize(&mut chunk.data.as_slice())
                    .expect("Failed to deserialize SignerMessage");
                match message {
                    SignerMessage::BlockProposal(proposal) => {
                        if proposal.block.header.consensus_hash
                            == info_after.stacks_tip_consensus_hash
                        {
                            Some(proposal.block)
                        } else {
                            None
                        }
                    }
                    _ => None,
                }
            });
    }
    let sister_block = sister_block.expect("Failed to find proposed sister block within 30s");
    signer_test
        .wait_for_block_acceptance(
            short_timeout,
            &sister_block.header.signer_signature_hash(),
            &all_signers,
        )
        .expect("Timed out waiting for block acceptance of N+1' by all signers");

    // Assert the block was mined and the tip has changed.
    assert_eq!(
        info_after.stacks_tip_height,
        sister_block.header.chain_length
    );
    assert_eq!(info_after.stacks_tip, sister_block.header.block_hash());
    assert_eq!(
        info_after.stacks_tip_consensus_hash,
        sister_block.header.consensus_hash
    );
    assert_eq!(
        sister_block.header.chain_length,
        proposed_block.header.chain_length
    );
    assert_ne!(sister_block, proposed_block);
}

/// Test a scenario where:
/// Two miners boot to Nakamoto.
/// Sortition occurs. Miner 1 wins.
/// Miner 1 proposes a block N
/// Signers accept and the stacks tip advances to N
/// Sortition occurs. Miner 2 wins.
/// Miner 2 proposes block N+1
/// Sortition occurs. Miner 1 wins.
/// Miner 1 proposes block N+1'
/// N+1 passes signers initial checks and is submitted to the node for validation.
/// N+1' arrives at the signers and passes inital checks, but BEFORE N+1' can be submitted for validation:
/// N+1 finishes being processed at the node and sits in the signers queue.
/// Signers THEN submit N+1' for node validation.
/// Signers process N+1 validation response ok, followed immediately by the N+1' validation response ok.
/// Signers broadcast N+1 acceptance
/// Signers broadcast N+1' rejection
/// Miner 2 proposes a new N+2 block built upon N+1
/// Asserts:
/// - N+1 is signed and broadcasted
/// - N+1' is rejected as a sortition view mismatch
/// - The tip advances to N+1 (Signed by Miner 1)
/// - The tip advances to N+2 (Signed by Miner 2)
#[test]
#[ignore]
fn no_reorg_due_to_successive_block_validation_ok() {
    if env::var("BITCOIND_TEST") != Ok("1".into()) {
        return;
    }

    let num_signers = 5;
    let recipient = PrincipalData::from(StacksAddress::burn_address(false));
    let sender_sk = Secp256k1PrivateKey::new();
    let sender_addr = tests::to_addr(&sender_sk);
    let send_amt = 100;
    let send_fee = 180;
    let num_txs = 1;
    let sender_nonce = 0;

    let btc_miner_1_seed = vec![1, 1, 1, 1];
    let btc_miner_2_seed = vec![2, 2, 2, 2];
    let btc_miner_1_pk = Keychain::default(btc_miner_1_seed.clone()).get_pub_key();
    let btc_miner_2_pk = Keychain::default(btc_miner_2_seed.clone()).get_pub_key();

    let node_1_rpc = gen_random_port();
    let node_1_p2p = gen_random_port();
    let node_2_rpc = gen_random_port();
    let node_2_p2p = gen_random_port();

    let localhost = "127.0.0.1";
    let node_1_rpc_bind = format!("{localhost}:{node_1_rpc}");
    let node_2_rpc_bind = format!("{localhost}:{node_2_rpc}");
    let mut node_2_listeners = Vec::new();

    let max_nakamoto_tenures = 30;

    info!("------------------------- Test Setup -------------------------");
    // partition the signer set so that ~half are listening and using node 1 for RPC and events,
    //  and the rest are using node 2

    let mut signer_test: SignerTest<SpawnedSigner> = SignerTest::new_with_config_modifications(
        num_signers,
        vec![(sender_addr, (send_amt + send_fee) * num_txs)],
        |signer_config| {
            // Lets make sure we never time out since we need to stall some things to force our scenario
            signer_config.block_proposal_validation_timeout = Duration::from_secs(u64::MAX);
            signer_config.tenure_last_block_proposal_timeout = Duration::from_secs(u64::MAX);
            signer_config.first_proposal_burn_block_timing = Duration::from_secs(u64::MAX);
            let node_host = if signer_config.endpoint.port() % 2 == 0 {
                &node_1_rpc_bind
            } else {
                &node_2_rpc_bind
            };
            signer_config.node_host = node_host.to_string();
        },
        |config| {
            config.node.rpc_bind = format!("{localhost}:{node_1_rpc}");
            config.node.p2p_bind = format!("{localhost}:{node_1_p2p}");
            config.node.data_url = format!("http://{localhost}:{node_1_rpc}");
            config.node.p2p_address = format!("{localhost}:{node_1_p2p}");
            config.miner.wait_on_interim_blocks = Duration::from_secs(5);
            config.node.pox_sync_sample_secs = 30;
            config.burnchain.pox_reward_length = Some(max_nakamoto_tenures);

            config.node.seed = btc_miner_1_seed.clone();
            config.node.local_peer_seed = btc_miner_1_seed.clone();
            config.burnchain.local_mining_public_key = Some(btc_miner_1_pk.to_hex());
            config.miner.mining_key = Some(Secp256k1PrivateKey::from_seed(&[1]));

            config.events_observers.retain(|listener| {
                let Ok(addr) = std::net::SocketAddr::from_str(&listener.endpoint) else {
                    warn!(
                        "Cannot parse {} to a socket, assuming it isn't a signer-listener binding",
                        listener.endpoint
                    );
                    return true;
                };
                if addr.port() % 2 == 0 || addr.port() == test_observer::EVENT_OBSERVER_PORT {
                    return true;
                }
                node_2_listeners.push(listener.clone());
                false
            })
        },
        Some(vec![btc_miner_1_pk, btc_miner_2_pk]),
        None,
    );
    let conf = signer_test.running_nodes.conf.clone();
    let mut conf_node_2 = conf.clone();
    conf_node_2.node.rpc_bind = format!("{localhost}:{node_2_rpc}");
    conf_node_2.node.p2p_bind = format!("{localhost}:{node_2_p2p}");
    conf_node_2.node.data_url = format!("http://{localhost}:{node_2_rpc}");
    conf_node_2.node.p2p_address = format!("{localhost}:{node_2_p2p}");
    conf_node_2.node.seed = btc_miner_2_seed.clone();
    conf_node_2.burnchain.local_mining_public_key = Some(btc_miner_2_pk.to_hex());
    conf_node_2.node.local_peer_seed = btc_miner_2_seed.clone();
    conf_node_2.miner.mining_key = Some(Secp256k1PrivateKey::from_seed(&[2]));
    conf_node_2.node.miner = true;
    conf_node_2.events_observers.clear();
    conf_node_2.events_observers.extend(node_2_listeners);
    assert!(!conf_node_2.events_observers.is_empty());

    let node_1_sk = Secp256k1PrivateKey::from_seed(&conf.node.local_peer_seed);
    let node_1_pk = StacksPublicKey::from_private(&node_1_sk);

    conf_node_2.node.working_dir = format!("{}-1", conf_node_2.node.working_dir);

    conf_node_2.node.set_bootstrap_nodes(
        format!("{}@{}", &node_1_pk.to_hex(), conf.node.p2p_bind),
        conf.burnchain.chain_id,
        conf.burnchain.peer_version,
    );
    let http_origin = format!("http://{}", &signer_test.running_nodes.conf.node.rpc_bind);

    let mut run_loop_2 = boot_nakamoto::BootRunLoop::new(conf_node_2.clone()).unwrap();
    let run_loop_stopper_2 = run_loop_2.get_termination_switch();
    let rl2_coord_channels = run_loop_2.coordinator_channels();
    let Counters {
        naka_submitted_commits: rl2_commits,
        naka_skip_commit_op: rl2_skip_commit_op,
        naka_mined_blocks: blocks_mined2,
        naka_rejected_blocks: rl2_rejections,
        naka_proposed_blocks: rl2_proposals,
        ..
    } = run_loop_2.counters();

    let blocks_mined1 = signer_test.running_nodes.nakamoto_blocks_mined.clone();

    info!("------------------------- Pause Miner 2's Block Commits -------------------------");

    // Make sure Miner 2 cannot win a sortition at first.
    rl2_skip_commit_op.set(true);

    info!("------------------------- Boot to Epoch 3.0 -------------------------");

    let run_loop_2_thread = thread::Builder::new()
        .name("run_loop_2".into())
        .spawn(move || run_loop_2.start(None, 0))
        .unwrap();

    signer_test.boot_to_epoch_3();

    wait_for(120, || {
        let Some(node_1_info) = get_chain_info_opt(&conf) else {
            return Ok(false);
        };
        let Some(node_2_info) = get_chain_info_opt(&conf_node_2) else {
            return Ok(false);
        };
        Ok(node_1_info.stacks_tip_height == node_2_info.stacks_tip_height)
    })
    .expect("Timed out waiting for boostrapped node to catch up to the miner");

    let mining_pk_1 = StacksPublicKey::from_private(&conf.miner.mining_key.unwrap());
    let mining_pk_2 = StacksPublicKey::from_private(&conf_node_2.miner.mining_key.unwrap());
    let mining_pkh_1 = Hash160::from_node_public_key(&mining_pk_1);
    let mining_pkh_2 = Hash160::from_node_public_key(&mining_pk_2);
    debug!("The mining key for miner 1 is {mining_pkh_1}");
    debug!("The mining key for miner 2 is {mining_pkh_2}");

    info!("------------------------- Reached Epoch 3.0 -------------------------");

    let burnchain = signer_test.running_nodes.conf.get_burnchain();
    let sortdb = burnchain.open_sortition_db(true).unwrap();

    let get_burn_height = || {
        SortitionDB::get_canonical_burn_chain_tip(sortdb.conn())
            .unwrap()
            .block_height
    };
    let starting_peer_height = get_chain_info(&conf).stacks_tip_height;
    let starting_burn_height = get_burn_height();

    info!("------------------------- Pause Miner 1's Block Commits -------------------------");
    signer_test
        .running_nodes
        .nakamoto_test_skip_commit_op
        .set(true);

    info!("------------------------- Miner 1 Mines a Nakamoto Block N (Globally Accepted) -------------------------");
    let blocks_processed_before_1 = blocks_mined1.load(Ordering::SeqCst);
    let stacks_height_before = signer_test
        .stacks_client
        .get_peer_info()
        .expect("Failed to get peer info")
        .stacks_tip_height;
    let info_before = get_chain_info(&conf);
    let mined_before = test_observer::get_mined_nakamoto_blocks().len();

    next_block_and(
        &mut signer_test.running_nodes.btc_regtest_controller,
        30,
        || {
            Ok(get_burn_height() > starting_burn_height
                && signer_test
                    .stacks_client
                    .get_peer_info()
                    .expect("Failed to get peer info")
                    .stacks_tip_height
                    > stacks_height_before
                && blocks_mined1.load(Ordering::SeqCst) > blocks_processed_before_1
                && get_chain_info(&conf).stacks_tip_height > info_before.stacks_tip_height
                && test_observer::get_mined_nakamoto_blocks().len() > mined_before)
        },
    )
    .expect("Timed out waiting for Miner 1 to Mine Block N");

    let blocks = test_observer::get_mined_nakamoto_blocks();
    let block_n = blocks.last().unwrap().clone();
    let block_n_signature_hash = block_n.signer_signature_hash;

    let info_after = get_chain_info(&conf);
    assert_eq!(info_after.stacks_tip.to_string(), block_n.block_hash);
    assert_eq!(block_n.signer_signature_hash, block_n_signature_hash);
    assert_eq!(
        info_after.stacks_tip_height,
        info_before.stacks_tip_height + 1
    );

    // assure we have a successful sortition that miner 1 won
    let tip = SortitionDB::get_canonical_burn_chain_tip(sortdb.conn()).unwrap();
    assert!(tip.sortition);
    assert_eq!(tip.miner_pk_hash.unwrap(), mining_pkh_1);

    debug!("Miner 1 mined block N: {block_n_signature_hash}");

    info!("------------------------- Pause Block Validation Response of N+1 -------------------------");
    TEST_VALIDATE_STALL.set(true);
    let proposals_before_2 = rl2_proposals.load(Ordering::SeqCst);
    let rejections_before_2 = rl2_rejections.load(Ordering::SeqCst);
    let blocks_before = test_observer::get_blocks().len();
    let blocks_processed_before_1 = blocks_mined1.load(Ordering::SeqCst);
    let blocks_processed_before_2 = blocks_mined2.load(Ordering::SeqCst);

    // Force miner 1 to submit a block
    // submit a tx so that the miner will mine an extra block
    let transfer_tx = make_stacks_transfer(
        &sender_sk,
        sender_nonce,
        send_fee,
        signer_test.running_nodes.conf.burnchain.chain_id,
        &recipient,
        send_amt,
    );
    submit_tx(&http_origin, &transfer_tx);

    let mut block_n_1 = None;
    wait_for(30, || {
        let chunks = test_observer::get_stackerdb_chunks();
        for chunk in chunks.into_iter().flat_map(|chunk| chunk.modified_slots) {
            let Ok(message) = SignerMessage::consensus_deserialize(&mut chunk.data.as_slice())
            else {
                continue;
            };
            if let SignerMessage::BlockProposal(proposal) = message {
                if proposal.block.header.signer_signature_hash() != block_n_signature_hash
                    && proposal
                        .block
                        .header
                        .recover_miner_pk()
                        .map(|pk| pk == mining_pk_1)
                        .unwrap()
                    && proposal.block.header.chain_length == block_n.stacks_height + 1
                {
                    block_n_1 = Some(proposal.block.clone());
                    return Ok(true);
                }
            }
        }
        Ok(false)
    })
    .expect("Timed out waiting for Miner 1 to propose N+1");
    let block_n_1 = block_n_1.expect("Failed to find N+1 proposal");
    let block_n_1_signature_hash = block_n_1.header.signer_signature_hash();

    assert_eq!(
        block_n_1.header.parent_block_id.to_string(),
        block_n.block_id
    );
    debug!("Miner 1 proposed block N+1: {block_n_1_signature_hash}");

    info!("------------------------- Unpause Miner 2's Block Commits -------------------------");
    let rl2_commits_before = rl2_commits.load(Ordering::SeqCst);
    rl2_skip_commit_op.set(false);

    wait_for(30, || {
        Ok(rl2_commits.load(Ordering::SeqCst) > rl2_commits_before)
    })
    .expect("Timed out waiting for Miner 2 to submit its block commit");
    let rl2_commits_before = rl2_commits.load(Ordering::SeqCst);

    info!("------------------------- Pause Block Validation Submission of N+1'-------------------------");
    TEST_STALL_BLOCK_VALIDATION_SUBMISSION.set(true);

    info!("------------------------- Start Miner 2's Tenure-------------------------");
    let burn_height_before = get_burn_height();
    next_block_and(
        &mut signer_test.running_nodes.btc_regtest_controller,
        30,
        || {
            Ok(get_burn_height() > burn_height_before
                && rl2_proposals.load(Ordering::SeqCst) > proposals_before_2
                && rl2_commits.load(Ordering::SeqCst) > rl2_commits_before)
        },
    )
    .expect("Timed out waiting for burn block height to advance and Miner 2 to propose a block");

    let mut block_n_1_prime = None;
    wait_for(30, || {
        let chunks = test_observer::get_stackerdb_chunks();
        for chunk in chunks.into_iter().flat_map(|chunk| chunk.modified_slots) {
            let Ok(message) = SignerMessage::consensus_deserialize(&mut chunk.data.as_slice())
            else {
                continue;
            };
            if let SignerMessage::BlockProposal(proposal) = message {
                if proposal
                    .block
                    .header
                    .recover_miner_pk()
                    .map(|pk| pk == mining_pk_2)
                    .unwrap()
                {
                    block_n_1_prime = Some(proposal.block.clone());
                    return Ok(true);
                }
            }
        }
        Ok(false)
    })
    .expect("Timed out waiting for Miner 2 to propose N+1'");

    let block_n_1_prime = block_n_1_prime.expect("Failed to find N+1' proposal");
    let block_n_1_prime_signature_hash = block_n_1_prime.header.signer_signature_hash();

    debug!("Miner 2 proposed N+1': {block_n_1_prime_signature_hash}");

    // assure we have a successful sortition that miner 2 won
    let tip = SortitionDB::get_canonical_burn_chain_tip(sortdb.conn()).unwrap();
    assert!(tip.sortition);
    assert_eq!(tip.miner_pk_hash.unwrap(), mining_pkh_2);
    // Make sure that the tip is still at block N
    assert_eq!(tip.canonical_stacks_tip_height, block_n.stacks_height);
    assert_eq!(
        tip.canonical_stacks_tip_hash.to_string(),
        block_n.block_hash
    );

    // Just a precaution to make sure no stacks blocks has been processed between now and our original pause
    assert_eq!(rejections_before_2, rl2_rejections.load(Ordering::SeqCst));
    assert_eq!(
        blocks_processed_before_1,
        blocks_mined1.load(Ordering::SeqCst)
    );
    assert_eq!(
        blocks_processed_before_2,
        blocks_mined2.load(Ordering::SeqCst)
    );
    assert_eq!(blocks_before, test_observer::get_blocks().len());

    info!("------------------------- Unpause Block Validation Response of N+1 -------------------------");

    TEST_VALIDATE_STALL.set(false);

    // Verify that the node accepted the proposed N+1, sending back a validate ok response
    wait_for(30, || {
        for proposal in test_observer::get_proposal_responses() {
            if let BlockValidateResponse::Ok(response) = proposal {
                if response.signer_signature_hash == block_n_1_signature_hash {
                    return Ok(true);
                }
            }
        }
        Ok(false)
    })
    .expect("Timed out waiting for validation response for N+1");

    debug!(
        "Node finished processing proposal validation request for N+1: {block_n_1_signature_hash}"
    );

    // This is awful but I can't gurantee signers have reached the submission stall and we need to ensure the event order is as expected.
    sleep_ms(5_000);

    info!("------------------------- Unpause Block Validation Submission and Response for N+1' -------------------------");
    TEST_STALL_BLOCK_VALIDATION_SUBMISSION.set(false);

    info!("------------------------- Confirm N+1 is Accepted ------------------------");
    wait_for(30, || {
        let chunks = test_observer::get_stackerdb_chunks();
        for chunk in chunks.into_iter().flat_map(|chunk| chunk.modified_slots) {
            let Ok(message) = SignerMessage::consensus_deserialize(&mut chunk.data.as_slice())
            else {
                continue;
            };
            if let SignerMessage::BlockResponse(BlockResponse::Accepted(BlockAccepted {
                signer_signature_hash,
                ..
            })) = message
            {
                if signer_signature_hash == block_n_1_signature_hash {
                    return Ok(true);
                }
            }
        }
        Ok(false)
    })
    .expect("Timed out waiting for N+1 acceptance.");

    debug!("Miner 1 mined block N+1: {block_n_1_signature_hash}");

    info!("------------------------- Confirm N+1' is Rejected ------------------------");

    wait_for(30, || {
        let chunks = test_observer::get_stackerdb_chunks();
        for chunk in chunks.into_iter().flat_map(|chunk| chunk.modified_slots) {
            let Ok(message) = SignerMessage::consensus_deserialize(&mut chunk.data.as_slice())
            else {
                continue;
            };
            if let SignerMessage::BlockResponse(BlockResponse::Rejected(BlockRejection {
                signer_signature_hash,
                ..
            })) = message
            {
                if signer_signature_hash == block_n_1_prime_signature_hash {
                    return Ok(true);
                }
            } else if let SignerMessage::BlockResponse(BlockResponse::Accepted(BlockAccepted {
                signer_signature_hash,
                ..
            })) = message
            {
                assert!(
                    signer_signature_hash != block_n_1_prime_signature_hash,
                    "N+1' was accepted after N+1 was accepted. This should not be possible."
                );
            }
        }
        Ok(false)
    })
    .expect("Timed out waiting for N+1' rejection.");

    info!("------------------------- Confirm N+2 Accepted ------------------------");

    let mut block_n_2 = None;
    wait_for(30, || {
        let chunks = test_observer::get_stackerdb_chunks();
        for chunk in chunks.into_iter().flat_map(|chunk| chunk.modified_slots) {
            let Ok(message) = SignerMessage::consensus_deserialize(&mut chunk.data.as_slice())
            else {
                continue;
            };
            if let SignerMessage::BlockProposal(proposal) = message {
                if proposal.block.header.chain_length == block_n_1.header.chain_length + 1
                    && proposal
                        .block
                        .header
                        .recover_miner_pk()
                        .map(|pk| pk == mining_pk_2)
                        .unwrap()
                {
                    block_n_2 = Some(proposal.block.clone());
                    return Ok(true);
                }
            }
        }
        Ok(false)
    })
    .expect("Timed out waiting for Miner 1 to propose N+2");
    let block_n_2 = block_n_2.expect("Failed to find N+2 proposal");

    wait_for(30, || {
        Ok(get_chain_info(&conf).stacks_tip_height >= block_n_2.header.chain_length)
    })
    .expect("Timed out waiting for the stacks tip height to advance");

    info!("------------------------- Confirm Stacks Chain is As Expected ------------------------");
    let info_after = get_chain_info(&conf);
    assert_eq!(info_after.stacks_tip_height, block_n_2.header.chain_length);
    assert_eq!(info_after.stacks_tip_height, starting_peer_height + 3);
    assert_eq!(
        info_after.stacks_tip.to_string(),
        block_n_2.header.block_hash().to_string()
    );
    assert_ne!(
        info_after.stacks_tip_consensus_hash,
        block_n_1.header.consensus_hash
    );
    assert_eq!(
        info_after.stacks_tip_consensus_hash,
        block_n_2.header.consensus_hash
    );
    assert_eq!(
        block_n_2.header.parent_block_id,
        block_n_1.header.block_id()
    );
    assert_eq!(
        block_n_1.header.parent_block_id.to_string(),
        block_n.block_id
    );

    info!("------------------------- Shutdown -------------------------");
    rl2_coord_channels
        .lock()
        .expect("Mutex poisoned")
        .stop_chains_coordinator();
    run_loop_stopper_2.store(false, Ordering::SeqCst);
    run_loop_2_thread.join().unwrap();
    signer_test.shutdown();
}

#[test]
#[ignore]
/// Test that signers for an incoming reward cycle, do not sign blocks for the previous reward cycle.
///
/// Test Setup:
/// The test spins up five stacks signers that are stacked for multiple cycles, one miner Nakamoto node, and a corresponding bitcoind.
/// The stacks node is then advanced to Epoch 3.0 boundary to allow block signing.
///
/// Test Execution:
/// The node mines to the middle of the prepare phase of reward cycle N+1.
/// Sends a status request to the signers to ensure both the current and next reward cycle signers are active.
/// A valid Nakamoto block is proposed.
/// Two invalid Nakamoto blocks are proposed.
///
/// Test Assertion:
/// All signers for cycle N sign the valid block.
/// No signers for cycle N+1 emit any messages.
/// All signers for cycle N reject the invalid blocks.
/// No signers for cycle N+1 emit any messages for the invalid blocks.
/// The chain advances to block N.
fn incoming_signers_ignore_block_proposals() {
    if env::var("BITCOIND_TEST") != Ok("1".into()) {
        return;
    }

    tracing_subscriber::registry()
        .with(fmt::layer())
        .with(EnvFilter::from_default_env())
        .init();

    info!("------------------------- Test Setup -------------------------");
    let num_signers = 5;
    let recipient = PrincipalData::from(StacksAddress::burn_address(false));
    let sender_sk = Secp256k1PrivateKey::new();
    let sender_addr = tests::to_addr(&sender_sk);
    let send_amt = 100;
    let send_fee = 180;
    let mut signer_test: SignerTest<SpawnedSigner> =
        SignerTest::new(num_signers, vec![(sender_addr, send_amt + send_fee)]);
    let timeout = Duration::from_secs(200);
    let http_origin = format!("http://{}", &signer_test.running_nodes.conf.node.rpc_bind);
    signer_test.boot_to_epoch_3();
    let curr_reward_cycle = signer_test.get_current_reward_cycle();
    // Mine to the middle of the prepare phase of the next reward cycle
    let next_reward_cycle = curr_reward_cycle.saturating_add(1);
    let prepare_phase_len = signer_test
        .running_nodes
        .conf
        .get_burnchain()
        .pox_constants
        .prepare_length as u64;
    let middle_of_prepare_phase = signer_test
        .running_nodes
        .btc_regtest_controller
        .get_burnchain()
        .reward_cycle_to_block_height(next_reward_cycle)
        .saturating_sub(prepare_phase_len / 2);

    info!("------------------------- Test Mine Until Middle of Prepare Phase at Block Height {middle_of_prepare_phase} -------------------------");
    signer_test.run_until_burnchain_height_nakamoto(timeout, middle_of_prepare_phase, num_signers);

    signer_test.wait_for_registered_both_reward_cycles(30);

    let current_burnchain_height = signer_test
        .running_nodes
        .btc_regtest_controller
        .get_headers_height();
    assert_eq!(current_burnchain_height, middle_of_prepare_phase);
    assert_eq!(curr_reward_cycle, signer_test.get_current_reward_cycle());

    let mined_blocks = signer_test.running_nodes.nakamoto_blocks_mined.clone();
    let blocks_before = mined_blocks.load(Ordering::SeqCst);

    info!("------------------------- Test Mine A Valid Block -------------------------");
    // submit a tx so that the miner will mine an extra block
    let sender_nonce = 0;
    let transfer_tx = make_stacks_transfer(
        &sender_sk,
        sender_nonce,
        send_fee,
        signer_test.running_nodes.conf.burnchain.chain_id,
        &recipient,
        send_amt,
    );
    submit_tx(&http_origin, &transfer_tx);

    // a tenure has begun, so wait until we mine a block
    wait_for(30, || {
        Ok(mined_blocks.load(Ordering::SeqCst) > blocks_before)
    })
    .expect("Timed out waiting for a block to be mined");

    let blocks_before = mined_blocks.load(Ordering::SeqCst);
    let mut stackerdb = StackerDB::new(
        &signer_test.running_nodes.conf.node.rpc_bind,
        StacksPrivateKey::new(), // We are just reading so don't care what the key is
        false,
        next_reward_cycle,
        SignerSlotID(0), // We are just reading so again, don't care about index.
    );

    let next_signer_slot_ids: Vec<_> = signer_test
        .get_signer_indices(next_reward_cycle)
        .iter()
        .map(|id| id.0)
        .collect();

    let mut no_next_signer_messages = || {
        assert!(wait_for(30, || {
            let latest_msgs = StackerDB::get_messages::<SignerMessage>(
                stackerdb
                    .get_session_mut(&MessageSlotID::BlockResponse)
                    .expect("Failed to get BlockResponse stackerdb session"),
                &next_signer_slot_ids,
            )
            .expect("Failed to get messages from stackerdb");
            assert!(
                latest_msgs.is_empty(),
                "Next signers have messages in their stackerdb"
            );
            Ok(false)
        })
        .is_err());
    };

    no_next_signer_messages();

    let proposal_conf = ProposalEvalConfig {
        first_proposal_burn_block_timing: Duration::from_secs(0),
        block_proposal_timeout: Duration::from_secs(100),
        tenure_last_block_proposal_timeout: Duration::from_secs(30),
        tenure_idle_timeout: Duration::from_secs(300),
    };
    let mut block = NakamotoBlock {
        header: NakamotoBlockHeader::empty(),
        txs: vec![],
    };
    block.header.timestamp = get_epoch_time_secs();
    let signer_signature_hash_1 = block.header.signer_signature_hash();

    info!("------------------------- Test Attempt to Mine Invalid Block {signer_signature_hash_1} -------------------------");

    let short_timeout = Duration::from_secs(30);
    let all_signers: Vec<_> = signer_test
        .signer_stacks_private_keys
        .iter()
        .map(StacksPublicKey::from_private)
        .collect();
    test_observer::clear();

    // Propose a block to the signers that passes initial checks but will be rejected by the stacks node
    let view = SortitionsView::fetch_view(proposal_conf, &signer_test.stacks_client).unwrap();
    block.header.pox_treatment = BitVec::ones(1).unwrap();
    block.header.consensus_hash = view.cur_sortition.consensus_hash;
    block.header.chain_length =
        get_chain_info(&signer_test.running_nodes.conf).stacks_tip_height + 1;
    let signer_signature_hash_2 = block.header.signer_signature_hash();

    info!("------------------------- Test Attempt to Mine Invalid Block {signer_signature_hash_2} -------------------------");

    signer_test.propose_block(block, short_timeout);
    // Verify the signers rejected the second block via the endpoint
    signer_test.wait_for_validate_reject_response(short_timeout, signer_signature_hash_2);
    signer_test
        .wait_for_block_rejections(30, &all_signers)
        .expect("Timed out waiting for block rejections");
    no_next_signer_messages();

    assert_eq!(blocks_before, mined_blocks.load(Ordering::SeqCst));
    signer_test.shutdown();
}

#[test]
#[ignore]
/// Test that signers for an outgoing reward cycle, do not sign blocks for the incoming reward cycle.
///
/// Test Setup:
/// The test spins up five stacks signers that are stacked for multiple cycles, one miner Nakamoto node, and a corresponding bitcoind.
/// The stacks node is then advanced to Epoch 3.0 boundary to allow block signing.
///
/// Test Execution:
/// The node mines to the next reward cycle.
/// Sends a status request to the signers to ensure both the current and previous reward cycle signers are active.
/// A valid Nakamoto block is proposed.
/// Two invalid Nakamoto blocks are proposed.
///
/// Test Assertion:
/// All signers for cycle N+1 sign the valid block.
/// No signers for cycle N emit any messages.
/// All signers for cycle N+1 reject the invalid blocks.
/// No signers for cycle N emit any messages for the invalid blocks.
/// The chain advances to block N.
fn outgoing_signers_ignore_block_proposals() {
    if env::var("BITCOIND_TEST") != Ok("1".into()) {
        return;
    }

    tracing_subscriber::registry()
        .with(fmt::layer())
        .with(EnvFilter::from_default_env())
        .init();

    info!("------------------------- Test Setup -------------------------");
    let num_signers = 5;
    let recipient = PrincipalData::from(StacksAddress::burn_address(false));
    let sender_sk = Secp256k1PrivateKey::new();
    let sender_addr = tests::to_addr(&sender_sk);
    let send_amt = 100;
    let send_fee = 180;
    let mut signer_test: SignerTest<SpawnedSigner> =
        SignerTest::new(num_signers, vec![(sender_addr, send_amt + send_fee)]);
    let timeout = Duration::from_secs(200);
    let http_origin = format!("http://{}", &signer_test.running_nodes.conf.node.rpc_bind);
    signer_test.boot_to_epoch_3();
    // Do not cleanup stale signers
    TEST_SKIP_SIGNER_CLEANUP.set(true);
    let curr_reward_cycle = signer_test.get_current_reward_cycle();
    // Mine to the middle of the prepare phase of the next reward cycle
    let next_reward_cycle = curr_reward_cycle.saturating_add(1);
    let next_reward_cycle_height = signer_test
        .running_nodes
        .btc_regtest_controller
        .get_burnchain()
        .reward_cycle_to_block_height(next_reward_cycle);

    info!("------------------------- Test Mine Until Next Reward Cycle at Height {next_reward_cycle_height} -------------------------");
    signer_test.run_until_burnchain_height_nakamoto(timeout, next_reward_cycle_height, num_signers);

    signer_test.wait_for_registered_both_reward_cycles(30);

    let current_burnchain_height = signer_test
        .running_nodes
        .btc_regtest_controller
        .get_headers_height();
    assert_eq!(current_burnchain_height, next_reward_cycle_height);
    assert_eq!(next_reward_cycle, signer_test.get_current_reward_cycle());

    let old_reward_cycle = curr_reward_cycle;

    let mined_blocks = signer_test.running_nodes.nakamoto_blocks_mined.clone();
    let blocks_before = mined_blocks.load(Ordering::SeqCst);

    test_observer::clear();

    info!("------------------------- Test Mine A Valid Block -------------------------");
    // submit a tx so that the miner will mine an extra block
    let sender_nonce = 0;
    let transfer_tx = make_stacks_transfer(
        &sender_sk,
        sender_nonce,
        send_fee,
        signer_test.running_nodes.conf.burnchain.chain_id,
        &recipient,
        send_amt,
    );
    submit_tx(&http_origin, &transfer_tx);

    // a tenure has begun, so wait until we mine a block
    wait_for(30, || {
        Ok(mined_blocks.load(Ordering::SeqCst) > blocks_before)
    })
    .expect("Timed out waiting for a block to be mined");

    let new_signature_hash = test_observer::get_mined_nakamoto_blocks()
        .last()
        .unwrap()
        .signer_signature_hash;
    let blocks_before = mined_blocks.load(Ordering::SeqCst);
    let mut stackerdb = StackerDB::new(
        &signer_test.running_nodes.conf.node.rpc_bind,
        StacksPrivateKey::new(), // We are just reading so don't care what the key is
        false,
        old_reward_cycle,
        SignerSlotID(0), // We are just reading so again, don't care about index.
    );

    let old_signer_slot_ids: Vec<_> = signer_test
        .get_signer_indices(old_reward_cycle)
        .iter()
        .map(|id| id.0)
        .collect();

    let mut old_signers_ignore_block_proposals = |hash| {
        assert!(wait_for(10, || {
            let latest_msgs = StackerDB::get_messages::<SignerMessage>(
                stackerdb
                    .get_session_mut(&MessageSlotID::BlockResponse)
                    .expect("Failed to get BlockResponse stackerdb session"),
                &old_signer_slot_ids,
            )
            .expect("Failed to get messages from stackerdb");
            for msg in latest_msgs.iter() {
                if let SignerMessage::BlockResponse(response) = msg {
                    assert_ne!(response.get_signer_signature_hash(), hash);
                }
            }
            Ok(false)
        })
        .is_err());
    };
    old_signers_ignore_block_proposals(new_signature_hash);

    let proposal_conf = ProposalEvalConfig {
        first_proposal_burn_block_timing: Duration::from_secs(0),
        block_proposal_timeout: Duration::from_secs(100),
        tenure_last_block_proposal_timeout: Duration::from_secs(30),
        tenure_idle_timeout: Duration::from_secs(300),
    };
    let mut block = NakamotoBlock {
        header: NakamotoBlockHeader::empty(),
        txs: vec![],
    };
    block.header.timestamp = get_epoch_time_secs();
    let signer_signature_hash_1 = block.header.signer_signature_hash();

    info!("------------------------- Test Attempt to Mine Invalid Block {signer_signature_hash_1} -------------------------");

    let short_timeout = Duration::from_secs(30);
    let all_signers: Vec<_> = signer_test
        .signer_stacks_private_keys
        .iter()
        .map(StacksPublicKey::from_private)
        .collect();
    test_observer::clear();

    // Propose a block to the signers that passes initial checks but will be rejected by the stacks node
    let view = SortitionsView::fetch_view(proposal_conf, &signer_test.stacks_client).unwrap();
    block.header.pox_treatment = BitVec::ones(1).unwrap();
    block.header.consensus_hash = view.cur_sortition.consensus_hash;
    block.header.chain_length =
        get_chain_info(&signer_test.running_nodes.conf).stacks_tip_height + 1;
    let signer_signature_hash = block.header.signer_signature_hash();

    info!("------------------------- Test Attempt to Mine Invalid Block {signer_signature_hash} -------------------------");

    signer_test.propose_block(block, short_timeout);
    // Verify the signers rejected the second block via the endpoint
    signer_test.wait_for_validate_reject_response(short_timeout, signer_signature_hash);
    signer_test
        .wait_for_block_rejections(30, &all_signers)
        .expect("Timed out waiting for block rejections");
    old_signers_ignore_block_proposals(signer_signature_hash);

    assert_eq!(blocks_before, mined_blocks.load(Ordering::SeqCst));
    signer_test.shutdown();
}

#[test]
#[ignore]
/// Test that signers ignore signatures for blocks that do not belong to their own reward cycle.
/// This is a regression test for a signer bug that caused an internal signer instances to
/// broadcast a block corresponding to a different reward cycle with a higher threshold, stalling the network.
///
/// Test Setup:
/// The test spins up four stacks signers that are stacked for one cycle, one miner Nakamoto node, and a corresponding bitcoind.
/// The stacks node is then advanced to Epoch 3.0 boundary to allow block signing.
///
/// Test Execution:
/// The same four stackers stack for an addiitonal cycle.
/// A new fifth signer is added to the stacker set, stacking for the next reward cycle.
/// The node advances to the next reward cycle.
/// The first two signers are set to ignore block proposals.
/// A valid Nakamoto block N is proposed to the current signers.
/// A signer signature over block N is forcibly written to the outgoing signer's stackerdb instance.
///
/// Test Assertion:
/// All signers for the previous cycle ignore the incoming block N.
/// Outgoing signers ignore the forced signature.
/// The chain does NOT advance to block N.
fn injected_signatures_are_ignored_across_boundaries() {
    if env::var("BITCOIND_TEST") != Ok("1".into()) {
        return;
    }

    tracing_subscriber::registry()
        .with(fmt::layer())
        .with(EnvFilter::from_default_env())
        .init();

    info!("------------------------- Test Setup -------------------------");
    let num_signers = 4;
    let new_num_signers = 5_usize;
    let signer_private_keys: Vec<_> = (0..num_signers).map(|_| StacksPrivateKey::new()).collect();
    let new_signer_private_key = StacksPrivateKey::new();
    let mut new_signer_private_keys = signer_private_keys.clone();
    new_signer_private_keys.push(new_signer_private_key);

    let new_signer_public_keys: Vec<_> = new_signer_private_keys
        .iter()
        .map(|sk| Secp256k1PublicKey::from_private(sk).to_bytes_compressed())
        .collect();
    let new_signer_addresses: Vec<_> = new_signer_private_keys.iter().map(tests::to_addr).collect();
    let sender_sk = Secp256k1PrivateKey::new();
    let sender_addr = tests::to_addr(&sender_sk);
    let send_amt = 100;
    let send_fee = 180;
    let recipient = PrincipalData::from(StacksAddress::burn_address(false));

    let mut initial_balances = new_signer_addresses
        .iter()
        .map(|addr| (*addr, POX_4_DEFAULT_STACKER_BALANCE))
        .collect::<Vec<_>>();

    initial_balances.push((sender_addr, (send_amt + send_fee) * 4));

    let run_stamp = rand::random();

    let rpc_port = 51024;
    let rpc_bind = format!("127.0.0.1:{rpc_port}");

    // Setup the new signers that will take over
    let new_signer_config = build_signer_config_tomls(
        &[new_signer_private_key],
        &rpc_bind,
        Some(Duration::from_millis(128)), // Timeout defaults to 5 seconds. Let's override it to 128 milliseconds.
        &Network::Testnet,
        "12345",
        run_stamp,
        3000 + num_signers,
        Some(100_000),
        None,
        Some(9000 + num_signers),
        None,
    )
    .first()
    .unwrap()
    .clone();

    info!("---- spawning signer ----");
    let signer_config = SignerConfig::load_from_str(&new_signer_config).unwrap();
    let new_spawned_signer = SpawnedSigner::new(signer_config.clone());

    // Boot with some initial signer set
    let mut signer_test: SignerTest<SpawnedSigner> = SignerTest::new_with_config_modifications(
        num_signers,
        initial_balances,
        |_| {},
        |naka_conf| {
            info!(
                "---- Adding signer endpoint to naka conf ({}) ----",
                signer_config.endpoint
            );

            naka_conf.events_observers.insert(EventObserverConfig {
                endpoint: format!("{}", signer_config.endpoint),
                events_keys: vec![
                    EventKeyType::StackerDBChunks,
                    EventKeyType::BlockProposal,
                    EventKeyType::BurnchainBlocks,
                ],
                timeout_ms: 1000,
            });
            naka_conf.node.rpc_bind = rpc_bind.clone();
        },
        None,
        Some(signer_private_keys),
    );
    assert_eq!(
        new_spawned_signer.config.node_host,
        signer_test.running_nodes.conf.node.rpc_bind
    );

    let http_origin = format!("http://{}", &signer_test.running_nodes.conf.node.rpc_bind);
    let short_timeout = Duration::from_secs(20);

    // Verify that naka_conf has our new signer's event observers
    let endpoint = format!("{}", signer_config.endpoint);
    assert!(signer_test
        .running_nodes
        .conf
        .events_observers
        .iter()
        .any(|observer| observer.endpoint == endpoint));

    info!("---- Booting to epoch 3 -----");
    signer_test.boot_to_epoch_3();
    // Do not cleanup stale signers
    TEST_SKIP_SIGNER_CLEANUP.set(true);

    // verify that the first reward cycle has the old signers in the reward set
    let reward_cycle = signer_test.get_current_reward_cycle();
    let signer_test_public_keys: Vec<_> = signer_test
        .signer_stacks_private_keys
        .iter()
        .map(|sk| Secp256k1PublicKey::from_private(sk).to_bytes_compressed())
        .collect();

    info!("---- Verifying that the current signers are the old signers ----");
    let current_signers = signer_test.get_reward_set_signers(reward_cycle);
    assert_eq!(current_signers.len(), num_signers);
    // Verify that the current signers are the same as the old signers
    for signer in current_signers.iter() {
        assert!(signer_test_public_keys.contains(&signer.signing_key.to_vec()));
    }

    // advance to the next reward cycle, stacking to the new signers beforehand
    let reward_cycle = signer_test.get_current_reward_cycle();

    info!("---- Stacking new signers -----");

    let burn_block_height = signer_test
        .running_nodes
        .btc_regtest_controller
        .get_headers_height();
    let accounts_to_check: Vec<_> = new_signer_private_keys.iter().map(tests::to_addr).collect();

    // Stack the new signer
    let pox_addr = PoxAddress::from_legacy(
        AddressHashMode::SerializeP2PKH,
        tests::to_addr(&new_signer_private_key).bytes,
    );
    let pox_addr_tuple: clarity::vm::Value = pox_addr.clone().as_clarity_tuple().unwrap().into();
    let signature = make_pox_4_signer_key_signature(
        &pox_addr,
        &new_signer_private_key,
        reward_cycle.into(),
        &Pox4SignatureTopic::StackStx,
        CHAIN_ID_TESTNET,
        1_u128,
        u128::MAX,
        1,
    )
    .unwrap()
    .to_rsv();

    let signer_pk = Secp256k1PublicKey::from_private(&new_signer_private_key);
    let stacking_tx = tests::make_contract_call(
        &new_signer_private_key,
        0,
        1000,
        signer_test.running_nodes.conf.burnchain.chain_id,
        &StacksAddress::burn_address(false),
        "pox-4",
        "stack-stx",
        &[
            clarity::vm::Value::UInt(POX_4_DEFAULT_STACKER_STX_AMT),
            pox_addr_tuple.clone(),
            clarity::vm::Value::UInt(burn_block_height as u128),
            clarity::vm::Value::UInt(1),
            clarity::vm::Value::some(clarity::vm::Value::buff_from(signature).unwrap()).unwrap(),
            clarity::vm::Value::buff_from(signer_pk.to_bytes_compressed()).unwrap(),
            clarity::vm::Value::UInt(u128::MAX),
            clarity::vm::Value::UInt(1),
        ],
    );
    submit_tx(&http_origin, &stacking_tx);

    wait_for(60, || {
        Ok(accounts_to_check
            .iter()
            .all(|acct| get_account(&http_origin, acct).nonce >= 1))
    })
    .expect("Timed out waiting for stacking txs to be mined");

    signer_test.mine_nakamoto_block(short_timeout, true);

    let next_reward_cycle = reward_cycle.saturating_add(1);

    let next_cycle_height = signer_test
        .running_nodes
        .btc_regtest_controller
        .get_burnchain()
        .nakamoto_first_block_of_cycle(next_reward_cycle)
        .saturating_add(1);

    let next_calculation = next_cycle_height.saturating_sub(3);
    info!("---- Mining to next reward set calculation (block {next_calculation}) -----");
    signer_test.run_until_burnchain_height_nakamoto(
        Duration::from_secs(60),
        next_calculation,
        new_num_signers,
    );

    // Verify that the new reward set is the new signers
    let reward_set = signer_test.get_reward_set_signers(next_reward_cycle);
    assert_eq!(reward_set.len(), new_num_signers);
    for signer in reward_set.iter() {
        assert!(new_signer_public_keys.contains(&signer.signing_key.to_vec()));
    }

    info!("---- Manually mine a single burn block to force the signers to update ----");
    next_block_and_wait(
        &mut signer_test.running_nodes.btc_regtest_controller,
        &signer_test.running_nodes.blocks_processed,
    );

    signer_test.wait_for_registered_both_reward_cycles(60);

    info!("---- Mining to the next reward cycle (block {next_cycle_height}) -----",);
    signer_test.run_until_burnchain_height_nakamoto(
        Duration::from_secs(60),
        next_cycle_height,
        new_num_signers,
    );
    let new_reward_cycle = signer_test.get_current_reward_cycle();
    assert_eq!(new_reward_cycle, reward_cycle.saturating_add(1));

    let current_signers = signer_test.get_reward_set_signers(new_reward_cycle);
    assert_eq!(current_signers.len(), new_num_signers);

    let mined_blocks = signer_test.running_nodes.nakamoto_blocks_mined.clone();
    let blocks_before = mined_blocks.load(Ordering::SeqCst);
    // Clear the stackerdb chunks
    test_observer::clear();

    let old_reward_cycle = reward_cycle;
    let curr_reward_cycle = new_reward_cycle;

    info!("------------------------- Test Propose A Valid Block -------------------------");
    // Make the last three of the signers ignore the block proposal to ensure it it is not globally accepted/rejected
    let all_signers: Vec<_> = new_signer_private_keys
        .iter()
        .map(StacksPublicKey::from_private)
        .collect();
    let non_ignoring_signers: Vec<_> = all_signers
        .iter()
        .cloned()
        .take(new_num_signers * 5 / 10)
        .collect();
    let ignoring_signers: Vec<_> = all_signers
        .iter()
        .cloned()
        .skip(new_num_signers * 5 / 10)
        .collect();
    assert_eq!(ignoring_signers.len(), 3);
    assert_eq!(non_ignoring_signers.len(), 2);
    TEST_IGNORE_ALL_BLOCK_PROPOSALS.set(ignoring_signers.clone());

    let info_before = signer_test
        .stacks_client
        .get_peer_info()
        .expect("Failed to get peer info");
    // submit a tx so that the miner will ATTEMPT to mine a stacks block N
    let transfer_tx = make_stacks_transfer(
        &sender_sk,
        0,
        send_fee,
        signer_test.running_nodes.conf.burnchain.chain_id,
        &recipient,
        send_amt,
    );
    let tx = submit_tx(&http_origin, &transfer_tx);

    info!("Submitted tx {tx} in attempt to mine block N");
    let mut new_signature_hash = None;
    wait_for(30, || {
        let accepted_signers = test_observer::get_stackerdb_chunks()
            .into_iter()
            .flat_map(|chunk| chunk.modified_slots)
            .filter_map(|chunk| {
                let message = SignerMessage::consensus_deserialize(&mut chunk.data.as_slice())
                    .expect("Failed to deserialize SignerMessage");
                if let SignerMessage::BlockResponse(BlockResponse::Accepted(accepted)) = message {
                    new_signature_hash = Some(accepted.signer_signature_hash);
                    return non_ignoring_signers.iter().find(|key| {
                        key.verify(accepted.signer_signature_hash.bits(), &accepted.signature)
                            .is_ok()
                    });
                }
                None
            })
            .collect::<Vec<_>>();
        Ok(accepted_signers.len() + ignoring_signers.len() == new_num_signers)
    })
    .expect("FAIL: Timed out waiting for block proposal acceptance");
    let new_signature_hash = new_signature_hash.expect("Failed to get new signature hash");

    // The first 50% of the signers are the ones that are ignoring block proposals and thus haven't sent a signature yet
    let forced_signer = &signer_test.signer_stacks_private_keys[ignoring_signers.len()];
    let mut stackerdb = StackerDB::new(
        &signer_test.running_nodes.conf.node.rpc_bind,
        forced_signer.clone(),
        false,
        old_reward_cycle,
        signer_test
            .get_signer_slot_id(old_reward_cycle, &tests::to_addr(forced_signer))
            .expect("Failed to get signer slot id")
            .expect("Signer does not have a slot id"),
    );
    signer_test.verify_no_block_response_found(
        &mut stackerdb,
        next_reward_cycle,
        new_signature_hash,
    );

    // Get the last block proposal
    let block_proposal = test_observer::get_stackerdb_chunks()
        .iter()
        .flat_map(|chunk| chunk.modified_slots.clone())
        .filter_map(|chunk| {
            let message = SignerMessage::consensus_deserialize(&mut chunk.data.as_slice())
                .expect("Failed to deserialize SignerMessage");
            if let SignerMessage::BlockProposal(proposal) = message {
                assert_eq!(proposal.reward_cycle, curr_reward_cycle);
                assert_eq!(
                    proposal.block.header.signer_signature_hash(),
                    new_signature_hash
                );
                return Some(proposal);
            }
            None
        })
        .next()
        .expect("Failed to find block proposal for reward cycle {curr_reward_cycle}");

    let blocks_after = mined_blocks.load(Ordering::SeqCst);
    let info_after = signer_test
        .stacks_client
        .get_peer_info()
        .expect("Failed to get peer info");
    assert_eq!(blocks_after, blocks_before);
    assert_eq!(info_after, info_before);

    // Ensure that the block was NOT accepted globally so the stacks tip has NOT advanced to N
    let nakamoto_blocks = test_observer::get_mined_nakamoto_blocks();
    let block = nakamoto_blocks.last().unwrap();
    assert_ne!(info_after.stacks_tip.to_string(), block.block_hash);

    info!("------------------------- Test Inject Valid Signature To Old Signers -------------------------");
    // Force a signature to force the threshold of the block over the old signers' threshold
    // If the old signers were not fixed, the old signers would stall.
    signer_test.inject_accept_signature(&block_proposal.block, forced_signer, old_reward_cycle);

    assert!(wait_for(10, || {
        Ok(mined_blocks.load(Ordering::SeqCst) > blocks_before)
    })
    .is_err());

    let info_after = signer_test.stacks_client.get_peer_info().unwrap();
    assert_ne!(info_after.stacks_tip.to_string(), block.block_hash);

    info!("------------------------- Test Inject Valid Signatures to New Signers -------------------------");
    // Force two signatures to force the threshold of the block over the new signers' threshold
    // This signature should be accepted by current signers, but ignored by the old signers.
    signer_test.inject_accept_signature(&block_proposal.block, forced_signer, new_reward_cycle);
    let forced_signer = new_signer_private_keys.last().unwrap();
    signer_test.inject_accept_signature(&block_proposal.block, forced_signer, new_reward_cycle);

    wait_for(30, || {
        Ok(mined_blocks.load(Ordering::SeqCst) > blocks_before)
    })
    .expect("Timed out waiting for block to be mined");

    let info_after = signer_test.stacks_client.get_peer_info().unwrap();
    assert_eq!(info_after.stacks_tip.to_string(), block.block_hash,);
    // Wait 5 seconds in case there are any lingering block pushes from the signers
    std::thread::sleep(Duration::from_secs(5));
    signer_test.shutdown();

    assert!(new_spawned_signer.stop().is_none());
}

<<<<<<< HEAD
#[derive(Deserialize, Debug)]
struct ObserverBlock {
    block_height: u64,
    #[serde(deserialize_with = "strip_0x")]
    block_hash: String,
    #[serde(deserialize_with = "strip_0x")]
    parent_block_hash: String,
}

fn strip_0x<'de, D>(deserializer: D) -> Result<String, D::Error>
where
    D: serde::Deserializer<'de>,
{
    let s: String = Deserialize::deserialize(deserializer)?;
    Ok(s.strip_prefix("0x").unwrap_or(&s).to_string())
}

fn get_last_observed_block() -> ObserverBlock {
    let blocks = test_observer::get_blocks();
    let last_block_value = blocks.last().expect("No blocks mined");
    let last_block: ObserverBlock =
        serde_json::from_value(last_block_value.clone()).expect("Failed to parse block");
    last_block
}

/// Test a scenario where:
/// Two miners boot to Nakamoto.
/// Sortition occurs. Miner 1 wins.
/// Miner 1 proposes a block N
/// Signers accept and the stacks tip advances to N
/// Miner 1's block commits are paused so it cannot confirm the next tenure.
/// Sortition occurs. Miner 2 wins.
/// Miner 2 successfully mines blocks N+1, N+2, and N+3
/// Sortition occurs quickly, within first_proposal_burn_block_timing_secs. Miner 1 wins.
/// Miner 1 proposes block N+1'
/// Signers approve N+1', saying "Miner is not building off of most recent tenure. A tenure they
///   reorg has already mined blocks, but the block was poorly timed, allowing the reorg."
/// Miner 1 proposes N+2' and it is accepted.
/// Miner 1 wins the next tenure and mines N+4, off of miner 2's tip.
#[test]
#[ignore]
fn allow_reorg_within_first_proposal_burn_block_timing_secs() {
=======
#[test]
#[ignore]
/// Test that signers count any block for a given tenure in its database towards a miner tenure activity.
///
/// Test Setup:
/// The test spins up five stacks signers, one miner Nakamoto node, and a corresponding bitcoind.
/// The stacks node is then advanced to Epoch 3.0 boundary to allow block signing. The block proposal timeout is set to 20 seconds.
///
/// Test Execution:
/// Test validation endpoint is stalled.
/// The miner proposes a block N.
/// A new tenure is started.
/// The miner proposes a block N'.
/// The test waits for block proposal timeout + 1 second.
/// The validation endpoint is resumed.
/// The signers accept block N.
/// The signers reject block N'.
/// The miner proposes block N+1.
/// The signers accept block N+1.
//
/// Test Assertion:
/// Stacks tip advances to N+1
fn rejected_blocks_count_towards_miner_validity() {
>>>>>>> e1c09f78
    if env::var("BITCOIND_TEST") != Ok("1".into()) {
        return;
    }

<<<<<<< HEAD
    let num_signers = 5;
    let recipient = PrincipalData::from(StacksAddress::burn_address(false));
    let sender_sk = Secp256k1PrivateKey::new();
    let sender_addr = tests::to_addr(&sender_sk);
    let mut sender_nonce = 0;
    let send_amt = 100;
    let send_fee = 180;
    let num_txs = 3;

    let btc_miner_1_seed = vec![1, 1, 1, 1];
    let btc_miner_2_seed = vec![2, 2, 2, 2];
    let btc_miner_1_pk = Keychain::default(btc_miner_1_seed.clone()).get_pub_key();
    let btc_miner_2_pk = Keychain::default(btc_miner_2_seed.clone()).get_pub_key();

    let node_1_rpc = gen_random_port();
    let node_1_p2p = gen_random_port();
    let node_2_rpc = gen_random_port();
    let node_2_p2p = gen_random_port();

    let localhost = "127.0.0.1";
    let node_1_rpc_bind = format!("{localhost}:{node_1_rpc}");
    let node_2_rpc_bind = format!("{localhost}:{node_2_rpc}");
    let mut node_2_listeners = Vec::new();

    let max_nakamoto_tenures = 30;

    info!("------------------------- Test Setup -------------------------");
    // partition the signer set so that ~half are listening and using node 1 for RPC and events,
    //  and the rest are using node 2

    let mut signer_test: SignerTest<SpawnedSigner> = SignerTest::new_with_config_modifications(
        num_signers,
        vec![(sender_addr, (send_amt + send_fee) * num_txs)],
        |signer_config| {
            // Lets make sure we never time out since we need to stall some things to force our scenario
            signer_config.block_proposal_validation_timeout = Duration::from_secs(1800);
            signer_config.tenure_last_block_proposal_timeout = Duration::from_secs(1800);
            signer_config.first_proposal_burn_block_timing = Duration::from_secs(1800);
            let node_host = if signer_config.endpoint.port() % 2 == 0 {
                &node_1_rpc_bind
            } else {
                &node_2_rpc_bind
            };
            signer_config.node_host = node_host.to_string();
        },
        |config| {
            config.node.rpc_bind = format!("{localhost}:{node_1_rpc}");
            config.node.p2p_bind = format!("{localhost}:{node_1_p2p}");
            config.node.data_url = format!("http://{localhost}:{node_1_rpc}");
            config.node.p2p_address = format!("{localhost}:{node_1_p2p}");
            config.miner.wait_on_interim_blocks = Duration::from_secs(5);
            config.node.pox_sync_sample_secs = 30;
            config.burnchain.pox_reward_length = Some(max_nakamoto_tenures);

            config.node.seed = btc_miner_1_seed.clone();
            config.node.local_peer_seed = btc_miner_1_seed.clone();
            config.burnchain.local_mining_public_key = Some(btc_miner_1_pk.to_hex());
            config.miner.mining_key = Some(Secp256k1PrivateKey::from_seed(&[1]));

            config.events_observers.retain(|listener| {
                let Ok(addr) = std::net::SocketAddr::from_str(&listener.endpoint) else {
                    warn!(
                        "Cannot parse {} to a socket, assuming it isn't a signer-listener binding",
                        listener.endpoint
                    );
                    return true;
                };
                if addr.port() % 2 == 0 || addr.port() == test_observer::EVENT_OBSERVER_PORT {
                    return true;
                }
                node_2_listeners.push(listener.clone());
                false
            })
        },
        Some(vec![btc_miner_1_pk, btc_miner_2_pk]),
        None,
    );
    let conf = signer_test.running_nodes.conf.clone();
    let mut conf_node_2 = conf.clone();
    conf_node_2.node.rpc_bind = format!("{localhost}:{node_2_rpc}");
    conf_node_2.node.p2p_bind = format!("{localhost}:{node_2_p2p}");
    conf_node_2.node.data_url = format!("http://{localhost}:{node_2_rpc}");
    conf_node_2.node.p2p_address = format!("{localhost}:{node_2_p2p}");
    conf_node_2.node.seed = btc_miner_2_seed.clone();
    conf_node_2.burnchain.local_mining_public_key = Some(btc_miner_2_pk.to_hex());
    conf_node_2.node.local_peer_seed = btc_miner_2_seed.clone();
    conf_node_2.miner.mining_key = Some(Secp256k1PrivateKey::from_seed(&[2]));
    conf_node_2.node.miner = true;
    conf_node_2.events_observers.clear();
    conf_node_2.events_observers.extend(node_2_listeners);
    assert!(!conf_node_2.events_observers.is_empty());

    let node_1_sk = Secp256k1PrivateKey::from_seed(&conf.node.local_peer_seed);
    let node_1_pk = StacksPublicKey::from_private(&node_1_sk);

    conf_node_2.node.working_dir = format!("{}-1", conf_node_2.node.working_dir);

    conf_node_2.node.set_bootstrap_nodes(
        format!("{}@{}", &node_1_pk.to_hex(), conf.node.p2p_bind),
        conf.burnchain.chain_id,
        conf.burnchain.peer_version,
    );
    let http_origin = format!("http://{}", &signer_test.running_nodes.conf.node.rpc_bind);

    let mut run_loop_2 = boot_nakamoto::BootRunLoop::new(conf_node_2.clone()).unwrap();
    let run_loop_stopper_2 = run_loop_2.get_termination_switch();
    let rl2_coord_channels = run_loop_2.coordinator_channels();
    let Counters {
        naka_submitted_commits: rl2_commits,
        naka_skip_commit_op: rl2_skip_commit_op,
        naka_mined_blocks: blocks_mined2,
        ..
    } = run_loop_2.counters();

    let blocks_mined1 = signer_test.running_nodes.nakamoto_blocks_mined.clone();
    let rl1_commits = signer_test.running_nodes.commits_submitted.clone();

    info!("------------------------- Pause Miner 2's Block Commits -------------------------");

    // Make sure Miner 2 cannot win a sortition at first.
    rl2_skip_commit_op.set(true);

    info!("------------------------- Boot to Epoch 3.0 -------------------------");

    let run_loop_2_thread = thread::Builder::new()
        .name("run_loop_2".into())
        .spawn(move || run_loop_2.start(None, 0))
        .unwrap();

    signer_test.boot_to_epoch_3();

    wait_for(120, || {
        let Some(node_1_info) = get_chain_info_opt(&conf) else {
            return Ok(false);
        };
        let Some(node_2_info) = get_chain_info_opt(&conf_node_2) else {
            return Ok(false);
        };
        Ok(node_1_info.stacks_tip_height == node_2_info.stacks_tip_height)
    })
    .expect("Timed out waiting for boostrapped node to catch up to the miner");

    let mining_pk_1 = StacksPublicKey::from_private(&conf.miner.mining_key.unwrap());
    let mining_pk_2 = StacksPublicKey::from_private(&conf_node_2.miner.mining_key.unwrap());
    let mining_pkh_1 = Hash160::from_node_public_key(&mining_pk_1);
    let mining_pkh_2 = Hash160::from_node_public_key(&mining_pk_2);
    debug!("The mining key for miner 1 is {mining_pkh_1}");
    debug!("The mining key for miner 2 is {mining_pkh_2}");

    info!("------------------------- Reached Epoch 3.0 -------------------------");

    let burnchain = signer_test.running_nodes.conf.get_burnchain();
    let sortdb = burnchain.open_sortition_db(true).unwrap();

    let get_burn_height = || {
        SortitionDB::get_canonical_burn_chain_tip(sortdb.conn())
            .unwrap()
            .block_height
    };
    let starting_burn_height = get_burn_height();

    info!("------------------------- Pause Miner 1's Block Commits -------------------------");
    signer_test
        .running_nodes
        .nakamoto_test_skip_commit_op
        .set(true);

    info!("------------------------- Miner 1 Mines a Nakamoto Block N -------------------------");
    let blocks_processed_before_1 = blocks_mined1.load(Ordering::SeqCst);
    let stacks_height_before = signer_test
        .stacks_client
        .get_peer_info()
        .expect("Failed to get peer info")
        .stacks_tip_height;
    let info_before = get_chain_info(&conf);
    let mined_before = test_observer::get_mined_nakamoto_blocks().len();

    next_block_and(
        &mut signer_test.running_nodes.btc_regtest_controller,
        30,
        || {
            Ok(get_burn_height() > starting_burn_height
                && signer_test
                    .stacks_client
                    .get_peer_info()
                    .expect("Failed to get peer info")
                    .stacks_tip_height
                    > stacks_height_before
                && blocks_mined1.load(Ordering::SeqCst) > blocks_processed_before_1
                && get_chain_info(&conf).stacks_tip_height > info_before.stacks_tip_height
                && test_observer::get_mined_nakamoto_blocks().len() > mined_before)
        },
    )
    .expect("Timed out waiting for Miner 1 to Mine Block N");

    let blocks = test_observer::get_mined_nakamoto_blocks();
    let block_n = blocks.last().expect("No blocks mined");
    let block_n_height = block_n.stacks_height;
    let block_n_hash = block_n.block_hash.clone();
    info!("Block N: {block_n_height}");

    let info_after = get_chain_info(&conf);
    assert_eq!(info_after.stacks_tip.to_string(), block_n.block_hash);
    assert_eq!(
        info_after.stacks_tip_height,
        info_before.stacks_tip_height + 1
    );
    assert_eq!(info_after.stacks_tip_height, block_n_height);

    // assure we have a successful sortition that miner 1 won
    let tip = SortitionDB::get_canonical_burn_chain_tip(sortdb.conn()).unwrap();
    assert!(tip.sortition);
    assert_eq!(tip.miner_pk_hash.unwrap(), mining_pkh_1);

    info!("------------------------- Miner 2 Submits a Block Commit -------------------------");
    let rl2_commits_before = rl2_commits.load(Ordering::SeqCst);
    rl2_skip_commit_op.set(false);

    wait_for(30, || {
        Ok(rl2_commits.load(Ordering::SeqCst) > rl2_commits_before)
    })
    .expect("Timed out waiting for Miner 2 to submit its block commit");

    rl2_skip_commit_op.set(true);

    info!("------------------------- Pause Miner 2's Block Mining -------------------------");
    TEST_MINE_STALL.lock().unwrap().replace(true);

    let burn_height_before = get_chain_info(&signer_test.running_nodes.conf).burn_block_height;

    info!("------------------------- Mine Tenure -------------------------");
    signer_test
        .running_nodes
        .btc_regtest_controller
        .build_next_block(1);

    wait_for(60, || {
        let info = get_chain_info(&signer_test.running_nodes.conf);
        Ok(info.burn_block_height > burn_height_before)
    })
    .expect("Failed to advance chain tip");

    info!("------------------------- Miner 1 Submits a Block Commit -------------------------");
    let rl1_commits_before = rl1_commits.load(Ordering::SeqCst);
    signer_test
        .running_nodes
        .nakamoto_test_skip_commit_op
        .set(false);

    wait_for(30, || {
        Ok(rl1_commits.load(Ordering::SeqCst) > rl1_commits_before)
    })
    .expect("Timed out waiting for Miner 1 to submit its block commit");
    signer_test
        .running_nodes
        .nakamoto_test_skip_commit_op
        .set(true);

    info!("------------------------- Miner 2 Mines Block N+1 -------------------------");
    let blocks_processed_before_2 = blocks_mined2.load(Ordering::SeqCst);
    let stacks_height_before = signer_test
        .stacks_client
        .get_peer_info()
        .expect("Failed to get peer info")
        .stacks_tip_height;
    let info_before = get_chain_info(&conf);
    let mined_before = test_observer::get_blocks().len();

    TEST_MINE_STALL.lock().unwrap().replace(false);

    wait_for(30, || {
        Ok(signer_test
            .stacks_client
            .get_peer_info()
            .expect("Failed to get peer info")
            .stacks_tip_height
            > stacks_height_before
            && blocks_mined2.load(Ordering::SeqCst) > blocks_processed_before_2
            && get_chain_info(&conf).stacks_tip_height > info_before.stacks_tip_height
            && test_observer::get_blocks().len() > mined_before)
    })
    .expect("Timed out waiting for Miner 2 to Mine Block N+1");

    // assure we have a successful sortition that miner 2 won
    let tip = SortitionDB::get_canonical_burn_chain_tip(sortdb.conn()).unwrap();
    assert!(tip.sortition);
    assert_eq!(tip.miner_pk_hash.unwrap(), mining_pkh_2);

    assert_eq!(get_chain_info(&conf).stacks_tip_height, block_n_height + 1);

    let last_block = get_last_observed_block();
    assert_eq!(last_block.block_height, block_n_height + 1);

    info!("------------------------- Miner 2 Mines N+2 and N+3 -------------------------");
    let blocks_processed_before_2 = blocks_mined2.load(Ordering::SeqCst);
    let stacks_height_before = signer_test
        .stacks_client
        .get_peer_info()
        .expect("Failed to get peer info")
        .stacks_tip_height;
    let info_before = get_chain_info(&conf);
    let mined_before = test_observer::get_blocks().len();

    // submit a tx so that the miner will ATTEMPT to mine a stacks block N+2
    let transfer_tx = make_stacks_transfer(
        &sender_sk,
        sender_nonce,
        send_fee,
        signer_test.running_nodes.conf.burnchain.chain_id,
        &recipient,
        send_amt,
    );
    let tx = submit_tx(&http_origin, &transfer_tx);
    info!("Submitted tx {tx} in attempt to mine block N+2");
    sender_nonce += 1;

    wait_for(30, || {
        Ok(signer_test
            .stacks_client
            .get_peer_info()
            .expect("Failed to get peer info")
            .stacks_tip_height
            > stacks_height_before
            && blocks_mined2.load(Ordering::SeqCst) > blocks_processed_before_2
            && get_chain_info(&conf).stacks_tip_height > info_before.stacks_tip_height
            && test_observer::get_blocks().len() > mined_before)
    })
    .expect("Timed out waiting for Miner 2 to Mine Block N+2");

    let last_block = get_last_observed_block();
    assert_eq!(last_block.block_height, block_n_height + 2);

    let blocks_processed_before_2 = blocks_mined2.load(Ordering::SeqCst);
    let stacks_height_before = signer_test
        .stacks_client
        .get_peer_info()
        .expect("Failed to get peer info")
        .stacks_tip_height;
    let info_before = get_chain_info(&conf);
    let mined_before = test_observer::get_blocks().len();

    // submit a tx so that the miner will ATTEMPT to mine a stacks block N+3
    let transfer_tx = make_stacks_transfer(
        &sender_sk,
        sender_nonce,
        send_fee,
        signer_test.running_nodes.conf.burnchain.chain_id,
        &recipient,
        send_amt,
    );
    let tx = submit_tx(&http_origin, &transfer_tx);
    info!("Submitted tx {tx} in attempt to mine block N+3");
    sender_nonce += 1;

    wait_for(30, || {
        Ok(signer_test
            .stacks_client
            .get_peer_info()
            .expect("Failed to get peer info")
            .stacks_tip_height
            > stacks_height_before
            && blocks_mined2.load(Ordering::SeqCst) > blocks_processed_before_2
            && get_chain_info(&conf).stacks_tip_height > info_before.stacks_tip_height
            && test_observer::get_blocks().len() > mined_before)
    })
    .expect("Timed out waiting for Miner 2 to Mine Block N+3");

    assert_eq!(get_chain_info(&conf).stacks_tip_height, block_n_height + 3);

    let last_block = get_last_observed_block();
    let block_n3_hash = last_block.block_hash.clone();
    assert_eq!(last_block.block_height, block_n_height + 3);

    info!("------------------------- Miner 1 Wins the Next Tenure, Mines N+1' -------------------------");

    let blocks_processed_before_1 = blocks_mined1.load(Ordering::SeqCst);
    let mined_before = test_observer::get_blocks().len();

    next_block_and(
        &mut signer_test.running_nodes.btc_regtest_controller,
        30,
        || {
            Ok(
                blocks_mined1.load(Ordering::SeqCst) > blocks_processed_before_1
                    && test_observer::get_blocks().len() > mined_before,
            )
        },
    )
    .expect("Timed out waiting for Miner 1 to Mine Block N+1'");

    let last_block = get_last_observed_block();
    let block_n1_prime_hash = last_block.block_hash.clone();
    assert_eq!(last_block.block_height, block_n_height + 1);
    assert_eq!(last_block.parent_block_hash, block_n_hash);

    info!("------------------------- Miner 1 Submits a Block Commit -------------------------");

    let rl1_commits_before = rl1_commits.load(Ordering::SeqCst);
    signer_test
        .running_nodes
        .nakamoto_test_skip_commit_op
        .set(false);

    wait_for(30, || {
        Ok(rl1_commits.load(Ordering::SeqCst) > rl1_commits_before)
    })
    .expect("Timed out waiting for Miner 1 to submit its block commit");

    signer_test
        .running_nodes
        .nakamoto_test_skip_commit_op
        .set(true);

    info!("------------------------- Miner 1 Mines N+2' -------------------------");

    let blocks_processed_before_1 = blocks_mined1.load(Ordering::SeqCst);
    let mined_before = test_observer::get_blocks().len();

    // submit a tx so that the miner will ATTEMPT to mine a stacks block N+2
    let transfer_tx = make_stacks_transfer(
        &sender_sk,
        sender_nonce,
        send_fee,
        signer_test.running_nodes.conf.burnchain.chain_id,
        &recipient,
        send_amt,
    );
    let tx = submit_tx(&http_origin, &transfer_tx);
    info!("Submitted tx {tx} in attempt to mine block N+2'");

    wait_for(30, || {
        Ok(
            blocks_mined1.load(Ordering::SeqCst) > blocks_processed_before_1
                && test_observer::get_blocks().len() > mined_before,
        )
    })
    .expect("Timed out waiting for Miner 1 to Mine Block N+2'");

    let last_block = get_last_observed_block();
    assert_eq!(last_block.block_height, block_n_height + 2);
    assert_eq!(last_block.parent_block_hash, block_n1_prime_hash);

    info!("------------------------- Miner 1 Mines N+4 in Next Tenure -------------------------");

    let blocks_processed_before_1 = blocks_mined1.load(Ordering::SeqCst);
    let stacks_height_before = signer_test
        .stacks_client
        .get_peer_info()
        .expect("Failed to get peer info")
        .stacks_tip_height;
    let info_before = get_chain_info(&conf);
    let mined_before = test_observer::get_blocks().len();

    next_block_and(
        &mut signer_test.running_nodes.btc_regtest_controller,
        30,
        || {
            Ok(signer_test
                .stacks_client
                .get_peer_info()
                .expect("Failed to get peer info")
                .stacks_tip_height
                > stacks_height_before
                && blocks_mined1.load(Ordering::SeqCst) > blocks_processed_before_1
                && get_chain_info(&conf).stacks_tip_height > info_before.stacks_tip_height
                && test_observer::get_blocks().len() > mined_before)
        },
    )
    .expect("Timed out waiting for Miner 1 to Mine Block N+4");

    let last_block = get_last_observed_block();
    assert_eq!(last_block.block_height, block_n_height + 4);
    assert_eq!(last_block.parent_block_hash, block_n3_hash);

    info!("------------------------- Shutdown -------------------------");
    rl2_coord_channels
        .lock()
        .expect("Mutex poisoned")
        .stop_chains_coordinator();
    run_loop_stopper_2.store(false, Ordering::SeqCst);
    run_loop_2_thread.join().unwrap();
=======
    tracing_subscriber::registry()
        .with(fmt::layer())
        .with(EnvFilter::from_default_env())
        .init();

    info!("------------------------- Test Setup -------------------------");
    let num_signers = 5;
    let sender_sk = Secp256k1PrivateKey::new();
    let sender_addr = tests::to_addr(&sender_sk);
    let send_amt = 100;
    let send_fee = 180;
    let recipient = PrincipalData::from(StacksAddress::burn_address(false));
    let block_proposal_timeout = Duration::from_secs(20);
    let mut signer_test: SignerTest<SpawnedSigner> = SignerTest::new_with_config_modifications(
        num_signers,
        vec![(sender_addr, send_amt + send_fee)],
        |config| {
            config.block_proposal_timeout = block_proposal_timeout;
        },
        |_| {},
        None,
        None,
    );
    let http_origin = format!("http://{}", &signer_test.running_nodes.conf.node.rpc_bind);

    signer_test.boot_to_epoch_3();

    let wait_for_block_proposal = || {
        let mut block_proposal = None;
        let _ = wait_for(30, || {
            block_proposal = test_observer::get_stackerdb_chunks()
                .into_iter()
                .flat_map(|chunk| chunk.modified_slots)
                .find_map(|chunk| {
                    let message = SignerMessage::consensus_deserialize(&mut chunk.data.as_slice())
                        .expect("Failed to deserialize SignerMessage");
                    if let SignerMessage::BlockProposal(proposal) = message {
                        return Some(proposal);
                    }
                    None
                });
            Ok(block_proposal.is_some())
        });
        block_proposal
    };

    info!("------------------------- Test Mine Block N -------------------------");
    let chain_before = get_chain_info(&signer_test.running_nodes.conf);
    // Stall validation so signers will be unable to process the tenure change block for Tenure B.
    TEST_VALIDATE_STALL.set(true);
    test_observer::clear();
    // submit a tx so that the miner will mine an extra block
    let sender_nonce = 0;
    let transfer_tx = make_stacks_transfer(
        &sender_sk,
        sender_nonce,
        send_fee,
        signer_test.running_nodes.conf.burnchain.chain_id,
        &recipient,
        send_amt,
    );
    submit_tx(&http_origin, &transfer_tx);

    let block_proposal_n = wait_for_block_proposal().expect("Failed to get block proposal N");
    let chain_after = get_chain_info(&signer_test.running_nodes.conf);
    assert_eq!(chain_after, chain_before);
    test_observer::clear();

    info!("------------------------- Start Tenure B  -------------------------");
    let commits_before = signer_test
        .running_nodes
        .commits_submitted
        .load(Ordering::SeqCst);

    next_block_and(
        &mut signer_test.running_nodes.btc_regtest_controller,
        60,
        || {
            let commits_count = signer_test
                .running_nodes
                .commits_submitted
                .load(Ordering::SeqCst);
            Ok(commits_count > commits_before)
        },
    )
    .unwrap();

    let block_proposal_n_prime =
        wait_for_block_proposal().expect("Failed to get block proposal N'");
    test_observer::clear();
    std::thread::sleep(block_proposal_timeout.add(Duration::from_secs(1)));

    assert_ne!(block_proposal_n, block_proposal_n_prime);
    let chain_before = get_chain_info(&signer_test.running_nodes.conf);
    TEST_VALIDATE_STALL.set(false);

    wait_for(30, || {
        let chain_info = get_chain_info(&signer_test.running_nodes.conf);
        Ok(chain_info.stacks_tip_height > chain_before.stacks_tip_height)
    })
    .expect("Timed out waiting for stacks tip to advance to block N");

    let chain_after = get_chain_info(&signer_test.running_nodes.conf);
    assert_eq!(
        chain_after.stacks_tip_height,
        block_proposal_n.block.header.chain_length
    );

    info!("------------------------- Wait for Block N' Rejection -------------------------");
    wait_for(30, || {
        let stackerdb_events = test_observer::get_stackerdb_chunks();
        let block_rejections = stackerdb_events
            .into_iter()
            .flat_map(|chunk| chunk.modified_slots)
            .filter_map(|chunk| {
                let message = SignerMessage::consensus_deserialize(&mut chunk.data.as_slice())
                    .expect("Failed to deserialize SignerMessage");
                match message {
                    SignerMessage::BlockResponse(BlockResponse::Rejected(rejection)) => {
                        if rejection.signer_signature_hash
                            == block_proposal_n_prime.block.header.signer_signature_hash()
                        {
                            assert_eq!(rejection.reason_code, RejectCode::SortitionViewMismatch);
                            Some(rejection)
                        } else {
                            None
                        }
                    }
                    _ => None,
                }
            })
            .collect::<Vec<_>>();
        Ok(block_rejections.len() >= num_signers * 7 / 10)
    })
    .expect("FAIL: Timed out waiting for block proposal rejections of N'");

    info!("------------------------- Test Mine Block N+1 -------------------------");
    // The signer should automatically attempt to mine a new block once the signers eventually tell it to abandon the previous block
    // It will accept it even though block proposal timeout is exceeded because the miner did manage to propose block N' BEFORE the timeout.
    let block_proposal_n_1 = wait_for_block_proposal().expect("Failed to get block proposal N+1");
    block_proposal_n_1.block.get_tenure_tx_payload();
    wait_for(30, || {
        let chain_info = get_chain_info(&signer_test.running_nodes.conf);
        Ok(chain_info.stacks_tip_height > chain_before.stacks_tip_height + 1)
    })
    .expect("Timed out waiting for stacks tip to advance");

    let chain_after = get_chain_info(&signer_test.running_nodes.conf);

    let nakamoto_blocks = test_observer::get_mined_nakamoto_blocks();
    let block_n_1 = nakamoto_blocks.last().unwrap();
    assert_eq!(chain_after.stacks_tip.to_string(), block_n_1.block_hash);
    assert_eq!(
        block_n_1.stacks_height,
        block_proposal_n_prime.block.header.chain_length + 1
    );
    signer_test.shutdown();
}

#[test]
#[ignore]
/// Test that signers mark a miner malicious if it doesn't propose any blocks before the block proposal timeout
///
/// Test Setup:
/// The test spins up five stacks signers, one miner Nakamoto node, and a corresponding bitcoind.
/// The stacks node is then advanced to Epoch 3.0 boundary to allow block signing. The block proposal timeout is set to 20 seconds.
///
/// Test Execution:
/// Block proposals are paused for the miner.
/// Tenure A starts.
/// The test waits for the block proposal timeout + 1 second.
/// Block proposals are unpaused for the miner.
/// Miner propose a block N.
/// Signers reject the block and mark the miner as malicious.
///
//
/// Test Assertion:
/// Stacks tip does not advance to block N.
fn block_proposal_timeout() {
    if env::var("BITCOIND_TEST") != Ok("1".into()) {
        return;
    }

    tracing_subscriber::registry()
        .with(fmt::layer())
        .with(EnvFilter::from_default_env())
        .init();

    info!("------------------------- Test Setup -------------------------");
    let num_signers = 5;
    let block_proposal_timeout = Duration::from_secs(20);
    let mut signer_test: SignerTest<SpawnedSigner> = SignerTest::new_with_config_modifications(
        num_signers,
        vec![],
        |config| {
            config.block_proposal_timeout = block_proposal_timeout;
        },
        |_| {},
        None,
        None,
    );

    signer_test.boot_to_epoch_3();

    // Pause the miner's block proposals
    TEST_BROADCAST_STALL.set(true);

    let wait_for_block_proposal = || {
        let mut block_proposal = None;
        let _ = wait_for(30, || {
            block_proposal = test_observer::get_stackerdb_chunks()
                .into_iter()
                .flat_map(|chunk| chunk.modified_slots)
                .find_map(|chunk| {
                    let message = SignerMessage::consensus_deserialize(&mut chunk.data.as_slice())
                        .expect("Failed to deserialize SignerMessage");
                    if let SignerMessage::BlockProposal(proposal) = message {
                        return Some(proposal);
                    }
                    None
                });
            Ok(block_proposal.is_some())
        });
        block_proposal
    };

    info!("------------------------- Start Tenure A -------------------------");
    let commits_before = signer_test
        .running_nodes
        .commits_submitted
        .load(Ordering::SeqCst);

    next_block_and(
        &mut signer_test.running_nodes.btc_regtest_controller,
        60,
        || {
            let commits_count = signer_test
                .running_nodes
                .commits_submitted
                .load(Ordering::SeqCst);
            Ok(commits_count > commits_before)
        },
    )
    .unwrap();

    let chain_before = get_chain_info(&signer_test.running_nodes.conf);
    std::thread::sleep(block_proposal_timeout.add(Duration::from_secs(1)));
    test_observer::clear();

    info!("------------------------- Attempt Mine Block N  -------------------------");
    TEST_BROADCAST_STALL.set(false);

    let block_proposal_n = wait_for_block_proposal().expect("Failed to get block proposal N");

    wait_for(30, || {
        let stackerdb_events = test_observer::get_stackerdb_chunks();
        let block_rejections = stackerdb_events
            .into_iter()
            .flat_map(|chunk| chunk.modified_slots)
            .filter_map(|chunk| {
                let message = SignerMessage::consensus_deserialize(&mut chunk.data.as_slice())
                    .expect("Failed to deserialize SignerMessage");
                match message {
                    SignerMessage::BlockResponse(BlockResponse::Rejected(rejection)) => {
                        if rejection.signer_signature_hash
                            == block_proposal_n.block.header.signer_signature_hash()
                        {
                            assert_eq!(rejection.reason_code, RejectCode::SortitionViewMismatch);
                            Some(rejection)
                        } else {
                            None
                        }
                    }
                    _ => None,
                }
            })
            .collect::<Vec<_>>();
        Ok(block_rejections.len() >= num_signers * 7 / 10)
    })
    .expect("FAIL: Timed out waiting for block proposal rejections");

    let chain_after = get_chain_info(&signer_test.running_nodes.conf);
    assert_eq!(chain_after, chain_before);
>>>>>>> e1c09f78
    signer_test.shutdown();
}<|MERGE_RESOLUTION|>--- conflicted
+++ resolved
@@ -11162,50 +11162,6 @@
     assert!(new_spawned_signer.stop().is_none());
 }
 
-<<<<<<< HEAD
-#[derive(Deserialize, Debug)]
-struct ObserverBlock {
-    block_height: u64,
-    #[serde(deserialize_with = "strip_0x")]
-    block_hash: String,
-    #[serde(deserialize_with = "strip_0x")]
-    parent_block_hash: String,
-}
-
-fn strip_0x<'de, D>(deserializer: D) -> Result<String, D::Error>
-where
-    D: serde::Deserializer<'de>,
-{
-    let s: String = Deserialize::deserialize(deserializer)?;
-    Ok(s.strip_prefix("0x").unwrap_or(&s).to_string())
-}
-
-fn get_last_observed_block() -> ObserverBlock {
-    let blocks = test_observer::get_blocks();
-    let last_block_value = blocks.last().expect("No blocks mined");
-    let last_block: ObserverBlock =
-        serde_json::from_value(last_block_value.clone()).expect("Failed to parse block");
-    last_block
-}
-
-/// Test a scenario where:
-/// Two miners boot to Nakamoto.
-/// Sortition occurs. Miner 1 wins.
-/// Miner 1 proposes a block N
-/// Signers accept and the stacks tip advances to N
-/// Miner 1's block commits are paused so it cannot confirm the next tenure.
-/// Sortition occurs. Miner 2 wins.
-/// Miner 2 successfully mines blocks N+1, N+2, and N+3
-/// Sortition occurs quickly, within first_proposal_burn_block_timing_secs. Miner 1 wins.
-/// Miner 1 proposes block N+1'
-/// Signers approve N+1', saying "Miner is not building off of most recent tenure. A tenure they
-///   reorg has already mined blocks, but the block was poorly timed, allowing the reorg."
-/// Miner 1 proposes N+2' and it is accepted.
-/// Miner 1 wins the next tenure and mines N+4, off of miner 2's tip.
-#[test]
-#[ignore]
-fn allow_reorg_within_first_proposal_burn_block_timing_secs() {
-=======
 #[test]
 #[ignore]
 /// Test that signers count any block for a given tenure in its database towards a miner tenure activity.
@@ -11229,494 +11185,10 @@
 /// Test Assertion:
 /// Stacks tip advances to N+1
 fn rejected_blocks_count_towards_miner_validity() {
->>>>>>> e1c09f78
     if env::var("BITCOIND_TEST") != Ok("1".into()) {
         return;
     }
 
-<<<<<<< HEAD
-    let num_signers = 5;
-    let recipient = PrincipalData::from(StacksAddress::burn_address(false));
-    let sender_sk = Secp256k1PrivateKey::new();
-    let sender_addr = tests::to_addr(&sender_sk);
-    let mut sender_nonce = 0;
-    let send_amt = 100;
-    let send_fee = 180;
-    let num_txs = 3;
-
-    let btc_miner_1_seed = vec![1, 1, 1, 1];
-    let btc_miner_2_seed = vec![2, 2, 2, 2];
-    let btc_miner_1_pk = Keychain::default(btc_miner_1_seed.clone()).get_pub_key();
-    let btc_miner_2_pk = Keychain::default(btc_miner_2_seed.clone()).get_pub_key();
-
-    let node_1_rpc = gen_random_port();
-    let node_1_p2p = gen_random_port();
-    let node_2_rpc = gen_random_port();
-    let node_2_p2p = gen_random_port();
-
-    let localhost = "127.0.0.1";
-    let node_1_rpc_bind = format!("{localhost}:{node_1_rpc}");
-    let node_2_rpc_bind = format!("{localhost}:{node_2_rpc}");
-    let mut node_2_listeners = Vec::new();
-
-    let max_nakamoto_tenures = 30;
-
-    info!("------------------------- Test Setup -------------------------");
-    // partition the signer set so that ~half are listening and using node 1 for RPC and events,
-    //  and the rest are using node 2
-
-    let mut signer_test: SignerTest<SpawnedSigner> = SignerTest::new_with_config_modifications(
-        num_signers,
-        vec![(sender_addr, (send_amt + send_fee) * num_txs)],
-        |signer_config| {
-            // Lets make sure we never time out since we need to stall some things to force our scenario
-            signer_config.block_proposal_validation_timeout = Duration::from_secs(1800);
-            signer_config.tenure_last_block_proposal_timeout = Duration::from_secs(1800);
-            signer_config.first_proposal_burn_block_timing = Duration::from_secs(1800);
-            let node_host = if signer_config.endpoint.port() % 2 == 0 {
-                &node_1_rpc_bind
-            } else {
-                &node_2_rpc_bind
-            };
-            signer_config.node_host = node_host.to_string();
-        },
-        |config| {
-            config.node.rpc_bind = format!("{localhost}:{node_1_rpc}");
-            config.node.p2p_bind = format!("{localhost}:{node_1_p2p}");
-            config.node.data_url = format!("http://{localhost}:{node_1_rpc}");
-            config.node.p2p_address = format!("{localhost}:{node_1_p2p}");
-            config.miner.wait_on_interim_blocks = Duration::from_secs(5);
-            config.node.pox_sync_sample_secs = 30;
-            config.burnchain.pox_reward_length = Some(max_nakamoto_tenures);
-
-            config.node.seed = btc_miner_1_seed.clone();
-            config.node.local_peer_seed = btc_miner_1_seed.clone();
-            config.burnchain.local_mining_public_key = Some(btc_miner_1_pk.to_hex());
-            config.miner.mining_key = Some(Secp256k1PrivateKey::from_seed(&[1]));
-
-            config.events_observers.retain(|listener| {
-                let Ok(addr) = std::net::SocketAddr::from_str(&listener.endpoint) else {
-                    warn!(
-                        "Cannot parse {} to a socket, assuming it isn't a signer-listener binding",
-                        listener.endpoint
-                    );
-                    return true;
-                };
-                if addr.port() % 2 == 0 || addr.port() == test_observer::EVENT_OBSERVER_PORT {
-                    return true;
-                }
-                node_2_listeners.push(listener.clone());
-                false
-            })
-        },
-        Some(vec![btc_miner_1_pk, btc_miner_2_pk]),
-        None,
-    );
-    let conf = signer_test.running_nodes.conf.clone();
-    let mut conf_node_2 = conf.clone();
-    conf_node_2.node.rpc_bind = format!("{localhost}:{node_2_rpc}");
-    conf_node_2.node.p2p_bind = format!("{localhost}:{node_2_p2p}");
-    conf_node_2.node.data_url = format!("http://{localhost}:{node_2_rpc}");
-    conf_node_2.node.p2p_address = format!("{localhost}:{node_2_p2p}");
-    conf_node_2.node.seed = btc_miner_2_seed.clone();
-    conf_node_2.burnchain.local_mining_public_key = Some(btc_miner_2_pk.to_hex());
-    conf_node_2.node.local_peer_seed = btc_miner_2_seed.clone();
-    conf_node_2.miner.mining_key = Some(Secp256k1PrivateKey::from_seed(&[2]));
-    conf_node_2.node.miner = true;
-    conf_node_2.events_observers.clear();
-    conf_node_2.events_observers.extend(node_2_listeners);
-    assert!(!conf_node_2.events_observers.is_empty());
-
-    let node_1_sk = Secp256k1PrivateKey::from_seed(&conf.node.local_peer_seed);
-    let node_1_pk = StacksPublicKey::from_private(&node_1_sk);
-
-    conf_node_2.node.working_dir = format!("{}-1", conf_node_2.node.working_dir);
-
-    conf_node_2.node.set_bootstrap_nodes(
-        format!("{}@{}", &node_1_pk.to_hex(), conf.node.p2p_bind),
-        conf.burnchain.chain_id,
-        conf.burnchain.peer_version,
-    );
-    let http_origin = format!("http://{}", &signer_test.running_nodes.conf.node.rpc_bind);
-
-    let mut run_loop_2 = boot_nakamoto::BootRunLoop::new(conf_node_2.clone()).unwrap();
-    let run_loop_stopper_2 = run_loop_2.get_termination_switch();
-    let rl2_coord_channels = run_loop_2.coordinator_channels();
-    let Counters {
-        naka_submitted_commits: rl2_commits,
-        naka_skip_commit_op: rl2_skip_commit_op,
-        naka_mined_blocks: blocks_mined2,
-        ..
-    } = run_loop_2.counters();
-
-    let blocks_mined1 = signer_test.running_nodes.nakamoto_blocks_mined.clone();
-    let rl1_commits = signer_test.running_nodes.commits_submitted.clone();
-
-    info!("------------------------- Pause Miner 2's Block Commits -------------------------");
-
-    // Make sure Miner 2 cannot win a sortition at first.
-    rl2_skip_commit_op.set(true);
-
-    info!("------------------------- Boot to Epoch 3.0 -------------------------");
-
-    let run_loop_2_thread = thread::Builder::new()
-        .name("run_loop_2".into())
-        .spawn(move || run_loop_2.start(None, 0))
-        .unwrap();
-
-    signer_test.boot_to_epoch_3();
-
-    wait_for(120, || {
-        let Some(node_1_info) = get_chain_info_opt(&conf) else {
-            return Ok(false);
-        };
-        let Some(node_2_info) = get_chain_info_opt(&conf_node_2) else {
-            return Ok(false);
-        };
-        Ok(node_1_info.stacks_tip_height == node_2_info.stacks_tip_height)
-    })
-    .expect("Timed out waiting for boostrapped node to catch up to the miner");
-
-    let mining_pk_1 = StacksPublicKey::from_private(&conf.miner.mining_key.unwrap());
-    let mining_pk_2 = StacksPublicKey::from_private(&conf_node_2.miner.mining_key.unwrap());
-    let mining_pkh_1 = Hash160::from_node_public_key(&mining_pk_1);
-    let mining_pkh_2 = Hash160::from_node_public_key(&mining_pk_2);
-    debug!("The mining key for miner 1 is {mining_pkh_1}");
-    debug!("The mining key for miner 2 is {mining_pkh_2}");
-
-    info!("------------------------- Reached Epoch 3.0 -------------------------");
-
-    let burnchain = signer_test.running_nodes.conf.get_burnchain();
-    let sortdb = burnchain.open_sortition_db(true).unwrap();
-
-    let get_burn_height = || {
-        SortitionDB::get_canonical_burn_chain_tip(sortdb.conn())
-            .unwrap()
-            .block_height
-    };
-    let starting_burn_height = get_burn_height();
-
-    info!("------------------------- Pause Miner 1's Block Commits -------------------------");
-    signer_test
-        .running_nodes
-        .nakamoto_test_skip_commit_op
-        .set(true);
-
-    info!("------------------------- Miner 1 Mines a Nakamoto Block N -------------------------");
-    let blocks_processed_before_1 = blocks_mined1.load(Ordering::SeqCst);
-    let stacks_height_before = signer_test
-        .stacks_client
-        .get_peer_info()
-        .expect("Failed to get peer info")
-        .stacks_tip_height;
-    let info_before = get_chain_info(&conf);
-    let mined_before = test_observer::get_mined_nakamoto_blocks().len();
-
-    next_block_and(
-        &mut signer_test.running_nodes.btc_regtest_controller,
-        30,
-        || {
-            Ok(get_burn_height() > starting_burn_height
-                && signer_test
-                    .stacks_client
-                    .get_peer_info()
-                    .expect("Failed to get peer info")
-                    .stacks_tip_height
-                    > stacks_height_before
-                && blocks_mined1.load(Ordering::SeqCst) > blocks_processed_before_1
-                && get_chain_info(&conf).stacks_tip_height > info_before.stacks_tip_height
-                && test_observer::get_mined_nakamoto_blocks().len() > mined_before)
-        },
-    )
-    .expect("Timed out waiting for Miner 1 to Mine Block N");
-
-    let blocks = test_observer::get_mined_nakamoto_blocks();
-    let block_n = blocks.last().expect("No blocks mined");
-    let block_n_height = block_n.stacks_height;
-    let block_n_hash = block_n.block_hash.clone();
-    info!("Block N: {block_n_height}");
-
-    let info_after = get_chain_info(&conf);
-    assert_eq!(info_after.stacks_tip.to_string(), block_n.block_hash);
-    assert_eq!(
-        info_after.stacks_tip_height,
-        info_before.stacks_tip_height + 1
-    );
-    assert_eq!(info_after.stacks_tip_height, block_n_height);
-
-    // assure we have a successful sortition that miner 1 won
-    let tip = SortitionDB::get_canonical_burn_chain_tip(sortdb.conn()).unwrap();
-    assert!(tip.sortition);
-    assert_eq!(tip.miner_pk_hash.unwrap(), mining_pkh_1);
-
-    info!("------------------------- Miner 2 Submits a Block Commit -------------------------");
-    let rl2_commits_before = rl2_commits.load(Ordering::SeqCst);
-    rl2_skip_commit_op.set(false);
-
-    wait_for(30, || {
-        Ok(rl2_commits.load(Ordering::SeqCst) > rl2_commits_before)
-    })
-    .expect("Timed out waiting for Miner 2 to submit its block commit");
-
-    rl2_skip_commit_op.set(true);
-
-    info!("------------------------- Pause Miner 2's Block Mining -------------------------");
-    TEST_MINE_STALL.lock().unwrap().replace(true);
-
-    let burn_height_before = get_chain_info(&signer_test.running_nodes.conf).burn_block_height;
-
-    info!("------------------------- Mine Tenure -------------------------");
-    signer_test
-        .running_nodes
-        .btc_regtest_controller
-        .build_next_block(1);
-
-    wait_for(60, || {
-        let info = get_chain_info(&signer_test.running_nodes.conf);
-        Ok(info.burn_block_height > burn_height_before)
-    })
-    .expect("Failed to advance chain tip");
-
-    info!("------------------------- Miner 1 Submits a Block Commit -------------------------");
-    let rl1_commits_before = rl1_commits.load(Ordering::SeqCst);
-    signer_test
-        .running_nodes
-        .nakamoto_test_skip_commit_op
-        .set(false);
-
-    wait_for(30, || {
-        Ok(rl1_commits.load(Ordering::SeqCst) > rl1_commits_before)
-    })
-    .expect("Timed out waiting for Miner 1 to submit its block commit");
-    signer_test
-        .running_nodes
-        .nakamoto_test_skip_commit_op
-        .set(true);
-
-    info!("------------------------- Miner 2 Mines Block N+1 -------------------------");
-    let blocks_processed_before_2 = blocks_mined2.load(Ordering::SeqCst);
-    let stacks_height_before = signer_test
-        .stacks_client
-        .get_peer_info()
-        .expect("Failed to get peer info")
-        .stacks_tip_height;
-    let info_before = get_chain_info(&conf);
-    let mined_before = test_observer::get_blocks().len();
-
-    TEST_MINE_STALL.lock().unwrap().replace(false);
-
-    wait_for(30, || {
-        Ok(signer_test
-            .stacks_client
-            .get_peer_info()
-            .expect("Failed to get peer info")
-            .stacks_tip_height
-            > stacks_height_before
-            && blocks_mined2.load(Ordering::SeqCst) > blocks_processed_before_2
-            && get_chain_info(&conf).stacks_tip_height > info_before.stacks_tip_height
-            && test_observer::get_blocks().len() > mined_before)
-    })
-    .expect("Timed out waiting for Miner 2 to Mine Block N+1");
-
-    // assure we have a successful sortition that miner 2 won
-    let tip = SortitionDB::get_canonical_burn_chain_tip(sortdb.conn()).unwrap();
-    assert!(tip.sortition);
-    assert_eq!(tip.miner_pk_hash.unwrap(), mining_pkh_2);
-
-    assert_eq!(get_chain_info(&conf).stacks_tip_height, block_n_height + 1);
-
-    let last_block = get_last_observed_block();
-    assert_eq!(last_block.block_height, block_n_height + 1);
-
-    info!("------------------------- Miner 2 Mines N+2 and N+3 -------------------------");
-    let blocks_processed_before_2 = blocks_mined2.load(Ordering::SeqCst);
-    let stacks_height_before = signer_test
-        .stacks_client
-        .get_peer_info()
-        .expect("Failed to get peer info")
-        .stacks_tip_height;
-    let info_before = get_chain_info(&conf);
-    let mined_before = test_observer::get_blocks().len();
-
-    // submit a tx so that the miner will ATTEMPT to mine a stacks block N+2
-    let transfer_tx = make_stacks_transfer(
-        &sender_sk,
-        sender_nonce,
-        send_fee,
-        signer_test.running_nodes.conf.burnchain.chain_id,
-        &recipient,
-        send_amt,
-    );
-    let tx = submit_tx(&http_origin, &transfer_tx);
-    info!("Submitted tx {tx} in attempt to mine block N+2");
-    sender_nonce += 1;
-
-    wait_for(30, || {
-        Ok(signer_test
-            .stacks_client
-            .get_peer_info()
-            .expect("Failed to get peer info")
-            .stacks_tip_height
-            > stacks_height_before
-            && blocks_mined2.load(Ordering::SeqCst) > blocks_processed_before_2
-            && get_chain_info(&conf).stacks_tip_height > info_before.stacks_tip_height
-            && test_observer::get_blocks().len() > mined_before)
-    })
-    .expect("Timed out waiting for Miner 2 to Mine Block N+2");
-
-    let last_block = get_last_observed_block();
-    assert_eq!(last_block.block_height, block_n_height + 2);
-
-    let blocks_processed_before_2 = blocks_mined2.load(Ordering::SeqCst);
-    let stacks_height_before = signer_test
-        .stacks_client
-        .get_peer_info()
-        .expect("Failed to get peer info")
-        .stacks_tip_height;
-    let info_before = get_chain_info(&conf);
-    let mined_before = test_observer::get_blocks().len();
-
-    // submit a tx so that the miner will ATTEMPT to mine a stacks block N+3
-    let transfer_tx = make_stacks_transfer(
-        &sender_sk,
-        sender_nonce,
-        send_fee,
-        signer_test.running_nodes.conf.burnchain.chain_id,
-        &recipient,
-        send_amt,
-    );
-    let tx = submit_tx(&http_origin, &transfer_tx);
-    info!("Submitted tx {tx} in attempt to mine block N+3");
-    sender_nonce += 1;
-
-    wait_for(30, || {
-        Ok(signer_test
-            .stacks_client
-            .get_peer_info()
-            .expect("Failed to get peer info")
-            .stacks_tip_height
-            > stacks_height_before
-            && blocks_mined2.load(Ordering::SeqCst) > blocks_processed_before_2
-            && get_chain_info(&conf).stacks_tip_height > info_before.stacks_tip_height
-            && test_observer::get_blocks().len() > mined_before)
-    })
-    .expect("Timed out waiting for Miner 2 to Mine Block N+3");
-
-    assert_eq!(get_chain_info(&conf).stacks_tip_height, block_n_height + 3);
-
-    let last_block = get_last_observed_block();
-    let block_n3_hash = last_block.block_hash.clone();
-    assert_eq!(last_block.block_height, block_n_height + 3);
-
-    info!("------------------------- Miner 1 Wins the Next Tenure, Mines N+1' -------------------------");
-
-    let blocks_processed_before_1 = blocks_mined1.load(Ordering::SeqCst);
-    let mined_before = test_observer::get_blocks().len();
-
-    next_block_and(
-        &mut signer_test.running_nodes.btc_regtest_controller,
-        30,
-        || {
-            Ok(
-                blocks_mined1.load(Ordering::SeqCst) > blocks_processed_before_1
-                    && test_observer::get_blocks().len() > mined_before,
-            )
-        },
-    )
-    .expect("Timed out waiting for Miner 1 to Mine Block N+1'");
-
-    let last_block = get_last_observed_block();
-    let block_n1_prime_hash = last_block.block_hash.clone();
-    assert_eq!(last_block.block_height, block_n_height + 1);
-    assert_eq!(last_block.parent_block_hash, block_n_hash);
-
-    info!("------------------------- Miner 1 Submits a Block Commit -------------------------");
-
-    let rl1_commits_before = rl1_commits.load(Ordering::SeqCst);
-    signer_test
-        .running_nodes
-        .nakamoto_test_skip_commit_op
-        .set(false);
-
-    wait_for(30, || {
-        Ok(rl1_commits.load(Ordering::SeqCst) > rl1_commits_before)
-    })
-    .expect("Timed out waiting for Miner 1 to submit its block commit");
-
-    signer_test
-        .running_nodes
-        .nakamoto_test_skip_commit_op
-        .set(true);
-
-    info!("------------------------- Miner 1 Mines N+2' -------------------------");
-
-    let blocks_processed_before_1 = blocks_mined1.load(Ordering::SeqCst);
-    let mined_before = test_observer::get_blocks().len();
-
-    // submit a tx so that the miner will ATTEMPT to mine a stacks block N+2
-    let transfer_tx = make_stacks_transfer(
-        &sender_sk,
-        sender_nonce,
-        send_fee,
-        signer_test.running_nodes.conf.burnchain.chain_id,
-        &recipient,
-        send_amt,
-    );
-    let tx = submit_tx(&http_origin, &transfer_tx);
-    info!("Submitted tx {tx} in attempt to mine block N+2'");
-
-    wait_for(30, || {
-        Ok(
-            blocks_mined1.load(Ordering::SeqCst) > blocks_processed_before_1
-                && test_observer::get_blocks().len() > mined_before,
-        )
-    })
-    .expect("Timed out waiting for Miner 1 to Mine Block N+2'");
-
-    let last_block = get_last_observed_block();
-    assert_eq!(last_block.block_height, block_n_height + 2);
-    assert_eq!(last_block.parent_block_hash, block_n1_prime_hash);
-
-    info!("------------------------- Miner 1 Mines N+4 in Next Tenure -------------------------");
-
-    let blocks_processed_before_1 = blocks_mined1.load(Ordering::SeqCst);
-    let stacks_height_before = signer_test
-        .stacks_client
-        .get_peer_info()
-        .expect("Failed to get peer info")
-        .stacks_tip_height;
-    let info_before = get_chain_info(&conf);
-    let mined_before = test_observer::get_blocks().len();
-
-    next_block_and(
-        &mut signer_test.running_nodes.btc_regtest_controller,
-        30,
-        || {
-            Ok(signer_test
-                .stacks_client
-                .get_peer_info()
-                .expect("Failed to get peer info")
-                .stacks_tip_height
-                > stacks_height_before
-                && blocks_mined1.load(Ordering::SeqCst) > blocks_processed_before_1
-                && get_chain_info(&conf).stacks_tip_height > info_before.stacks_tip_height
-                && test_observer::get_blocks().len() > mined_before)
-        },
-    )
-    .expect("Timed out waiting for Miner 1 to Mine Block N+4");
-
-    let last_block = get_last_observed_block();
-    assert_eq!(last_block.block_height, block_n_height + 4);
-    assert_eq!(last_block.parent_block_hash, block_n3_hash);
-
-    info!("------------------------- Shutdown -------------------------");
-    rl2_coord_channels
-        .lock()
-        .expect("Mutex poisoned")
-        .stop_chains_coordinator();
-    run_loop_stopper_2.store(false, Ordering::SeqCst);
-    run_loop_2_thread.join().unwrap();
-=======
     tracing_subscriber::registry()
         .with(fmt::layer())
         .with(EnvFilter::from_default_env())
@@ -12000,6 +11472,535 @@
 
     let chain_after = get_chain_info(&signer_test.running_nodes.conf);
     assert_eq!(chain_after, chain_before);
->>>>>>> e1c09f78
+    signer_test.shutdown();
+}
+
+#[derive(Deserialize, Debug)]
+struct ObserverBlock {
+    block_height: u64,
+    #[serde(deserialize_with = "strip_0x")]
+    block_hash: String,
+    #[serde(deserialize_with = "strip_0x")]
+    parent_block_hash: String,
+}
+
+fn strip_0x<'de, D>(deserializer: D) -> Result<String, D::Error>
+where
+    D: serde::Deserializer<'de>,
+{
+    let s: String = Deserialize::deserialize(deserializer)?;
+    Ok(s.strip_prefix("0x").unwrap_or(&s).to_string())
+}
+
+fn get_last_observed_block() -> ObserverBlock {
+    let blocks = test_observer::get_blocks();
+    let last_block_value = blocks.last().expect("No blocks mined");
+    let last_block: ObserverBlock =
+        serde_json::from_value(last_block_value.clone()).expect("Failed to parse block");
+    last_block
+}
+
+/// Test a scenario where:
+/// Two miners boot to Nakamoto.
+/// Sortition occurs. Miner 1 wins.
+/// Miner 1 proposes a block N
+/// Signers accept and the stacks tip advances to N
+/// Miner 1's block commits are paused so it cannot confirm the next tenure.
+/// Sortition occurs. Miner 2 wins.
+/// Miner 2 successfully mines blocks N+1, N+2, and N+3
+/// Sortition occurs quickly, within first_proposal_burn_block_timing_secs. Miner 1 wins.
+/// Miner 1 proposes block N+1'
+/// Signers approve N+1', saying "Miner is not building off of most recent tenure. A tenure they
+///   reorg has already mined blocks, but the block was poorly timed, allowing the reorg."
+/// Miner 1 proposes N+2' and it is accepted.
+/// Miner 1 wins the next tenure and mines N+4, off of miner 2's tip.
+#[test]
+#[ignore]
+fn allow_reorg_within_first_proposal_burn_block_timing_secs() {
+    if env::var("BITCOIND_TEST") != Ok("1".into()) {
+        return;
+    }
+
+    let num_signers = 5;
+    let recipient = PrincipalData::from(StacksAddress::burn_address(false));
+    let sender_sk = Secp256k1PrivateKey::new();
+    let sender_addr = tests::to_addr(&sender_sk);
+    let mut sender_nonce = 0;
+    let send_amt = 100;
+    let send_fee = 180;
+    let num_txs = 3;
+
+    let btc_miner_1_seed = vec![1, 1, 1, 1];
+    let btc_miner_2_seed = vec![2, 2, 2, 2];
+    let btc_miner_1_pk = Keychain::default(btc_miner_1_seed.clone()).get_pub_key();
+    let btc_miner_2_pk = Keychain::default(btc_miner_2_seed.clone()).get_pub_key();
+
+    let node_1_rpc = gen_random_port();
+    let node_1_p2p = gen_random_port();
+    let node_2_rpc = gen_random_port();
+    let node_2_p2p = gen_random_port();
+
+    let localhost = "127.0.0.1";
+    let node_1_rpc_bind = format!("{localhost}:{node_1_rpc}");
+    let node_2_rpc_bind = format!("{localhost}:{node_2_rpc}");
+    let mut node_2_listeners = Vec::new();
+
+    let max_nakamoto_tenures = 30;
+
+    info!("------------------------- Test Setup -------------------------");
+    // partition the signer set so that ~half are listening and using node 1 for RPC and events,
+    //  and the rest are using node 2
+
+    let mut signer_test: SignerTest<SpawnedSigner> = SignerTest::new_with_config_modifications(
+        num_signers,
+        vec![(sender_addr, (send_amt + send_fee) * num_txs)],
+        |signer_config| {
+            // Lets make sure we never time out since we need to stall some things to force our scenario
+            signer_config.block_proposal_validation_timeout = Duration::from_secs(1800);
+            signer_config.tenure_last_block_proposal_timeout = Duration::from_secs(1800);
+            signer_config.first_proposal_burn_block_timing = Duration::from_secs(1800);
+            let node_host = if signer_config.endpoint.port() % 2 == 0 {
+                &node_1_rpc_bind
+            } else {
+                &node_2_rpc_bind
+            };
+            signer_config.node_host = node_host.to_string();
+        },
+        |config| {
+            config.node.rpc_bind = format!("{localhost}:{node_1_rpc}");
+            config.node.p2p_bind = format!("{localhost}:{node_1_p2p}");
+            config.node.data_url = format!("http://{localhost}:{node_1_rpc}");
+            config.node.p2p_address = format!("{localhost}:{node_1_p2p}");
+            config.miner.wait_on_interim_blocks = Duration::from_secs(5);
+            config.node.pox_sync_sample_secs = 30;
+            config.burnchain.pox_reward_length = Some(max_nakamoto_tenures);
+
+            config.node.seed = btc_miner_1_seed.clone();
+            config.node.local_peer_seed = btc_miner_1_seed.clone();
+            config.burnchain.local_mining_public_key = Some(btc_miner_1_pk.to_hex());
+            config.miner.mining_key = Some(Secp256k1PrivateKey::from_seed(&[1]));
+
+            config.events_observers.retain(|listener| {
+                let Ok(addr) = std::net::SocketAddr::from_str(&listener.endpoint) else {
+                    warn!(
+                        "Cannot parse {} to a socket, assuming it isn't a signer-listener binding",
+                        listener.endpoint
+                    );
+                    return true;
+                };
+                if addr.port() % 2 == 0 || addr.port() == test_observer::EVENT_OBSERVER_PORT {
+                    return true;
+                }
+                node_2_listeners.push(listener.clone());
+                false
+            })
+        },
+        Some(vec![btc_miner_1_pk, btc_miner_2_pk]),
+        None,
+    );
+    let conf = signer_test.running_nodes.conf.clone();
+    let mut conf_node_2 = conf.clone();
+    conf_node_2.node.rpc_bind = format!("{localhost}:{node_2_rpc}");
+    conf_node_2.node.p2p_bind = format!("{localhost}:{node_2_p2p}");
+    conf_node_2.node.data_url = format!("http://{localhost}:{node_2_rpc}");
+    conf_node_2.node.p2p_address = format!("{localhost}:{node_2_p2p}");
+    conf_node_2.node.seed = btc_miner_2_seed.clone();
+    conf_node_2.burnchain.local_mining_public_key = Some(btc_miner_2_pk.to_hex());
+    conf_node_2.node.local_peer_seed = btc_miner_2_seed.clone();
+    conf_node_2.miner.mining_key = Some(Secp256k1PrivateKey::from_seed(&[2]));
+    conf_node_2.node.miner = true;
+    conf_node_2.events_observers.clear();
+    conf_node_2.events_observers.extend(node_2_listeners);
+    assert!(!conf_node_2.events_observers.is_empty());
+
+    let node_1_sk = Secp256k1PrivateKey::from_seed(&conf.node.local_peer_seed);
+    let node_1_pk = StacksPublicKey::from_private(&node_1_sk);
+
+    conf_node_2.node.working_dir = format!("{}-1", conf_node_2.node.working_dir);
+
+    conf_node_2.node.set_bootstrap_nodes(
+        format!("{}@{}", &node_1_pk.to_hex(), conf.node.p2p_bind),
+        conf.burnchain.chain_id,
+        conf.burnchain.peer_version,
+    );
+    let http_origin = format!("http://{}", &signer_test.running_nodes.conf.node.rpc_bind);
+
+    let mut run_loop_2 = boot_nakamoto::BootRunLoop::new(conf_node_2.clone()).unwrap();
+    let run_loop_stopper_2 = run_loop_2.get_termination_switch();
+    let rl2_coord_channels = run_loop_2.coordinator_channels();
+    let Counters {
+        naka_submitted_commits: rl2_commits,
+        naka_skip_commit_op: rl2_skip_commit_op,
+        naka_mined_blocks: blocks_mined2,
+        ..
+    } = run_loop_2.counters();
+
+    let blocks_mined1 = signer_test.running_nodes.nakamoto_blocks_mined.clone();
+    let rl1_commits = signer_test.running_nodes.commits_submitted.clone();
+
+    info!("------------------------- Pause Miner 2's Block Commits -------------------------");
+
+    // Make sure Miner 2 cannot win a sortition at first.
+    rl2_skip_commit_op.set(true);
+
+    info!("------------------------- Boot to Epoch 3.0 -------------------------");
+
+    let run_loop_2_thread = thread::Builder::new()
+        .name("run_loop_2".into())
+        .spawn(move || run_loop_2.start(None, 0))
+        .unwrap();
+
+    signer_test.boot_to_epoch_3();
+
+    wait_for(120, || {
+        let Some(node_1_info) = get_chain_info_opt(&conf) else {
+            return Ok(false);
+        };
+        let Some(node_2_info) = get_chain_info_opt(&conf_node_2) else {
+            return Ok(false);
+        };
+        Ok(node_1_info.stacks_tip_height == node_2_info.stacks_tip_height)
+    })
+    .expect("Timed out waiting for boostrapped node to catch up to the miner");
+
+    let mining_pk_1 = StacksPublicKey::from_private(&conf.miner.mining_key.unwrap());
+    let mining_pk_2 = StacksPublicKey::from_private(&conf_node_2.miner.mining_key.unwrap());
+    let mining_pkh_1 = Hash160::from_node_public_key(&mining_pk_1);
+    let mining_pkh_2 = Hash160::from_node_public_key(&mining_pk_2);
+    debug!("The mining key for miner 1 is {mining_pkh_1}");
+    debug!("The mining key for miner 2 is {mining_pkh_2}");
+
+    info!("------------------------- Reached Epoch 3.0 -------------------------");
+
+    let burnchain = signer_test.running_nodes.conf.get_burnchain();
+    let sortdb = burnchain.open_sortition_db(true).unwrap();
+
+    let get_burn_height = || {
+        SortitionDB::get_canonical_burn_chain_tip(sortdb.conn())
+            .unwrap()
+            .block_height
+    };
+    let starting_burn_height = get_burn_height();
+
+    info!("------------------------- Pause Miner 1's Block Commits -------------------------");
+    signer_test
+        .running_nodes
+        .nakamoto_test_skip_commit_op
+        .set(true);
+
+    info!("------------------------- Miner 1 Mines a Nakamoto Block N -------------------------");
+    let blocks_processed_before_1 = blocks_mined1.load(Ordering::SeqCst);
+    let stacks_height_before = signer_test
+        .stacks_client
+        .get_peer_info()
+        .expect("Failed to get peer info")
+        .stacks_tip_height;
+    let info_before = get_chain_info(&conf);
+    let mined_before = test_observer::get_mined_nakamoto_blocks().len();
+
+    next_block_and(
+        &mut signer_test.running_nodes.btc_regtest_controller,
+        30,
+        || {
+            Ok(get_burn_height() > starting_burn_height
+                && signer_test
+                    .stacks_client
+                    .get_peer_info()
+                    .expect("Failed to get peer info")
+                    .stacks_tip_height
+                    > stacks_height_before
+                && blocks_mined1.load(Ordering::SeqCst) > blocks_processed_before_1
+                && get_chain_info(&conf).stacks_tip_height > info_before.stacks_tip_height
+                && test_observer::get_mined_nakamoto_blocks().len() > mined_before)
+        },
+    )
+    .expect("Timed out waiting for Miner 1 to Mine Block N");
+
+    let blocks = test_observer::get_mined_nakamoto_blocks();
+    let block_n = blocks.last().expect("No blocks mined");
+    let block_n_height = block_n.stacks_height;
+    let block_n_hash = block_n.block_hash.clone();
+    info!("Block N: {block_n_height}");
+
+    let info_after = get_chain_info(&conf);
+    assert_eq!(info_after.stacks_tip.to_string(), block_n.block_hash);
+    assert_eq!(
+        info_after.stacks_tip_height,
+        info_before.stacks_tip_height + 1
+    );
+    assert_eq!(info_after.stacks_tip_height, block_n_height);
+
+    // assure we have a successful sortition that miner 1 won
+    let tip = SortitionDB::get_canonical_burn_chain_tip(sortdb.conn()).unwrap();
+    assert!(tip.sortition);
+    assert_eq!(tip.miner_pk_hash.unwrap(), mining_pkh_1);
+
+    info!("------------------------- Miner 2 Submits a Block Commit -------------------------");
+    let rl2_commits_before = rl2_commits.load(Ordering::SeqCst);
+    rl2_skip_commit_op.set(false);
+
+    wait_for(30, || {
+        Ok(rl2_commits.load(Ordering::SeqCst) > rl2_commits_before)
+    })
+    .expect("Timed out waiting for Miner 2 to submit its block commit");
+
+    rl2_skip_commit_op.set(true);
+
+    info!("------------------------- Pause Miner 2's Block Mining -------------------------");
+    TEST_MINE_STALL.lock().unwrap().replace(true);
+
+    let burn_height_before = get_chain_info(&signer_test.running_nodes.conf).burn_block_height;
+
+    info!("------------------------- Mine Tenure -------------------------");
+    signer_test
+        .running_nodes
+        .btc_regtest_controller
+        .build_next_block(1);
+
+    wait_for(60, || {
+        let info = get_chain_info(&signer_test.running_nodes.conf);
+        Ok(info.burn_block_height > burn_height_before)
+    })
+    .expect("Failed to advance chain tip");
+
+    info!("------------------------- Miner 1 Submits a Block Commit -------------------------");
+    let rl1_commits_before = rl1_commits.load(Ordering::SeqCst);
+    signer_test
+        .running_nodes
+        .nakamoto_test_skip_commit_op
+        .set(false);
+
+    wait_for(30, || {
+        Ok(rl1_commits.load(Ordering::SeqCst) > rl1_commits_before)
+    })
+    .expect("Timed out waiting for Miner 1 to submit its block commit");
+    signer_test
+        .running_nodes
+        .nakamoto_test_skip_commit_op
+        .set(true);
+
+    info!("------------------------- Miner 2 Mines Block N+1 -------------------------");
+    let blocks_processed_before_2 = blocks_mined2.load(Ordering::SeqCst);
+    let stacks_height_before = signer_test
+        .stacks_client
+        .get_peer_info()
+        .expect("Failed to get peer info")
+        .stacks_tip_height;
+    let info_before = get_chain_info(&conf);
+    let mined_before = test_observer::get_blocks().len();
+
+    TEST_MINE_STALL.lock().unwrap().replace(false);
+
+    wait_for(30, || {
+        Ok(signer_test
+            .stacks_client
+            .get_peer_info()
+            .expect("Failed to get peer info")
+            .stacks_tip_height
+            > stacks_height_before
+            && blocks_mined2.load(Ordering::SeqCst) > blocks_processed_before_2
+            && get_chain_info(&conf).stacks_tip_height > info_before.stacks_tip_height
+            && test_observer::get_blocks().len() > mined_before)
+    })
+    .expect("Timed out waiting for Miner 2 to Mine Block N+1");
+
+    // assure we have a successful sortition that miner 2 won
+    let tip = SortitionDB::get_canonical_burn_chain_tip(sortdb.conn()).unwrap();
+    assert!(tip.sortition);
+    assert_eq!(tip.miner_pk_hash.unwrap(), mining_pkh_2);
+
+    assert_eq!(get_chain_info(&conf).stacks_tip_height, block_n_height + 1);
+
+    let last_block = get_last_observed_block();
+    assert_eq!(last_block.block_height, block_n_height + 1);
+
+    info!("------------------------- Miner 2 Mines N+2 and N+3 -------------------------");
+    let blocks_processed_before_2 = blocks_mined2.load(Ordering::SeqCst);
+    let stacks_height_before = signer_test
+        .stacks_client
+        .get_peer_info()
+        .expect("Failed to get peer info")
+        .stacks_tip_height;
+    let info_before = get_chain_info(&conf);
+    let mined_before = test_observer::get_blocks().len();
+
+    // submit a tx so that the miner will ATTEMPT to mine a stacks block N+2
+    let transfer_tx = make_stacks_transfer(
+        &sender_sk,
+        sender_nonce,
+        send_fee,
+        signer_test.running_nodes.conf.burnchain.chain_id,
+        &recipient,
+        send_amt,
+    );
+    let tx = submit_tx(&http_origin, &transfer_tx);
+    info!("Submitted tx {tx} in attempt to mine block N+2");
+    sender_nonce += 1;
+
+    wait_for(30, || {
+        Ok(signer_test
+            .stacks_client
+            .get_peer_info()
+            .expect("Failed to get peer info")
+            .stacks_tip_height
+            > stacks_height_before
+            && blocks_mined2.load(Ordering::SeqCst) > blocks_processed_before_2
+            && get_chain_info(&conf).stacks_tip_height > info_before.stacks_tip_height
+            && test_observer::get_blocks().len() > mined_before)
+    })
+    .expect("Timed out waiting for Miner 2 to Mine Block N+2");
+
+    let last_block = get_last_observed_block();
+    assert_eq!(last_block.block_height, block_n_height + 2);
+
+    let blocks_processed_before_2 = blocks_mined2.load(Ordering::SeqCst);
+    let stacks_height_before = signer_test
+        .stacks_client
+        .get_peer_info()
+        .expect("Failed to get peer info")
+        .stacks_tip_height;
+    let info_before = get_chain_info(&conf);
+    let mined_before = test_observer::get_blocks().len();
+
+    // submit a tx so that the miner will ATTEMPT to mine a stacks block N+3
+    let transfer_tx = make_stacks_transfer(
+        &sender_sk,
+        sender_nonce,
+        send_fee,
+        signer_test.running_nodes.conf.burnchain.chain_id,
+        &recipient,
+        send_amt,
+    );
+    let tx = submit_tx(&http_origin, &transfer_tx);
+    info!("Submitted tx {tx} in attempt to mine block N+3");
+    sender_nonce += 1;
+
+    wait_for(30, || {
+        Ok(signer_test
+            .stacks_client
+            .get_peer_info()
+            .expect("Failed to get peer info")
+            .stacks_tip_height
+            > stacks_height_before
+            && blocks_mined2.load(Ordering::SeqCst) > blocks_processed_before_2
+            && get_chain_info(&conf).stacks_tip_height > info_before.stacks_tip_height
+            && test_observer::get_blocks().len() > mined_before)
+    })
+    .expect("Timed out waiting for Miner 2 to Mine Block N+3");
+
+    assert_eq!(get_chain_info(&conf).stacks_tip_height, block_n_height + 3);
+
+    let last_block = get_last_observed_block();
+    let block_n3_hash = last_block.block_hash.clone();
+    assert_eq!(last_block.block_height, block_n_height + 3);
+
+    info!("------------------------- Miner 1 Wins the Next Tenure, Mines N+1' -------------------------");
+
+    let blocks_processed_before_1 = blocks_mined1.load(Ordering::SeqCst);
+    let mined_before = test_observer::get_blocks().len();
+
+    next_block_and(
+        &mut signer_test.running_nodes.btc_regtest_controller,
+        30,
+        || {
+            Ok(
+                blocks_mined1.load(Ordering::SeqCst) > blocks_processed_before_1
+                    && test_observer::get_blocks().len() > mined_before,
+            )
+        },
+    )
+    .expect("Timed out waiting for Miner 1 to Mine Block N+1'");
+
+    let last_block = get_last_observed_block();
+    let block_n1_prime_hash = last_block.block_hash.clone();
+    assert_eq!(last_block.block_height, block_n_height + 1);
+    assert_eq!(last_block.parent_block_hash, block_n_hash);
+
+    info!("------------------------- Miner 1 Submits a Block Commit -------------------------");
+
+    let rl1_commits_before = rl1_commits.load(Ordering::SeqCst);
+    signer_test
+        .running_nodes
+        .nakamoto_test_skip_commit_op
+        .set(false);
+
+    wait_for(30, || {
+        Ok(rl1_commits.load(Ordering::SeqCst) > rl1_commits_before)
+    })
+    .expect("Timed out waiting for Miner 1 to submit its block commit");
+
+    signer_test
+        .running_nodes
+        .nakamoto_test_skip_commit_op
+        .set(true);
+
+    info!("------------------------- Miner 1 Mines N+2' -------------------------");
+
+    let blocks_processed_before_1 = blocks_mined1.load(Ordering::SeqCst);
+    let mined_before = test_observer::get_blocks().len();
+
+    // submit a tx so that the miner will ATTEMPT to mine a stacks block N+2
+    let transfer_tx = make_stacks_transfer(
+        &sender_sk,
+        sender_nonce,
+        send_fee,
+        signer_test.running_nodes.conf.burnchain.chain_id,
+        &recipient,
+        send_amt,
+    );
+    let tx = submit_tx(&http_origin, &transfer_tx);
+    info!("Submitted tx {tx} in attempt to mine block N+2'");
+
+    wait_for(30, || {
+        Ok(
+            blocks_mined1.load(Ordering::SeqCst) > blocks_processed_before_1
+                && test_observer::get_blocks().len() > mined_before,
+        )
+    })
+    .expect("Timed out waiting for Miner 1 to Mine Block N+2'");
+
+    let last_block = get_last_observed_block();
+    assert_eq!(last_block.block_height, block_n_height + 2);
+    assert_eq!(last_block.parent_block_hash, block_n1_prime_hash);
+
+    info!("------------------------- Miner 1 Mines N+4 in Next Tenure -------------------------");
+
+    let blocks_processed_before_1 = blocks_mined1.load(Ordering::SeqCst);
+    let stacks_height_before = signer_test
+        .stacks_client
+        .get_peer_info()
+        .expect("Failed to get peer info")
+        .stacks_tip_height;
+    let info_before = get_chain_info(&conf);
+    let mined_before = test_observer::get_blocks().len();
+
+    next_block_and(
+        &mut signer_test.running_nodes.btc_regtest_controller,
+        30,
+        || {
+            Ok(signer_test
+                .stacks_client
+                .get_peer_info()
+                .expect("Failed to get peer info")
+                .stacks_tip_height
+                > stacks_height_before
+                && blocks_mined1.load(Ordering::SeqCst) > blocks_processed_before_1
+                && get_chain_info(&conf).stacks_tip_height > info_before.stacks_tip_height
+                && test_observer::get_blocks().len() > mined_before)
+        },
+    )
+    .expect("Timed out waiting for Miner 1 to Mine Block N+4");
+
+    let last_block = get_last_observed_block();
+    assert_eq!(last_block.block_height, block_n_height + 4);
+    assert_eq!(last_block.parent_block_hash, block_n3_hash);
+
+    info!("------------------------- Shutdown -------------------------");
+    rl2_coord_channels
+        .lock()
+        .expect("Mutex poisoned")
+        .stop_chains_coordinator();
+    run_loop_stopper_2.store(false, Ordering::SeqCst);
+    run_loop_2_thread.join().unwrap();
     signer_test.shutdown();
 }