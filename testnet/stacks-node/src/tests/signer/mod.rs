// Copyright (C) 2020-2024 Stacks Open Internet Foundation
//
// This program is free software: you can redistribute it and/or modify
// it under the terms of the GNU General Public License as published by
// the Free Software Foundation, either version 3 of the License, or
// (at your option) any later version.
//
// This program is distributed in the hope that it will be useful,
// but WITHOUT ANY WARRANTY; without even the implied warranty of
// MERCHANTABILITY or FITNESS FOR A PARTICULAR PURPOSE.  See the
// GNU General Public License for more details.
//
// You should have received a copy of the GNU General Public License
// along with this program.  If not, see <http://www.gnu.org/licenses/>.
mod v0;

use std::collections::HashSet;
// Copyright (C) 2020-2024 Stacks Open Internet Foundation
//
// This program is free software: you can redistribute it and/or modify
// it under the terms of the GNU General Public License as published by
// the Free Software Foundation, either version 3 of the License, or
// (at your option) any later version.
//
// This program is distributed in the hope that it will be useful,
// but WITHOUT ANY WARRANTY; without even the implied warranty of
// MERCHANTABILITY or FITNESS FOR A PARTICULAR PURPOSE.  See the
// GNU General Public License for more details.
//
// You should have received a copy of the GNU General Public License
// along with this program.  If not, see <http://www.gnu.org/licenses/>.
use std::sync::atomic::{AtomicBool, AtomicU64, Ordering};
use std::sync::{Arc, Mutex};
use std::thread;
use std::time::{Duration, Instant};

use clarity::boot_util::boot_code_id;
use clarity::vm::types::PrincipalData;
use libsigner::v0::messages::{BlockResponse, SignerMessage};
use libsigner::{SignerEntries, SignerEventTrait};
use stacks::chainstate::coordinator::comm::CoordinatorChannels;
use stacks::chainstate::nakamoto::signer_set::NakamotoSigners;
use stacks::chainstate::stacks::boot::{NakamotoSignerEntry, SIGNERS_NAME};
use stacks::chainstate::stacks::StacksPrivateKey;
use stacks::core::StacksEpoch;
use stacks::net::api::postblock_proposal::{
    BlockValidateOk, BlockValidateReject, BlockValidateResponse,
};
use stacks::types::chainstate::{StacksAddress, StacksPublicKey};
use stacks::types::PublicKey;
use stacks::util::hash::MerkleHashFunc;
use stacks::util::secp256k1::{MessageSignature, Secp256k1PublicKey};
use stacks_common::codec::StacksMessageCodec;
use stacks_common::consts::SIGNER_SLOTS_PER_USER;
use stacks_common::types::StacksEpochId;
use stacks_common::util::hash::Sha512Trunc256Sum;
use stacks_signer::client::{ClientError, SignerSlotID, StacksClient};
use stacks_signer::config::{build_signer_config_tomls, GlobalConfig as SignerConfig, Network};
use stacks_signer::runloop::{SignerResult, State, StateInfo};
use stacks_signer::{Signer, SpawnedSigner};

use super::nakamoto_integrations::{check_nakamoto_empty_block_heuristics, wait_for};
use crate::config::{Config as NeonConfig, EventKeyType, EventObserverConfig, InitialBalance};
use crate::neon::{Counters, TestFlag};
use crate::run_loop::boot_nakamoto;
use crate::tests::bitcoin_regtest::BitcoinCoreController;
use crate::tests::nakamoto_integrations::{
    naka_neon_integration_conf, next_block_and_mine_commit, next_block_and_wait_for_commits,
    POX_4_DEFAULT_STACKER_BALANCE,
};
use crate::tests::neon_integrations::{
    get_chain_info, next_block_and_wait, run_until_burnchain_height, test_observer,
    wait_for_runloop,
};
use crate::tests::to_addr;
use crate::BitcoinRegtestController;

// Helper struct for holding the btc and stx neon nodes
#[allow(dead_code)]
pub struct RunningNodes {
    pub btc_regtest_controller: BitcoinRegtestController,
    pub btcd_controller: BitcoinCoreController,
    pub run_loop_thread: thread::JoinHandle<()>,
    pub run_loop_stopper: Arc<AtomicBool>,
    pub vrfs_submitted: Arc<AtomicU64>,
    pub commits_submitted: Arc<AtomicU64>,
    pub blocks_processed: Arc<AtomicU64>,
    pub nakamoto_blocks_proposed: Arc<AtomicU64>,
    pub nakamoto_blocks_mined: Arc<AtomicU64>,
    pub nakamoto_blocks_rejected: Arc<AtomicU64>,
    pub nakamoto_blocks_signer_pushed: Arc<AtomicU64>,
    pub nakamoto_test_skip_commit_op: TestFlag,
    pub coord_channel: Arc<Mutex<CoordinatorChannels>>,
    pub conf: NeonConfig,
}

/// A test harness for running a v0 or v1 signer integration test
pub struct SignerTest<S> {
    // The stx and bitcoin nodes and their run loops
    pub running_nodes: RunningNodes,
    // The spawned signers and their threads
    pub spawned_signers: Vec<S>,
    // The spawned signers and their threads
    #[allow(dead_code)]
    pub signer_configs: Vec<SignerConfig>,
    // the private keys of the signers
    pub signer_stacks_private_keys: Vec<StacksPrivateKey>,
    // link to the stacks node
    pub stacks_client: StacksClient,
    /// The number of cycles to stack for
    pub num_stacking_cycles: u64,
}

impl<S: Signer<T> + Send + 'static, T: SignerEventTrait + 'static> SignerTest<SpawnedSigner<S, T>> {
    pub fn new(num_signers: usize, initial_balances: Vec<(StacksAddress, u64)>) -> Self {
        Self::new_with_config_modifications(
            num_signers,
            initial_balances,
            |_| {},
            |_| {},
            None,
            None,
        )
    }

<<<<<<< HEAD
    pub fn new_with_config_modifications<
        F: FnMut(&mut SignerConfig) -> (),
        G: FnMut(&mut NeonConfig) -> (),
    >(
=======
    fn new_with_config_modifications<F: FnMut(&mut SignerConfig), G: FnMut(&mut NeonConfig)>(
>>>>>>> ab605d9c
        num_signers: usize,
        initial_balances: Vec<(StacksAddress, u64)>,
        mut signer_config_modifier: F,
        mut node_config_modifier: G,
        btc_miner_pubkeys: Option<Vec<Secp256k1PublicKey>>,
        signer_stacks_private_keys: Option<Vec<StacksPrivateKey>>,
    ) -> Self {
        // Generate Signer Data
        let signer_stacks_private_keys = signer_stacks_private_keys
            .inspect(|keys| {
                assert_eq!(
                    keys.len(),
                    num_signers,
                    "Number of private keys does not match number of signers"
                )
            })
            .unwrap_or_else(|| (0..num_signers).map(|_| StacksPrivateKey::new()).collect());

        let (mut naka_conf, _miner_account) = naka_neon_integration_conf(None);

        node_config_modifier(&mut naka_conf);

        // Add initial balances to the config
        for (address, amount) in initial_balances.iter() {
            naka_conf.add_initial_balance(PrincipalData::from(*address).to_string(), *amount);
        }

        // So the combination is... one, two, three, four, five? That's the stupidest combination I've ever heard in my life!
        // That's the kind of thing an idiot would have on his luggage!
        let password = "12345";
        naka_conf.connection_options.auth_token = Some(password.to_string());
        let run_stamp = rand::random();

        // Setup the signer and coordinator configurations
        let signer_configs: Vec<_> = build_signer_config_tomls(
            &signer_stacks_private_keys,
            &naka_conf.node.rpc_bind,
            Some(Duration::from_millis(128)), // Timeout defaults to 5 seconds. Let's override it to 128 milliseconds.
            &Network::Testnet,
            password,
            run_stamp,
            3000,
            Some(100_000),
            None,
            Some(9000),
            None,
        )
        .into_iter()
        .map(|toml| {
            let mut signer_config = SignerConfig::load_from_str(&toml).unwrap();
            signer_config_modifier(&mut signer_config);
            signer_config
        })
        .collect();
        assert_eq!(signer_configs.len(), num_signers);

        let spawned_signers = signer_configs
            .iter()
            .cloned()
            .map(SpawnedSigner::new)
            .collect();

        // Setup the nodes and deploy the contract to it
        let btc_miner_pubkeys = btc_miner_pubkeys
            .filter(|keys| !keys.is_empty())
            .unwrap_or_else(|| {
                let pk = Secp256k1PublicKey::from_hex(
                    naka_conf
                        .burnchain
                        .local_mining_public_key
                        .as_ref()
                        .unwrap(),
                )
                .unwrap();
                vec![pk]
            });

        let node = setup_stx_btc_node(
            naka_conf,
            &signer_stacks_private_keys,
            &signer_configs,
            btc_miner_pubkeys.as_slice(),
            node_config_modifier,
        );
        let config = signer_configs.first().unwrap();
        let stacks_client = StacksClient::from(config);

        Self {
            running_nodes: node,
            spawned_signers,
            signer_stacks_private_keys,
            stacks_client,
            num_stacking_cycles: 12_u64,
            signer_configs,
        }
    }

    /// Send a status request to each spawned signer
    pub fn send_status_request(&self, exclude: &HashSet<usize>) {
        for signer_ix in 0..self.spawned_signers.len() {
            if exclude.contains(&signer_ix) {
                continue;
            }
            let port = 3000 + signer_ix;
            let endpoint = format!("http://localhost:{port}");
            let path = format!("{endpoint}/status");

            debug!("Issue status request to {path}");
            let client = reqwest::blocking::Client::new();
            let response = client
                .get(path)
                .send()
                .expect("Failed to send status request");
            assert!(response.status().is_success())
        }
    }

    pub fn wait_for_registered(&mut self, timeout_secs: u64) {
        let mut finished_signers = HashSet::new();
        wait_for(timeout_secs, || {
            self.send_status_request(&finished_signers);
            thread::sleep(Duration::from_secs(1));
            let latest_states = self.get_states(&finished_signers);
            for (ix, state) in latest_states.iter().enumerate() {
                let Some(state) = state else { continue; };
                if state.runloop_state == State::RegisteredSigners {
                    finished_signers.insert(ix);
                } else {
                    warn!("Signer #{ix} returned state = {:?}, will try to wait for a registered signers state from them.", state.runloop_state);
                }
            }
            info!("Finished signers: {:?}", finished_signers.iter().collect::<Vec<_>>());
            Ok(finished_signers.len() == self.spawned_signers.len())
        }).expect("Timed out while waiting for the signers to be registered");
    }

    pub fn wait_for_cycle(&mut self, timeout_secs: u64, reward_cycle: u64) {
        let mut finished_signers = HashSet::new();
        wait_for(timeout_secs, || {
            self.send_status_request(&finished_signers);
            thread::sleep(Duration::from_secs(1));
            let latest_states = self.get_states(&finished_signers);
            for (ix, state) in latest_states.iter().enumerate() {
                let Some(state) = state else { continue; };
                let Some(reward_cycle_info) = state.reward_cycle_info else { continue; };
                if reward_cycle_info.reward_cycle == reward_cycle {
                    finished_signers.insert(ix);
                } else {
                    warn!("Signer #{ix} returned state = {state:?}, will try to wait for a cycle = {reward_cycle} state from them.");
                }
            }
            info!("Finished signers: {:?}", finished_signers.iter().collect::<Vec<_>>());
            Ok(finished_signers.len() == self.spawned_signers.len())
        }).unwrap();
    }

    /// Get status check results (if returned) from each signer without blocking
    /// Returns Some() or None() for each signer, in order of `self.spawned_signers`
    pub fn get_states(&mut self, exclude: &HashSet<usize>) -> Vec<Option<StateInfo>> {
        let mut output = Vec::new();
        for (ix, signer) in self.spawned_signers.iter().enumerate() {
            if exclude.contains(&ix) {
                output.push(None);
                continue;
            }
            let Ok(mut results) = signer.res_recv.try_recv() else {
                debug!("Could not receive latest state from signer #{ix}");
                output.push(None);
                continue;
            };
            if results.len() > 1 {
                warn!("Received multiple states from the signer receiver: this test function assumes it should only ever receive 1");
                panic!();
            }
            let Some(SignerResult::StatusCheck(state_info)) = results.pop() else {
                debug!("Could not receive latest state from signer #{ix}");
                output.push(None);
                continue;
            };
            output.push(Some(state_info));
        }
        output
    }

    fn mine_nakamoto_block(&mut self, timeout: Duration) {
        let commits_submitted = self.running_nodes.commits_submitted.clone();
        let mined_block_time = Instant::now();
        let info_before = self.stacks_client.get_peer_info().unwrap();
        next_block_and_mine_commit(
            &mut self.running_nodes.btc_regtest_controller,
            timeout.as_secs(),
            &self.running_nodes.coord_channel,
            &commits_submitted,
        )
        .unwrap();

        wait_for(timeout.as_secs(), || {
            let info_after = self.stacks_client.get_peer_info().unwrap();
            Ok(info_after.stacks_tip_height > info_before.stacks_tip_height)
        })
        .unwrap();
        let mined_block_elapsed_time = mined_block_time.elapsed();
        info!("Nakamoto block mine time elapsed: {mined_block_elapsed_time:?}");
    }

    fn mine_block_wait_on_processing(
        &mut self,
        coord_channels: &[&Arc<Mutex<CoordinatorChannels>>],
        commits_submitted: &[&Arc<AtomicU64>],
        timeout: Duration,
    ) {
        let blocks_len = test_observer::get_blocks().len();
        let mined_block_time = Instant::now();
        next_block_and_wait_for_commits(
            &mut self.running_nodes.btc_regtest_controller,
            timeout.as_secs(),
            coord_channels,
            commits_submitted,
        )
        .unwrap();
        let t_start = Instant::now();
        while test_observer::get_blocks().len() <= blocks_len {
            assert!(
                t_start.elapsed() < timeout,
                "Timed out while waiting for nakamoto block to be processed"
            );
            thread::sleep(Duration::from_secs(1));
        }
        let mined_block_elapsed_time = mined_block_time.elapsed();
        info!("Nakamoto block mine time elapsed: {mined_block_elapsed_time:?}");
    }

    /// Wait for a confirmed block and return a list of individual
    /// signer signatures
    fn wait_for_confirmed_block_v0(
        &mut self,
        block_signer_sighash: &Sha512Trunc256Sum,
        timeout: Duration,
    ) -> Vec<MessageSignature> {
        let block_obj = self.wait_for_confirmed_block_with_hash(block_signer_sighash, timeout);
        block_obj
            .get("signer_signature")
            .unwrap()
            .as_array()
            .expect("Expected signer_signature to be an array")
            .iter()
            .cloned()
            .map(serde_json::from_value::<MessageSignature>)
            .collect::<Result<Vec<_>, _>>()
            .expect("Unable to deserialize array of MessageSignature")
    }

    /// Wait for a confirmed block and return a list of individual
    /// signer signatures
    fn wait_for_confirmed_block_with_hash(
        &mut self,
        block_signer_sighash: &Sha512Trunc256Sum,
        timeout: Duration,
    ) -> serde_json::Map<String, serde_json::Value> {
        let t_start = Instant::now();
        while t_start.elapsed() <= timeout {
            let blocks = test_observer::get_blocks();
            if let Some(block) = blocks.iter().find_map(|block_json| {
                let block_obj = block_json.as_object().unwrap();
                let sighash = block_obj
                    // use the try operator because non-nakamoto blocks
                    // do not supply this field
                    .get("signer_signature_hash")?
                    .as_str()
                    .unwrap();
                if *sighash != format!("0x{block_signer_sighash}") {
                    return None;
                }
                Some(block_obj.clone())
            }) {
                return block;
            }
            thread::sleep(Duration::from_millis(500));
        }
        panic!("Timed out while waiting for confirmation of block with signer sighash = {block_signer_sighash}")
    }

    fn wait_for_validate_ok_response(&mut self, timeout: Duration) -> BlockValidateOk {
        // Wait for the block to show up in the test observer
        let t_start = Instant::now();
        loop {
            let responses = test_observer::get_proposal_responses();
            for response in responses {
                let BlockValidateResponse::Ok(validation) = response else {
                    continue;
                };
                return validation;
            }
            assert!(
                t_start.elapsed() < timeout,
                "Timed out while waiting for block proposal ok event"
            );
            thread::sleep(Duration::from_secs(1));
        }
    }

    fn wait_for_validate_reject_response(
        &mut self,
        timeout: Duration,
        signer_signature_hash: Sha512Trunc256Sum,
    ) -> BlockValidateReject {
        // Wait for the block to show up in the test observer
        let t_start = Instant::now();
        loop {
            let responses = test_observer::get_proposal_responses();
            for response in responses {
                let BlockValidateResponse::Reject(rejection) = response else {
                    continue;
                };
                if rejection.signer_signature_hash == signer_signature_hash {
                    return rejection;
                }
            }
            assert!(
                t_start.elapsed() < timeout,
                "Timed out while waiting for block proposal reject event"
            );
            thread::sleep(Duration::from_secs(1));
        }
    }

    // Must be called AFTER booting the chainstate
    fn run_until_epoch_3_boundary(&mut self) {
        let epochs = self.running_nodes.conf.burnchain.epochs.clone().unwrap();
        let epoch_3 =
            &epochs[StacksEpoch::find_epoch_by_id(&epochs, StacksEpochId::Epoch30).unwrap()];

        let epoch_30_boundary = epoch_3.start_height - 1;
        // advance to epoch 3.0 and trigger a sign round (cannot vote on blocks in pre epoch 3.0)
        run_until_burnchain_height(
            &mut self.running_nodes.btc_regtest_controller,
            &self.running_nodes.blocks_processed,
            epoch_30_boundary,
            &self.running_nodes.conf,
        );
        info!("Advanced to Nakamoto epoch 3.0 boundary {epoch_30_boundary}! Ready to Sign Blocks!");
    }

    fn get_current_reward_cycle(&self) -> u64 {
        let block_height = get_chain_info(&self.running_nodes.conf).burn_block_height;
        let rc = self
            .running_nodes
            .btc_regtest_controller
            .get_burnchain()
            .block_height_to_reward_cycle(block_height)
            .unwrap();
        info!("Get current reward cycle: block_height = {block_height}, rc = {rc}");
        rc
    }

    fn get_signer_slots(
        &self,
        reward_cycle: u64,
    ) -> Result<Vec<(StacksAddress, u128)>, ClientError> {
        let valid_signer_set =
            u32::try_from(reward_cycle % 2).expect("FATAL: reward_cycle % 2 exceeds u32::MAX");
        let signer_stackerdb_contract_id = boot_code_id(SIGNERS_NAME, false);

        self.stacks_client
            .get_stackerdb_signer_slots(&signer_stackerdb_contract_id, valid_signer_set)
    }

    fn get_signer_indices(&self, reward_cycle: u64) -> Vec<SignerSlotID> {
        self.get_signer_slots(reward_cycle)
            .expect("FATAL: failed to get signer slots from stackerdb")
            .iter()
            .enumerate()
            .map(|(pos, _)| {
                SignerSlotID(u32::try_from(pos).expect("FATAL: number of signers exceeds u32::MAX"))
            })
            .collect::<Vec<_>>()
    }

    /// Get the signer public keys for the given reward cycle
    fn get_signer_public_keys(&self, reward_cycle: u64) -> Vec<StacksPublicKey> {
        let entries = self.get_reward_set_signers(reward_cycle);
        let entries = SignerEntries::parse(false, &entries).unwrap();
        entries.signer_pks
    }

    /// Get the signers for the given reward cycle
    pub fn get_reward_set_signers(&self, reward_cycle: u64) -> Vec<NakamotoSignerEntry> {
        self.stacks_client
            .get_reward_set_signers(reward_cycle)
            .unwrap()
            .unwrap()
    }

    #[allow(dead_code)]
    fn get_signer_metrics(&self) -> String {
        #[cfg(feature = "monitoring_prom")]
        {
            let client = reqwest::blocking::Client::new();
            client
                .get("http://localhost:9000/metrics")
                .send()
                .unwrap()
                .text()
                .unwrap()
        }
        #[cfg(not(feature = "monitoring_prom"))]
        String::new()
    }

    pub fn shutdown(self) {
        check_nakamoto_empty_block_heuristics();

        self.running_nodes
            .coord_channel
            .lock()
            .expect("Mutex poisoned")
            .stop_chains_coordinator();

        self.running_nodes
            .run_loop_stopper
            .store(false, Ordering::SeqCst);
        self.running_nodes.run_loop_thread.join().unwrap();
        for signer in self.spawned_signers {
            assert!(signer.stop().is_none());
        }
    }

    pub fn wait_for_block_acceptance(
        &self,
        timeout_secs: u64,
        signer_signature_hash: &Sha512Trunc256Sum,
        expected_signers: &[StacksPublicKey],
    ) -> Result<(), String> {
        // Make sure that at least 70% of signers accepted the block proposal
        wait_for(timeout_secs, || {
            let signatures = test_observer::get_stackerdb_chunks()
                .into_iter()
                .flat_map(|chunk| chunk.modified_slots)
                .filter_map(|chunk| {
                    let message = SignerMessage::consensus_deserialize(&mut chunk.data.as_slice())
                        .expect("Failed to deserialize SignerMessage");
                    match message {
                        SignerMessage::BlockResponse(BlockResponse::Accepted(accepted)) => {
                            if accepted.signer_signature_hash == *signer_signature_hash
                                && expected_signers.iter().any(|pk| {
                                    pk.verify(
                                        accepted.signer_signature_hash.bits(),
                                        &accepted.signature,
                                    )
                                    .expect("Failed to verify signature")
                                })
                            {
                                Some(accepted.signature)
                            } else {
                                None
                            }
                        }
                        _ => None,
                    }
                })
                .collect::<HashSet<_>>();
            Ok(signatures.len() > expected_signers.len() * 7 / 10)
        })
    }

    pub fn wait_for_block_rejections(
        &self,
        timeout_secs: u64,
        expected_signers: &[StacksPublicKey],
    ) -> Result<(), String> {
        wait_for(timeout_secs, || {
            let stackerdb_events = test_observer::get_stackerdb_chunks();
            let block_rejections: HashSet<_> = stackerdb_events
                .into_iter()
                .flat_map(|chunk| chunk.modified_slots)
                .filter_map(|chunk| {
                    let message = SignerMessage::consensus_deserialize(&mut chunk.data.as_slice())
                        .expect("Failed to deserialize SignerMessage");
                    match message {
                        SignerMessage::BlockResponse(BlockResponse::Rejected(rejection)) => {
                            let rejected_pubkey = rejection
                                .recover_public_key()
                                .expect("Failed to recover public key from rejection");
                            if expected_signers.contains(&rejected_pubkey) {
                                Some(rejected_pubkey)
                            } else {
                                None
                            }
                        }
                        _ => None,
                    }
                })
                .collect::<HashSet<_>>();
            Ok(block_rejections.len() == expected_signers.len())
        })
    }
}

fn setup_stx_btc_node<G: FnMut(&mut NeonConfig)>(
    mut naka_conf: NeonConfig,
    signer_stacks_private_keys: &[StacksPrivateKey],
    signer_configs: &[SignerConfig],
    btc_miner_pubkeys: &[Secp256k1PublicKey],
    mut node_config_modifier: G,
) -> RunningNodes {
    // Spawn the endpoints for observing signers
    for signer_config in signer_configs {
        naka_conf.events_observers.insert(EventObserverConfig {
            endpoint: signer_config.endpoint.to_string(),
            events_keys: vec![
                EventKeyType::StackerDBChunks,
                EventKeyType::BlockProposal,
                EventKeyType::BurnchainBlocks,
            ],
            timeout_ms: 1000,
        });
    }

    // Spawn a test observer for verification purposes
    test_observer::spawn();
    let observer_port = test_observer::EVENT_OBSERVER_PORT;
    naka_conf.events_observers.insert(EventObserverConfig {
        endpoint: format!("localhost:{observer_port}"),
        events_keys: vec![
            EventKeyType::StackerDBChunks,
            EventKeyType::BlockProposal,
            EventKeyType::MinedBlocks,
            EventKeyType::BurnchainBlocks,
        ],
        timeout_ms: 1000,
    });

    // The signers need some initial balances in order to pay for epoch 2.5 transaction votes
    let mut initial_balances = Vec::new();

    // TODO: separate keys for stacking and signing (because they'll be different in prod)
    for key in signer_stacks_private_keys {
        initial_balances.push(InitialBalance {
            address: to_addr(key).into(),
            amount: POX_4_DEFAULT_STACKER_BALANCE,
        });
    }
    naka_conf.initial_balances.append(&mut initial_balances);
    naka_conf.node.stacker = true;
    naka_conf.miner.wait_on_interim_blocks = Duration::from_secs(5);

    for signer_set in 0..2 {
        for message_id in 0..SIGNER_SLOTS_PER_USER {
            let contract_id =
                NakamotoSigners::make_signers_db_contract_id(signer_set, message_id, false);
            if !naka_conf.node.stacker_dbs.contains(&contract_id) {
                debug!("A miner/stacker must subscribe to the {contract_id} stacker db contract. Forcibly subscribing...");
                naka_conf.node.stacker_dbs.push(contract_id);
            }
        }
    }
    node_config_modifier(&mut naka_conf);

    info!("Make new BitcoinCoreController");
    let mut btcd_controller = BitcoinCoreController::new(naka_conf.clone());
    btcd_controller
        .start_bitcoind()
        .map_err(|_e| ())
        .expect("Failed starting bitcoind");

    info!("Make new BitcoinRegtestController");
    let mut btc_regtest_controller = BitcoinRegtestController::new(naka_conf.clone(), None);

    let epoch_2_5_start = usize::try_from(
        naka_conf
            .burnchain
            .epochs
            .as_ref()
            .unwrap()
            .iter()
            .find(|epoch| epoch.epoch_id == StacksEpochId::Epoch25)
            .unwrap()
            .start_height,
    )
    .expect("Failed to get epoch 2.5 start height");
    let bootstrap_block = epoch_2_5_start - 6;

    info!("Bootstraping to block {bootstrap_block}...");
    btc_regtest_controller.bootstrap_chain_to_pks(bootstrap_block, btc_miner_pubkeys);

    info!("Chain bootstrapped...");

    let mut run_loop = boot_nakamoto::BootRunLoop::new(naka_conf.clone()).unwrap();
    let run_loop_stopper = run_loop.get_termination_switch();
    let Counters {
        blocks_processed,
        naka_submitted_vrfs: vrfs_submitted,
        naka_submitted_commits: commits_submitted,
        naka_proposed_blocks: naka_blocks_proposed,
        naka_mined_blocks: naka_blocks_mined,
        naka_rejected_blocks: naka_blocks_rejected,
        naka_skip_commit_op: nakamoto_test_skip_commit_op,
        naka_signer_pushed_blocks,
        ..
    } = run_loop.counters();

    let coord_channel = run_loop.coordinator_channels();
    let run_loop_thread = thread::spawn(move || run_loop.start(None, 0));

    // Give the run loop some time to start up!
    info!("Wait for runloop...");
    wait_for_runloop(&blocks_processed);

    // First block wakes up the run loop.
    info!("Mine first block...");
    next_block_and_wait(&mut btc_regtest_controller, &blocks_processed);

    // Second block will hold our VRF registration.
    info!("Mine second block...");
    next_block_and_wait(&mut btc_regtest_controller, &blocks_processed);

    // Third block will be the first mined Stacks block.
    info!("Mine third block...");
    next_block_and_wait(&mut btc_regtest_controller, &blocks_processed);

    RunningNodes {
        btcd_controller,
        btc_regtest_controller,
        run_loop_thread,
        run_loop_stopper,
        vrfs_submitted: vrfs_submitted.0,
        commits_submitted: commits_submitted.0,
        blocks_processed: blocks_processed.0,
        nakamoto_blocks_proposed: naka_blocks_proposed.0,
        nakamoto_blocks_mined: naka_blocks_mined.0,
        nakamoto_blocks_rejected: naka_blocks_rejected.0,
        nakamoto_blocks_signer_pushed: naka_signer_pushed_blocks.0,
        nakamoto_test_skip_commit_op,
        coord_channel,
        conf: naka_conf,
    }
}<|MERGE_RESOLUTION|>--- conflicted
+++ resolved
@@ -123,14 +123,7 @@
         )
     }
 
-<<<<<<< HEAD
-    pub fn new_with_config_modifications<
-        F: FnMut(&mut SignerConfig) -> (),
-        G: FnMut(&mut NeonConfig) -> (),
-    >(
-=======
     fn new_with_config_modifications<F: FnMut(&mut SignerConfig), G: FnMut(&mut NeonConfig)>(
->>>>>>> ab605d9c
         num_signers: usize,
         initial_balances: Vec<(StacksAddress, u64)>,
         mut signer_config_modifier: F,
