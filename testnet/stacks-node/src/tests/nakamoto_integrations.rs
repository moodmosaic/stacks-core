// Copyright (C) 2013-2020 Blockstack PBC, a public benefit corporation
// Copyright (C) 2020-2023 Stacks Open Internet Foundation
//
// This program is free software: you can redistribute it and/or modify
// it under the terms of the GNU General Public License as published by
// the Free Software Foundation, either version 3 of the License, or
// (at your option) any later version.
//
// This program is distributed in the hope that it will be useful,
// but WITHOUT ANY WARRANTY; without even the implied warranty of
// MERCHANTABILITY or FITNESS FOR A PARTICULAR PURPOSE.  See the
// GNU General Public License for more details.
//
// You should have received a copy of the GNU General Public License
// along with this program.  If not, see <http://www.gnu.org/licenses/>.
use std::collections::{BTreeMap, HashMap, HashSet};
use std::sync::atomic::{AtomicU64, Ordering};
use std::sync::mpsc::{channel, Receiver, Sender};
use std::sync::{Arc, Mutex};
use std::thread::JoinHandle;
use std::time::{Duration, Instant};
use std::{env, thread};

use clarity::vm::ast::ASTRules;
use clarity::vm::costs::ExecutionCost;
use clarity::vm::types::{PrincipalData, QualifiedContractIdentifier};
use clarity::vm::{ClarityName, ClarityVersion, Value};
use http_types::headers::AUTHORIZATION;
use lazy_static::lazy_static;
use libsigner::v0::messages::SignerMessage as SignerMessageV0;
use libsigner::{SignerSession, StackerDBSession};
use rusqlite::OptionalExtension;
use stacks::burnchains::{MagicBytes, Txid};
use stacks::chainstate::burn::db::sortdb::SortitionDB;
use stacks::chainstate::burn::operations::{
    BlockstackOperationType, DelegateStxOp, PreStxOp, StackStxOp, TransferStxOp,
    VoteForAggregateKeyOp,
};
use stacks::chainstate::coordinator::comm::CoordinatorChannels;
use stacks::chainstate::coordinator::OnChainRewardSetProvider;
use stacks::chainstate::nakamoto::coordinator::{load_nakamoto_reward_set, TEST_COORDINATOR_STALL};
use stacks::chainstate::nakamoto::miner::NakamotoBlockBuilder;
use stacks::chainstate::nakamoto::shadow::shadow_chainstate_repair;
use stacks::chainstate::nakamoto::test_signers::TestSigners;
use stacks::chainstate::nakamoto::{NakamotoBlock, NakamotoBlockHeader, NakamotoChainState};
use stacks::chainstate::stacks::address::{PoxAddress, StacksAddressExtensions};
use stacks::chainstate::stacks::boot::{
    MINERS_NAME, SIGNERS_VOTING_FUNCTION_NAME, SIGNERS_VOTING_NAME,
};
use stacks::chainstate::stacks::db::{StacksChainState, StacksHeaderInfo};
use stacks::chainstate::stacks::miner::{
    BlockBuilder, BlockLimitFunction, TransactionEvent, TransactionResult, TransactionSuccessEvent,
};
use stacks::chainstate::stacks::{
    SinglesigHashMode, SinglesigSpendingCondition, StacksTransaction, TenureChangeCause,
    TenureChangePayload, TransactionAnchorMode, TransactionAuth, TransactionPayload,
    TransactionPostConditionMode, TransactionPublicKeyEncoding, TransactionSpendingCondition,
    TransactionVersion, MAX_BLOCK_LEN,
};
use stacks::config::{EventKeyType, InitialBalance};
use stacks::core::mempool::MAXIMUM_MEMPOOL_TX_CHAINING;
use stacks::core::{
    EpochList, StacksEpoch, StacksEpochId, BLOCK_LIMIT_MAINNET_10, HELIUM_BLOCK_LIMIT_20,
    PEER_VERSION_EPOCH_1_0, PEER_VERSION_EPOCH_2_0, PEER_VERSION_EPOCH_2_05,
    PEER_VERSION_EPOCH_2_1, PEER_VERSION_EPOCH_2_2, PEER_VERSION_EPOCH_2_3, PEER_VERSION_EPOCH_2_4,
    PEER_VERSION_EPOCH_2_5, PEER_VERSION_EPOCH_3_0, PEER_VERSION_EPOCH_3_1, PEER_VERSION_TESTNET,
};
use stacks::libstackerdb::SlotMetadata;
use stacks::net::api::callreadonly::CallReadOnlyRequestBody;
use stacks::net::api::get_tenures_fork_info::TenureForkingInfo;
use stacks::net::api::getsigner::GetSignerResponse;
use stacks::net::api::getstackers::GetStackersResponse;
use stacks::net::api::postblock_proposal::{
    BlockValidateReject, BlockValidateResponse, NakamotoBlockProposal, ValidateRejectCode,
};
use stacks::types::chainstate::{ConsensusHash, StacksBlockId};
use stacks::util::hash::hex_bytes;
use stacks::util_lib::boot::boot_code_id;
use stacks::util_lib::signed_structured_data::pox4::{
    make_pox_4_signer_key_signature, Pox4SignatureTopic,
};
use stacks_common::address::AddressHashMode;
use stacks_common::bitvec::BitVec;
use stacks_common::codec::StacksMessageCodec;
use stacks_common::consts::{CHAIN_ID_TESTNET, STACKS_EPOCH_MAX};
use stacks_common::types::chainstate::{
    BlockHeaderHash, BurnchainHeaderHash, StacksAddress, StacksPrivateKey, StacksPublicKey,
    TrieHash,
};
use stacks_common::types::{set_test_coinbase_schedule, CoinbaseInterval, StacksPublicKeyBuffer};
use stacks_common::util::hash::{to_hex, Hash160, Sha512Trunc256Sum};
use stacks_common::util::secp256k1::{MessageSignature, Secp256k1PrivateKey, Secp256k1PublicKey};
use stacks_common::util::{get_epoch_time_secs, sleep_ms};
use stacks_signer::chainstate::{ProposalEvalConfig, SortitionsView};
use stacks_signer::signerdb::{BlockInfo, BlockState, ExtraBlockInfo, SignerDb};
use stacks_signer::v0::SpawnedSigner;

use super::bitcoin_regtest::BitcoinCoreController;
use crate::nakamoto_node::miner::{
    TEST_BLOCK_ANNOUNCE_STALL, TEST_BROADCAST_STALL, TEST_MINE_STALL, TEST_SKIP_P2P_BROADCAST,
};
use crate::nakamoto_node::relayer::{RelayerThread, TEST_MINER_THREAD_STALL};
use crate::neon::{Counters, RunLoopCounter};
use crate::operations::BurnchainOpSigner;
use crate::run_loop::boot_nakamoto;
use crate::tests::neon_integrations::{
    call_read_only, get_account, get_account_result, get_chain_info_opt, get_chain_info_result,
    get_neighbors, get_pox_info, next_block_and_wait, run_until_burnchain_height, submit_tx,
    submit_tx_fallible, test_observer, wait_for_runloop,
};
use crate::tests::signer::SignerTest;
use crate::tests::{
    gen_random_port, get_chain_info, make_contract_call, make_contract_publish,
    make_contract_publish_versioned, make_stacks_transfer, to_addr,
};
use crate::{tests, BitcoinRegtestController, BurnchainController, Config, ConfigFile, Keychain};

pub static POX_4_DEFAULT_STACKER_BALANCE: u64 = 100_000_000_000_000;
pub static POX_4_DEFAULT_STACKER_STX_AMT: u128 = 99_000_000_000_000;

lazy_static! {
    pub static ref NAKAMOTO_INTEGRATION_EPOCHS: [StacksEpoch; 10] = [
        StacksEpoch {
            epoch_id: StacksEpochId::Epoch10,
            start_height: 0,
            end_height: 0,
            block_limit: BLOCK_LIMIT_MAINNET_10.clone(),
            network_epoch: PEER_VERSION_EPOCH_1_0
        },
        StacksEpoch {
            epoch_id: StacksEpochId::Epoch20,
            start_height: 0,
            end_height: 1,
            block_limit: HELIUM_BLOCK_LIMIT_20.clone(),
            network_epoch: PEER_VERSION_EPOCH_2_0
        },
        StacksEpoch {
            epoch_id: StacksEpochId::Epoch2_05,
            start_height: 1,
            end_height: 2,
            block_limit: HELIUM_BLOCK_LIMIT_20.clone(),
            network_epoch: PEER_VERSION_EPOCH_2_05
        },
        StacksEpoch {
            epoch_id: StacksEpochId::Epoch21,
            start_height: 2,
            end_height: 3,
            block_limit: HELIUM_BLOCK_LIMIT_20.clone(),
            network_epoch: PEER_VERSION_EPOCH_2_1
        },
        StacksEpoch {
            epoch_id: StacksEpochId::Epoch22,
            start_height: 3,
            end_height: 4,
            block_limit: HELIUM_BLOCK_LIMIT_20.clone(),
            network_epoch: PEER_VERSION_EPOCH_2_2
        },
        StacksEpoch {
            epoch_id: StacksEpochId::Epoch23,
            start_height: 4,
            end_height: 5,
            block_limit: HELIUM_BLOCK_LIMIT_20.clone(),
            network_epoch: PEER_VERSION_EPOCH_2_3
        },
        StacksEpoch {
            epoch_id: StacksEpochId::Epoch24,
            start_height: 5,
            end_height: 201,
            block_limit: HELIUM_BLOCK_LIMIT_20.clone(),
            network_epoch: PEER_VERSION_EPOCH_2_4
        },
        StacksEpoch {
            epoch_id: StacksEpochId::Epoch25,
            start_height: 201,
            end_height: 231,
            block_limit: HELIUM_BLOCK_LIMIT_20.clone(),
            network_epoch: PEER_VERSION_EPOCH_2_5
        },
        StacksEpoch {
            epoch_id: StacksEpochId::Epoch30,
            start_height: 231,
            end_height: 241,
            block_limit: HELIUM_BLOCK_LIMIT_20.clone(),
            network_epoch: PEER_VERSION_EPOCH_3_0
        },
        StacksEpoch {
            epoch_id: StacksEpochId::Epoch31,
            start_height: 241,
            end_height: STACKS_EPOCH_MAX,
            block_limit: HELIUM_BLOCK_LIMIT_20.clone(),
            network_epoch: PEER_VERSION_EPOCH_3_1
        },
    ];
}

pub static TEST_SIGNING: Mutex<Option<TestSigningChannel>> = Mutex::new(None);

pub struct TestSigningChannel {
    pub recv: Option<Receiver<Vec<MessageSignature>>>,
    pub send: Sender<Vec<MessageSignature>>,
}

impl TestSigningChannel {
    /// If the integration test has instantiated the singleton TEST_SIGNING channel,
    ///  wait for a signature from the blind-signer.
    /// Returns None if the singleton isn't instantiated and the miner should coordinate
    ///  a real signer set signature.
    /// Panics if the blind-signer times out.
    pub fn get_signature() -> Option<Vec<MessageSignature>> {
        let mut signer = TEST_SIGNING.lock().unwrap();
        let sign_channels = signer.as_mut()?;
        let recv = sign_channels.recv.take().unwrap();
        drop(signer); // drop signer so we don't hold the lock while receiving.
        let signatures = recv.recv_timeout(Duration::from_secs(30)).unwrap();
        let overwritten = TEST_SIGNING
            .lock()
            .unwrap()
            .as_mut()
            .unwrap()
            .recv
            .replace(recv);
        assert!(overwritten.is_none());
        Some(signatures)
    }

    /// Setup the TestSigningChannel as a singleton using TEST_SIGNING,
    ///  returning an owned Sender to the channel.
    pub fn instantiate() -> Sender<Vec<MessageSignature>> {
        let (send, recv) = channel();
        let existed = TEST_SIGNING.lock().unwrap().replace(Self {
            recv: Some(recv),
            send: send.clone(),
        });
        assert!(existed.is_none());
        send
    }
}

/// Assert that the block events captured by the test observer
///  all match the miner heuristic of *exclusively* including the
///  tenure change transaction in tenure changing blocks.
pub fn check_nakamoto_empty_block_heuristics() {
    let blocks = test_observer::get_blocks();
    for block in blocks.iter() {
        // if its not a nakamoto block, don't check anything
        if block.get("miner_signature").is_none() {
            continue;
        }
        let txs = test_observer::parse_transactions(block);
        let has_tenure_change = txs
            .iter()
            .any(|tx| matches!(tx.payload, TransactionPayload::TenureChange(_)));
        if has_tenure_change {
            let only_coinbase_and_tenure_change = txs.iter().all(|tx| {
                matches!(
                    tx.payload,
                    TransactionPayload::TenureChange(_) | TransactionPayload::Coinbase(..)
                )
            });
            assert!(only_coinbase_and_tenure_change, "Nakamoto blocks with a tenure change in them should only have coinbase or tenure changes");
        }
    }
}

pub fn get_stacker_set(http_origin: &str, cycle: u64) -> Result<GetStackersResponse, String> {
    let client = reqwest::blocking::Client::new();
    let path = format!("{http_origin}/v3/stacker_set/{cycle}");
    let res = client
        .get(&path)
        .send()
        .unwrap()
        .json::<serde_json::Value>()
        .map_err(|e| format!("{e}"))?;
    info!("Stacker set response: {res}");
    serde_json::from_value(res).map_err(|e| format!("{e}"))
}

pub fn get_stackerdb_slot_version(
    http_origin: &str,
    contract: &QualifiedContractIdentifier,
    slot_id: u64,
) -> Option<u32> {
    let client = reqwest::blocking::Client::new();
    let path = format!(
        "{http_origin}/v2/stackerdb/{}/{}",
        &contract.issuer, &contract.name
    );
    let res = client
        .get(&path)
        .send()
        .unwrap()
        .json::<Vec<SlotMetadata>>()
        .unwrap();
    debug!("StackerDB metadata response: {res:?}");
    res.iter().find_map(|slot| {
        if u64::from(slot.slot_id) == slot_id {
            Some(slot.slot_version)
        } else {
            None
        }
    })
}

pub fn get_last_block_in_current_tenure(
    sortdb: &SortitionDB,
    chainstate: &StacksChainState,
) -> Option<StacksHeaderInfo> {
    let ch = SortitionDB::get_canonical_burn_chain_tip(sortdb.conn())
        .unwrap()
        .consensus_hash;
    let mut tenure_blocks = test_observer::get_blocks();
    tenure_blocks.retain(|block| {
        let consensus_hash = block.get("consensus_hash").unwrap().as_str().unwrap();
        consensus_hash == format!("0x{ch}")
    });
    let last_block = tenure_blocks.last()?.clone();
    let last_block_id = StacksBlockId::from_hex(
        &last_block
            .get("index_block_hash")
            .unwrap()
            .as_str()
            .unwrap()[2..],
    )
    .unwrap();
    NakamotoChainState::get_block_header(chainstate.db(), &last_block_id).unwrap()
}

pub fn add_initial_balances(
    conf: &mut Config,
    accounts: usize,
    amount: u64,
) -> Vec<StacksPrivateKey> {
    (0..accounts)
        .map(|i| {
            let privk = StacksPrivateKey::from_seed(&[5, 5, 5, i as u8]);
            let address = to_addr(&privk).into();

            conf.initial_balances
                .push(InitialBalance { address, amount });
            privk
        })
        .collect()
}

/// Spawn a blind signing thread. `signer` is the private key
///  of the individual signer who broadcasts the response to the StackerDB
pub fn blind_signer(
    conf: &Config,
    signers: &TestSigners,
    proposals_count: RunLoopCounter,
) -> JoinHandle<()> {
    blind_signer_multinode(signers, &[conf], vec![proposals_count])
}

/// Spawn a blind signing thread listening to potentially multiple stacks nodes.
/// `signer` is the private key  of the individual signer who broadcasts the response to the StackerDB.
/// The thread will check each node's proposal counter in order to wake up, but will only read from the first
///  node's StackerDB (it will read all of the StackerDBs to provide logging information, though).
pub fn blind_signer_multinode(
    signers: &TestSigners,
    configs: &[&Config],
    proposals_count: Vec<RunLoopCounter>,
) -> JoinHandle<()> {
    assert_eq!(
        configs.len(),
        proposals_count.len(),
        "Expect the same number of node configs as proposals counters"
    );
    let sender = TestSigningChannel::instantiate();
    let mut signed_blocks = HashSet::new();
    let configs: Vec<_> = configs.iter().map(|x| Clone::clone(*x)).collect();
    let signers = signers.clone();
    let mut last_count: Vec<_> = proposals_count
        .iter()
        .map(|x| x.load(Ordering::SeqCst))
        .collect();
    thread::Builder::new()
        .name("blind-signer".into())
        .spawn(move || loop {
            thread::sleep(Duration::from_millis(100));
            let cur_count: Vec<_> = proposals_count
                .iter()
                .map(|x| x.load(Ordering::SeqCst))
                .collect();
            if cur_count
                .iter()
                .zip(last_count.iter())
                .all(|(cur_count, last_count)| cur_count <= last_count)
            {
                continue;
            }
            thread::sleep(Duration::from_secs(2));
            info!("Checking for a block proposal to sign...");
            last_count = cur_count;
            let configs: Vec<&Config> = configs.iter().collect();
            match read_and_sign_block_proposal(configs.as_slice(), &signers, &signed_blocks, &sender) {
                Ok(signed_block) => {
                    if signed_blocks.contains(&signed_block) {
                        info!("Already signed block, will sleep and try again"; "signer_sig_hash" => signed_block.to_hex());
                        thread::sleep(Duration::from_secs(5));
                        match read_and_sign_block_proposal(configs.as_slice(), &signers, &signed_blocks, &sender) {
                            Ok(signed_block) => {
                                if signed_blocks.contains(&signed_block) {
                                    info!("Already signed block, ignoring"; "signer_sig_hash" => signed_block.to_hex());
                                    continue;
                                }
                                info!("Signed block"; "signer_sig_hash" => signed_block.to_hex());
                                signed_blocks.insert(signed_block);
                            }
                            Err(e) => {
                                warn!("Error reading and signing block proposal: {e}");
                            }
                        };
                        continue;
                    }
                    info!("Signed block"; "signer_sig_hash" => signed_block.to_hex());
                    signed_blocks.insert(signed_block);
                }
                Err(e) => {
                    warn!("Error reading and signing block proposal: {e}");
                }
            }
        })
        .unwrap()
}

pub fn get_latest_block_proposal(
    conf: &Config,
    sortdb: &SortitionDB,
) -> Result<(NakamotoBlock, StacksPublicKey), String> {
    let tip = SortitionDB::get_canonical_burn_chain_tip(sortdb.conn()).unwrap();
    let (stackerdb_conf, miner_info) =
        NakamotoChainState::make_miners_stackerdb_config(sortdb, &tip)
            .map_err(|e| e.to_string())?;
    let miner_ranges = stackerdb_conf.signer_ranges();
    let latest_miner = usize::from(miner_info.get_latest_winner_index());
    let miner_contract_id = boot_code_id(MINERS_NAME, false);
    let mut miners_stackerdb = StackerDBSession::new(&conf.node.rpc_bind, miner_contract_id);

    let mut proposed_blocks: Vec<_> = stackerdb_conf
        .signers
        .iter()
        .enumerate()
        .zip(miner_ranges)
        .filter_map(|((miner_ix, (miner_addr, _)), miner_slot_id)| {
            let proposed_block = {
                let message: SignerMessageV0 =
                    miners_stackerdb.get_latest(miner_slot_id.start).ok()??;
                let SignerMessageV0::BlockProposal(block_proposal) = message else {
                    warn!("Expected a block proposal. Got {message:?}");
                    return None;
                };
                block_proposal.block
            };
            Some((proposed_block, miner_addr, miner_ix == latest_miner))
        })
        .collect();

    proposed_blocks.sort_by(|(block_a, _, is_latest_a), (block_b, _, is_latest_b)| {
        let res = block_a
            .header
            .chain_length
            .cmp(&block_b.header.chain_length);
        if res != std::cmp::Ordering::Equal {
            return res;
        }
        // the heights are tied, tie break with the latest miner
        if *is_latest_a {
            return std::cmp::Ordering::Greater;
        }
        if *is_latest_b {
            return std::cmp::Ordering::Less;
        }
        std::cmp::Ordering::Equal
    });

    for (b, _, is_latest) in proposed_blocks.iter() {
        info!("Consider block"; "signer_sighash" => %b.header.signer_signature_hash(), "is_latest_sortition" => is_latest, "chain_height" => b.header.chain_length);
    }

    let Some((proposed_block, miner_addr, _)) = proposed_blocks.pop() else {
        return Err("No block proposals found".into());
    };

    let pubkey = StacksPublicKey::recover_to_pubkey(
        proposed_block.header.miner_signature_hash().as_bytes(),
        &proposed_block.header.miner_signature,
    )
    .map_err(|e| e.to_string())?;
    let miner_signed_addr = StacksAddress::p2pkh(false, &pubkey);
    if miner_signed_addr.bytes != miner_addr.bytes {
        return Err(format!(
            "Invalid miner signature on proposal. Found {}, expected {}",
            miner_signed_addr.bytes, miner_addr.bytes
        ));
    }

    Ok((proposed_block, pubkey))
}

pub fn read_and_sign_block_proposal(
    configs: &[&Config],
    signers: &TestSigners,
    signed_blocks: &HashSet<Sha512Trunc256Sum>,
    channel: &Sender<Vec<MessageSignature>>,
) -> Result<Sha512Trunc256Sum, String> {
    let conf = configs.first().unwrap();
    let burnchain = conf.get_burnchain();
    let sortdb = burnchain.open_sortition_db(true).unwrap();
    let (mut chainstate, _) = StacksChainState::open(
        conf.is_mainnet(),
        conf.burnchain.chain_id,
        &conf.get_chainstate_path_str(),
        None,
    )
    .unwrap();

    let tip = SortitionDB::get_canonical_burn_chain_tip(sortdb.conn()).unwrap();

    let mut proposed_block = get_latest_block_proposal(conf, &sortdb)?.0;
    let other_views_result: Result<Vec<_>, _> = configs
        .get(1..)
        .unwrap()
        .iter()
        .map(|other_conf| {
            get_latest_block_proposal(other_conf, &sortdb).map(|proposal| {
                (
                    proposal.0.header.signer_signature_hash(),
                    proposal.0.header.chain_length,
                )
            })
        })
        .collect();
    let proposed_block_hash = format!("0x{}", proposed_block.header.block_hash());
    let signer_sig_hash = proposed_block.header.signer_signature_hash();
    let other_views = other_views_result?;
    if !other_views.is_empty() {
        info!(
            "Fetched block proposals";
            "primary_latest_signer_sighash" => %signer_sig_hash,
            "primary_latest_block_height" => proposed_block.header.chain_length,
            "other_views" => ?other_views,
        );
    }

    if signed_blocks.contains(&signer_sig_hash) {
        // already signed off on this block, don't sign again.
        return Ok(signer_sig_hash);
    }

    let reward_set = load_nakamoto_reward_set(
        burnchain
            .block_height_to_reward_cycle(tip.block_height)
            .unwrap(),
        &tip.sortition_id,
        &burnchain,
        &mut chainstate,
        &proposed_block.header.parent_block_id,
        &sortdb,
        &OnChainRewardSetProvider::new(),
    )
    .expect("Failed to query reward set")
    .expect("No reward set calculated")
    .0
    .known_selected_anchor_block_owned()
    .expect("Expected a reward set");

    info!(
        "Fetched proposed block from .miners StackerDB";
        "proposed_block_hash" => &proposed_block_hash,
        "signer_sig_hash" => &signer_sig_hash.to_hex(),
    );

    signers.sign_block_with_reward_set(&mut proposed_block, &reward_set);

    channel
        .send(proposed_block.header.signer_signature)
        .unwrap();
    Ok(signer_sig_hash)
}

/// Return a working nakamoto-neon config and the miner's bitcoin address to fund
pub fn naka_neon_integration_conf(seed: Option<&[u8]>) -> (Config, StacksAddress) {
    let mut conf = super::new_test_conf();

    conf.burnchain.mode = "nakamoto-neon".into();

    // tests can override this, but these tests run with epoch 2.05 by default
    conf.burnchain.epochs = Some(EpochList::new(&*NAKAMOTO_INTEGRATION_EPOCHS));

    if let Some(seed) = seed {
        conf.node.seed = seed.to_vec();
    }

    // instantiate the keychain so we can fund the bitcoin op signer
    let keychain = Keychain::default(conf.node.seed.clone());

    let mining_key = Secp256k1PrivateKey::from_seed(&[1]);
    conf.miner.mining_key = Some(mining_key);

    conf.node.miner = true;
    conf.node.wait_time_for_microblocks = 500;
    conf.burnchain.burn_fee_cap = 20000;

    conf.burnchain.username = Some("neon-tester".into());
    conf.burnchain.password = Some("neon-tester-pass".into());
    conf.burnchain.peer_host = "127.0.0.1".into();
    conf.burnchain.local_mining_public_key =
        Some(keychain.generate_op_signer().get_public_key().to_hex());
    conf.burnchain.commit_anchor_block_within = 0;
    conf.node.add_signers_stackerdbs(false);
    conf.node.add_miner_stackerdb(false);

    // test to make sure config file parsing is correct
    let mut cfile = ConfigFile::xenon();
    cfile.node.as_mut().map(|node| node.bootstrap_node.take());

    if let Some(burnchain) = cfile.burnchain.as_mut() {
        burnchain.peer_host = Some("127.0.0.1".to_string());
    }

    conf.burnchain.magic_bytes = MagicBytes::from([b'T', b'3'].as_ref());
    conf.burnchain.poll_time_secs = 1;
    conf.node.pox_sync_sample_secs = 0;

    conf.miner.first_attempt_time_ms = i64::MAX as u64;
    conf.miner.subsequent_attempt_time_ms = i64::MAX as u64;

    // if there's just one node, then this must be true for tests to pass
    conf.miner.wait_for_block_download = false;

    conf.node.mine_microblocks = false;
    conf.miner.microblock_attempt_time_ms = 10;
    conf.node.microblock_frequency = 0;
    conf.node.wait_time_for_blocks = 200;

    let miner_account = keychain.origin_address(conf.is_mainnet()).unwrap();

    conf.burnchain.pox_prepare_length = Some(5);
    conf.burnchain.pox_reward_length = Some(20);

    conf.connection_options.inv_sync_interval = 1;

    (conf, miner_account)
}

pub fn next_block_and<F>(
    btc_controller: &mut BitcoinRegtestController,
    timeout_secs: u64,
    mut check: F,
) -> Result<(), String>
where
    F: FnMut() -> Result<bool, String>,
{
    next_block_and_controller(btc_controller, timeout_secs, |_| check())
}

pub fn next_block_and_controller<F>(
    btc_controller: &mut BitcoinRegtestController,
    timeout_secs: u64,
    mut check: F,
) -> Result<(), String>
where
    F: FnMut(&mut BitcoinRegtestController) -> Result<bool, String>,
{
    eprintln!("Issuing bitcoin block");
    btc_controller.build_next_block(1);
    let start = Instant::now();
    while !check(btc_controller)? {
        if start.elapsed() > Duration::from_secs(timeout_secs) {
            error!("Timed out waiting for block to process, trying to continue test");
            return Err("Timed out".into());
        }
        thread::sleep(Duration::from_millis(100));
    }
    Ok(())
}

pub fn wait_for<F>(timeout_secs: u64, mut check: F) -> Result<(), String>
where
    F: FnMut() -> Result<bool, String>,
{
    let start = Instant::now();
    while !check()? {
        if start.elapsed() > Duration::from_secs(timeout_secs) {
            error!("Timed out waiting for check to process");
            return Err("Timed out".into());
        }
        thread::sleep(Duration::from_millis(100));
    }
    Ok(())
}

/// Mine a bitcoin block, and wait until:
///  (1) a new block has been processed by the coordinator
pub fn next_block_and_process_new_stacks_block(
    btc_controller: &mut BitcoinRegtestController,
    timeout_secs: u64,
    coord_channels: &Arc<Mutex<CoordinatorChannels>>,
) -> Result<(), String> {
    let blocks_processed_before = coord_channels
        .lock()
        .expect("Mutex poisoned")
        .get_stacks_blocks_processed();
    next_block_and(btc_controller, timeout_secs, || {
        let blocks_processed = coord_channels
            .lock()
            .expect("Mutex poisoned")
            .get_stacks_blocks_processed();
        if blocks_processed > blocks_processed_before {
            return Ok(true);
        }
        Ok(false)
    })
}

/// Mine a bitcoin block, and wait until:
///  (1) a new block has been processed by the coordinator
///  (2) 2 block commits have been issued ** or ** more than 10 seconds have
///      passed since (1) occurred
pub fn next_block_and_mine_commit(
    btc_controller: &mut BitcoinRegtestController,
    timeout_secs: u64,
    coord_channels: &Arc<Mutex<CoordinatorChannels>>,
    commits_submitted: &Arc<AtomicU64>,
) -> Result<(), String> {
    next_block_and_wait_for_commits(
        btc_controller,
        timeout_secs,
        &[coord_channels],
        &[commits_submitted],
        true,
    )
}

/// Mine a bitcoin block, and wait until a block-commit has been issued, **or** a timeout occurs
/// (timeout_secs)
pub fn next_block_and_commits_only(
    btc_controller: &mut BitcoinRegtestController,
    timeout_secs: u64,
    coord_channels: &Arc<Mutex<CoordinatorChannels>>,
    commits_submitted: &Arc<AtomicU64>,
) -> Result<(), String> {
    next_block_and_wait_for_commits(
        btc_controller,
        timeout_secs,
        &[coord_channels],
        &[commits_submitted],
        false,
    )
}

/// Mine a bitcoin block, and wait until:
///  (1) a new block has been processed by the coordinator (if `wait_for_stacks_block` is true)
///  (2) 2 block commits have been issued ** or ** more than 10 seconds have
///      passed since (1) occurred
/// This waits for this check to pass on *all* supplied channels
pub fn next_block_and_wait_for_commits(
    btc_controller: &mut BitcoinRegtestController,
    timeout_secs: u64,
    coord_channels: &[&Arc<Mutex<CoordinatorChannels>>],
    commits_submitted: &[&Arc<AtomicU64>],
    wait_for_stacks_block: bool,
) -> Result<(), String> {
    let commits_submitted: Vec<_> = commits_submitted.to_vec();
    let blocks_processed_before: Vec<_> = coord_channels
        .iter()
        .map(|x| {
            x.lock()
                .expect("Mutex poisoned")
                .get_stacks_blocks_processed()
        })
        .collect();
    let commits_before: Vec<_> = commits_submitted
        .iter()
        .map(|x| x.load(Ordering::SeqCst))
        .collect();

    let mut block_processed_time: Vec<Option<Instant>> = vec![None; commits_before.len()];
    let mut commit_sent_time: Vec<Option<Instant>> = vec![None; commits_before.len()];
    next_block_and(btc_controller, timeout_secs, || {
        for i in 0..commits_submitted.len() {
            let commits_sent = commits_submitted[i].load(Ordering::SeqCst);
            let blocks_processed = coord_channels[i]
                .lock()
                .expect("Mutex poisoned")
                .get_stacks_blocks_processed();
            let now = Instant::now();
            if blocks_processed > blocks_processed_before[i] && block_processed_time[i].is_none() {
                block_processed_time[i].replace(now);
            }
            if commits_sent > commits_before[i] && commit_sent_time[i].is_none() {
                commit_sent_time[i].replace(now);
            }
        }

        if !wait_for_stacks_block {
            for i in 0..commits_submitted.len() {
                // just wait for the commit
                let commits_sent = commits_submitted[i].load(Ordering::SeqCst);
                if commits_sent <= commits_before[i] {
                    return Ok(false);
                }

                // if two commits have been sent, one of them must have been after
                if commits_sent >= commits_before[i] + 1 {
                    continue;
                }
                return Ok(false);
            }
            return Ok(true);
        }

        // waiting for both commit and stacks block
        for i in 0..commits_submitted.len() {
            let blocks_processed = coord_channels[i]
                .lock()
                .expect("Mutex poisoned")
                .get_stacks_blocks_processed();
            let commits_sent = commits_submitted[i].load(Ordering::SeqCst);

            if blocks_processed > blocks_processed_before[i] {
                // either we don't care about the stacks block count, or the block count advanced.
                // Check the block-commits.
                let block_processed_time = block_processed_time[i]
                    .as_ref()
                    .ok_or("TEST-ERROR: Processed block time wasn't set")?;
                if commits_sent <= commits_before[i] {
                    return Ok(false);
                }
                let commit_sent_time = commit_sent_time[i]
                    .as_ref()
                    .ok_or("TEST-ERROR: Processed commit time wasn't set")?;
                // try to ensure the commit was sent after the block was processed
                if commit_sent_time > block_processed_time {
                    continue;
                }
                // if two commits have been sent, one of them must have been after
                if commits_sent >= commits_before[i] + 2 {
                    continue;
                }
                // otherwise, just timeout if the commit was sent and its been long enough
                //  for a new commit pass to have occurred
                if block_processed_time.elapsed() > Duration::from_secs(10) {
                    continue;
                }
                return Ok(false);
            } else {
                return Ok(false);
            }
        }
        Ok(true)
    })
}

pub fn setup_stacker(naka_conf: &mut Config) -> Secp256k1PrivateKey {
    let stacker_sk = Secp256k1PrivateKey::new();
    let stacker_address = tests::to_addr(&stacker_sk);
    naka_conf.add_initial_balance(
        PrincipalData::from(stacker_address).to_string(),
        POX_4_DEFAULT_STACKER_BALANCE,
    );
    stacker_sk
}

///
/// * `stacker_sks` - must be a private key for sending a large `stack-stx` transaction in order
///   for pox-4 to activate
pub fn boot_to_epoch_3(
    naka_conf: &Config,
    blocks_processed: &Arc<AtomicU64>,
    stacker_sks: &[StacksPrivateKey],
    signer_sks: &[StacksPrivateKey],
    self_signing: &mut Option<&mut TestSigners>,
    btc_regtest_controller: &mut BitcoinRegtestController,
) {
    assert_eq!(stacker_sks.len(), signer_sks.len());

    let epochs = naka_conf.burnchain.epochs.clone().unwrap();
    let epoch_3 = &epochs[StacksEpochId::Epoch30];
    let current_height = btc_regtest_controller.get_headers_height();
    info!(
        "Chain bootstrapped to bitcoin block {current_height:?}, starting Epoch 2x miner";
        "Epoch 3.0 Boundary" => (epoch_3.start_height - 1),
    );
    let http_origin = format!("http://{}", &naka_conf.node.rpc_bind);
    next_block_and_wait(btc_regtest_controller, blocks_processed);
    next_block_and_wait(btc_regtest_controller, blocks_processed);
    // first mined stacks block
    next_block_and_wait(btc_regtest_controller, blocks_processed);

    let start_time = Instant::now();
    loop {
        if start_time.elapsed() > Duration::from_secs(20) {
            panic!("Timed out waiting for the stacks height to increment")
        }
        let stacks_height = get_chain_info(naka_conf).stacks_tip_height;
        if stacks_height >= 1 {
            break;
        }
        thread::sleep(Duration::from_millis(100));
    }
    // stack enough to activate pox-4

    let block_height = btc_regtest_controller.get_headers_height();
    let reward_cycle = btc_regtest_controller
        .get_burnchain()
        .block_height_to_reward_cycle(block_height)
        .unwrap();

    for (stacker_sk, signer_sk) in stacker_sks.iter().zip(signer_sks.iter()) {
        let pox_addr = PoxAddress::from_legacy(
            AddressHashMode::SerializeP2PKH,
            tests::to_addr(stacker_sk).bytes,
        );
        let pox_addr_tuple: clarity::vm::Value =
            pox_addr.clone().as_clarity_tuple().unwrap().into();
        let signature = make_pox_4_signer_key_signature(
            &pox_addr,
            signer_sk,
            reward_cycle.into(),
            &Pox4SignatureTopic::StackStx,
            naka_conf.burnchain.chain_id,
            12_u128,
            u128::MAX,
            1,
        )
        .unwrap()
        .to_rsv();

        let signer_pk = StacksPublicKey::from_private(signer_sk);

        let stacking_tx = tests::make_contract_call(
            stacker_sk,
            0,
            1000,
            naka_conf.burnchain.chain_id,
            &StacksAddress::burn_address(false),
            "pox-4",
            "stack-stx",
            &[
                clarity::vm::Value::UInt(POX_4_DEFAULT_STACKER_STX_AMT),
                pox_addr_tuple.clone(),
                clarity::vm::Value::UInt(block_height as u128),
                clarity::vm::Value::UInt(12),
                clarity::vm::Value::some(clarity::vm::Value::buff_from(signature).unwrap())
                    .unwrap(),
                clarity::vm::Value::buff_from(signer_pk.to_bytes_compressed()).unwrap(),
                clarity::vm::Value::UInt(u128::MAX),
                clarity::vm::Value::UInt(1),
            ],
        );
        submit_tx(&http_origin, &stacking_tx);
    }

    // Update TestSigner with `signer_sks` if self-signing
    if let Some(ref mut signers) = self_signing {
        signers.signer_keys = signer_sks.to_vec();
    }

    // the reward set is generally calculated in the first block of the prepare phase hence the + 1
    let reward_set_calculation = btc_regtest_controller
        .get_burnchain()
        .pox_constants
        .prepare_phase_start(
            btc_regtest_controller.get_burnchain().first_block_height,
            reward_cycle,
        )
        + 1;

    // Run until the prepare phase
    run_until_burnchain_height(
        btc_regtest_controller,
        blocks_processed,
        reward_set_calculation,
        naka_conf,
    );

    // We need to vote on the aggregate public key if this test is self signing
    if let Some(signers) = self_signing {
        // Get the aggregate key
        let aggregate_key = signers.clone().generate_aggregate_key(reward_cycle + 1);
        let aggregate_public_key = clarity::vm::Value::buff_from(aggregate_key)
            .expect("Failed to serialize aggregate public key");
        let signer_sks_unique: HashMap<_, _> = signer_sks.iter().map(|x| (x.to_hex(), x)).collect();
        wait_for(30, || {
            Ok(get_stacker_set(&http_origin, reward_cycle + 1).is_ok())
        })
        .expect("Timed out waiting for stacker set");
        let signer_set = get_stacker_set(&http_origin, reward_cycle + 1).unwrap();
        // Vote on the aggregate public key
        for signer_sk in signer_sks_unique.values() {
            let signer_index =
                get_signer_index(&signer_set, &Secp256k1PublicKey::from_private(signer_sk))
                    .unwrap();
            let voting_tx = tests::make_contract_call(
                signer_sk,
                0,
                300,
                naka_conf.burnchain.chain_id,
                &StacksAddress::burn_address(false),
                SIGNERS_VOTING_NAME,
                SIGNERS_VOTING_FUNCTION_NAME,
                &[
                    clarity::vm::Value::UInt(u128::try_from(signer_index).unwrap()),
                    aggregate_public_key.clone(),
                    clarity::vm::Value::UInt(0),
                    clarity::vm::Value::UInt(reward_cycle as u128 + 1),
                ],
            );
            submit_tx(&http_origin, &voting_tx);
        }
    }

    run_until_burnchain_height(
        btc_regtest_controller,
        blocks_processed,
        epoch_3.start_height - 1,
        naka_conf,
    );

    info!("Bootstrapped to Epoch-3.0 boundary, Epoch2x miner should stop");
}

/// Boot the chain to just before the Epoch 3.0 boundary to allow for flash blocks
/// This function is similar to `boot_to_epoch_3`, but it stops at epoch 3 start height - 2,
/// allowing for flash blocks to occur when the epoch changes.
///
/// * `stacker_sks` - private keys for sending large `stack-stx` transactions to activate pox-4
/// * `signer_sks` - corresponding signer keys for the stackers
pub fn boot_to_pre_epoch_3_boundary(
    naka_conf: &Config,
    blocks_processed: &Arc<AtomicU64>,
    stacker_sks: &[StacksPrivateKey],
    signer_sks: &[StacksPrivateKey],
    self_signing: &mut Option<&mut TestSigners>,
    btc_regtest_controller: &mut BitcoinRegtestController,
) {
    assert_eq!(stacker_sks.len(), signer_sks.len());

    let epochs = naka_conf.burnchain.epochs.clone().unwrap();
    let epoch_3 = &epochs[StacksEpochId::Epoch30];
    let current_height = btc_regtest_controller.get_headers_height();
    info!(
        "Chain bootstrapped to bitcoin block {current_height:?}, starting Epoch 2x miner";
        "Epoch 3.0 Boundary" => (epoch_3.start_height - 1),
    );
    let http_origin = format!("http://{}", &naka_conf.node.rpc_bind);
    next_block_and_wait(btc_regtest_controller, blocks_processed);
    next_block_and_wait(btc_regtest_controller, blocks_processed);
    // first mined stacks block
    next_block_and_wait(btc_regtest_controller, blocks_processed);

    let start_time = Instant::now();
    loop {
        if start_time.elapsed() > Duration::from_secs(20) {
            panic!("Timed out waiting for the stacks height to increment")
        }
        let stacks_height = get_chain_info(naka_conf).stacks_tip_height;
        if stacks_height >= 1 {
            break;
        }
        thread::sleep(Duration::from_millis(100));
    }
    // stack enough to activate pox-4

    let block_height = btc_regtest_controller.get_headers_height();
    let reward_cycle = btc_regtest_controller
        .get_burnchain()
        .block_height_to_reward_cycle(block_height)
        .unwrap();

    for (stacker_sk, signer_sk) in stacker_sks.iter().zip(signer_sks.iter()) {
        let pox_addr = PoxAddress::from_legacy(
            AddressHashMode::SerializeP2PKH,
            tests::to_addr(stacker_sk).bytes,
        );
        let pox_addr_tuple: clarity::vm::Value =
            pox_addr.clone().as_clarity_tuple().unwrap().into();
        let signature = make_pox_4_signer_key_signature(
            &pox_addr,
            signer_sk,
            reward_cycle.into(),
            &Pox4SignatureTopic::StackStx,
            naka_conf.burnchain.chain_id,
            12_u128,
            u128::MAX,
            1,
        )
        .unwrap()
        .to_rsv();

        let signer_pk = StacksPublicKey::from_private(signer_sk);

        let stacking_tx = tests::make_contract_call(
            stacker_sk,
            0,
            1000,
            naka_conf.burnchain.chain_id,
            &StacksAddress::burn_address(false),
            "pox-4",
            "stack-stx",
            &[
                clarity::vm::Value::UInt(POX_4_DEFAULT_STACKER_STX_AMT),
                pox_addr_tuple.clone(),
                clarity::vm::Value::UInt(block_height as u128),
                clarity::vm::Value::UInt(12),
                clarity::vm::Value::some(clarity::vm::Value::buff_from(signature).unwrap())
                    .unwrap(),
                clarity::vm::Value::buff_from(signer_pk.to_bytes_compressed()).unwrap(),
                clarity::vm::Value::UInt(u128::MAX),
                clarity::vm::Value::UInt(1),
            ],
        );
        submit_tx(&http_origin, &stacking_tx);
    }

    // Update TestSigner with `signer_sks` if self-signing
    if let Some(ref mut signers) = self_signing {
        signers.signer_keys = signer_sks.to_vec();
    }

    // the reward set is generally calculated in the first block of the prepare phase hence the + 1
    let reward_set_calculation = btc_regtest_controller
        .get_burnchain()
        .pox_constants
        .prepare_phase_start(
            btc_regtest_controller.get_burnchain().first_block_height,
            reward_cycle,
        )
        + 1;

    // Run until the prepare phase
    run_until_burnchain_height(
        btc_regtest_controller,
        blocks_processed,
        reward_set_calculation,
        naka_conf,
    );

    // We need to vote on the aggregate public key if this test is self signing
    if let Some(signers) = self_signing {
        // Get the aggregate key
        let aggregate_key = signers.clone().generate_aggregate_key(reward_cycle + 1);
        let aggregate_public_key = clarity::vm::Value::buff_from(aggregate_key)
            .expect("Failed to serialize aggregate public key");
        let signer_sks_unique: HashMap<_, _> = signer_sks.iter().map(|x| (x.to_hex(), x)).collect();
        wait_for(30, || {
            Ok(get_stacker_set(&http_origin, reward_cycle + 1).is_ok())
        })
        .expect("Timed out waiting for stacker set");
        let signer_set = get_stacker_set(&http_origin, reward_cycle + 1).unwrap();
        // Vote on the aggregate public key
        for signer_sk in signer_sks_unique.values() {
            let signer_index =
                get_signer_index(&signer_set, &Secp256k1PublicKey::from_private(signer_sk))
                    .unwrap();
            let voting_tx = tests::make_contract_call(
                signer_sk,
                0,
                300,
                naka_conf.burnchain.chain_id,
                &StacksAddress::burn_address(false),
                SIGNERS_VOTING_NAME,
                SIGNERS_VOTING_FUNCTION_NAME,
                &[
                    clarity::vm::Value::UInt(u128::try_from(signer_index).unwrap()),
                    aggregate_public_key.clone(),
                    clarity::vm::Value::UInt(0),
                    clarity::vm::Value::UInt(reward_cycle as u128 + 1),
                ],
            );
            submit_tx(&http_origin, &voting_tx);
        }
    }

    run_until_burnchain_height(
        btc_regtest_controller,
        blocks_processed,
        epoch_3.start_height - 2,
        naka_conf,
    );

    info!("Bootstrapped to one block before Epoch 3.0 boundary, Epoch 2.x miner should continue for one more block");
}

fn get_signer_index(
    stacker_set: &GetStackersResponse,
    signer_key: &Secp256k1PublicKey,
) -> Result<usize, String> {
    let Some(ref signer_set) = stacker_set.stacker_set.signers else {
        return Err("Empty signer set for reward cycle".into());
    };
    let signer_key_bytes = signer_key.to_bytes_compressed();
    signer_set
        .iter()
        .enumerate()
        .find_map(|(ix, entry)| {
            if entry.signing_key.as_slice() == signer_key_bytes.as_slice() {
                Some(ix)
            } else {
                None
            }
        })
        .ok_or_else(|| {
            format!(
                "Signing key not found. {} not found.",
                to_hex(&signer_key_bytes)
            )
        })
}

/// Use the read-only API to get the aggregate key for a given reward cycle
pub fn get_key_for_cycle(
    reward_cycle: u64,
    is_mainnet: bool,
    http_origin: &str,
) -> Result<Option<Vec<u8>>, String> {
    let client = reqwest::blocking::Client::new();
    let boot_address = StacksAddress::burn_address(is_mainnet);
    let path = format!("http://{http_origin}/v2/contracts/call-read/{boot_address}/signers-voting/get-approved-aggregate-key");
    let body = CallReadOnlyRequestBody {
        sender: boot_address.to_string(),
        sponsor: None,
        arguments: vec![clarity::vm::Value::UInt(reward_cycle as u128)
            .serialize_to_hex()
            .map_err(|_| "Failed to serialize reward cycle")?],
    };
    let res = client
        .post(&path)
        .json(&body)
        .send()
        .map_err(|_| "Failed to send request")?
        .json::<serde_json::Value>()
        .map_err(|_| "Failed to extract json Value")?;
    let result_value = clarity::vm::Value::try_deserialize_hex_untyped(
        &res.get("result")
            .ok_or("No result in response")?
            .as_str()
            .ok_or("Result is not a string")?[2..],
    )
    .map_err(|_| "Failed to deserialize Clarity value")?;

    let buff_opt = result_value
        .expect_optional()
        .expect("Expected optional type");

    match buff_opt {
        Some(buff_val) => {
            let buff = buff_val
                .expect_buff(33)
                .map_err(|_| "Failed to get buffer value")?;
            Ok(Some(buff))
        }
        None => Ok(None),
    }
}

/// Use the read-only to check if the aggregate key is set for a given reward cycle
pub fn is_key_set_for_cycle(
    reward_cycle: u64,
    is_mainnet: bool,
    http_origin: &str,
) -> Result<bool, String> {
    let key = get_key_for_cycle(reward_cycle, is_mainnet, http_origin)?;
    Ok(key.is_some())
}

pub fn setup_epoch_3_reward_set(
    naka_conf: &Config,
    blocks_processed: &Arc<AtomicU64>,
    stacker_sks: &[StacksPrivateKey],
    signer_sks: &[StacksPrivateKey],
    btc_regtest_controller: &mut BitcoinRegtestController,
    num_stacking_cycles: Option<u64>,
) {
    assert_eq!(stacker_sks.len(), signer_sks.len());

    let epochs = naka_conf.burnchain.epochs.clone().unwrap();
    let epoch_3 = &epochs[StacksEpochId::Epoch30];
    let reward_cycle_len = naka_conf.get_burnchain().pox_constants.reward_cycle_length as u64;
    let prepare_phase_len = naka_conf.get_burnchain().pox_constants.prepare_length as u64;

    let epoch_3_start_height = epoch_3.start_height;
    assert!(
        epoch_3_start_height > 0,
        "Epoch 3.0 start height must be greater than 0"
    );
    let epoch_3_reward_cycle_boundary =
        epoch_3_start_height.saturating_sub(epoch_3_start_height % reward_cycle_len);
    let http_origin = format!("http://{}", &naka_conf.node.rpc_bind);
    next_block_and_wait(btc_regtest_controller, blocks_processed);
    next_block_and_wait(btc_regtest_controller, blocks_processed);
    // first mined stacks block
    next_block_and_wait(btc_regtest_controller, blocks_processed);

    // stack enough to activate pox-4
    let block_height = btc_regtest_controller.get_headers_height();
    let reward_cycle = btc_regtest_controller
        .get_burnchain()
        .block_height_to_reward_cycle(block_height)
        .unwrap();
    let lock_period: u128 = num_stacking_cycles.unwrap_or(12_u64).into();
    info!("Test Cycle Info";
          "prepare_phase_len" => {prepare_phase_len},
          "reward_cycle_len" => {reward_cycle_len},
          "block_height" => {block_height},
          "reward_cycle" => {reward_cycle},
          "epoch_3_reward_cycle_boundary" => {epoch_3_reward_cycle_boundary},
          "epoch_3_start_height" => {epoch_3_start_height},
    );
    for (stacker_sk, signer_sk) in stacker_sks.iter().zip(signer_sks.iter()) {
        let pox_addr = PoxAddress::from_legacy(
            AddressHashMode::SerializeP2PKH,
            tests::to_addr(stacker_sk).bytes,
        );
        let pox_addr_tuple: clarity::vm::Value =
            pox_addr.clone().as_clarity_tuple().unwrap().into();
        let signature = make_pox_4_signer_key_signature(
            &pox_addr,
            signer_sk,
            reward_cycle.into(),
            &Pox4SignatureTopic::StackStx,
            naka_conf.burnchain.chain_id,
            lock_period,
            u128::MAX,
            1,
        )
        .unwrap()
        .to_rsv();

        let signer_pk = StacksPublicKey::from_private(signer_sk);
        let stacking_tx = tests::make_contract_call(
            stacker_sk,
            0,
            1000,
            naka_conf.burnchain.chain_id,
            &StacksAddress::burn_address(false),
            "pox-4",
            "stack-stx",
            &[
                clarity::vm::Value::UInt(POX_4_DEFAULT_STACKER_STX_AMT),
                pox_addr_tuple.clone(),
                clarity::vm::Value::UInt(block_height as u128),
                clarity::vm::Value::UInt(lock_period),
                clarity::vm::Value::some(clarity::vm::Value::buff_from(signature).unwrap())
                    .unwrap(),
                clarity::vm::Value::buff_from(signer_pk.to_bytes_compressed()).unwrap(),
                clarity::vm::Value::UInt(u128::MAX),
                clarity::vm::Value::UInt(1),
            ],
        );
        submit_tx(&http_origin, &stacking_tx);
    }
}

///
/// * `stacker_sks` - must be a private key for sending a large `stack-stx` transaction in order
///   for pox-4 to activate
/// * `signer_pks` - must be the same size as `stacker_sks`
pub fn boot_to_epoch_3_reward_set_calculation_boundary(
    naka_conf: &Config,
    blocks_processed: &Arc<AtomicU64>,
    stacker_sks: &[StacksPrivateKey],
    signer_sks: &[StacksPrivateKey],
    btc_regtest_controller: &mut BitcoinRegtestController,
    num_stacking_cycles: Option<u64>,
) {
    setup_epoch_3_reward_set(
        naka_conf,
        blocks_processed,
        stacker_sks,
        signer_sks,
        btc_regtest_controller,
        num_stacking_cycles,
    );

    let epochs = naka_conf.burnchain.epochs.clone().unwrap();
    let epoch_3 = &epochs[StacksEpochId::Epoch30];
    let reward_cycle_len = naka_conf.get_burnchain().pox_constants.reward_cycle_length as u64;
    let prepare_phase_len = naka_conf.get_burnchain().pox_constants.prepare_length as u64;

    let epoch_3_start_height = epoch_3.start_height;
    assert!(
        epoch_3_start_height > 0,
        "Epoch 3.0 start height must be greater than 0"
    );
    let epoch_3_reward_cycle_boundary =
        epoch_3_start_height.saturating_sub(epoch_3_start_height % reward_cycle_len);
    let epoch_3_reward_set_calculation_boundary = epoch_3_reward_cycle_boundary
        .saturating_sub(prepare_phase_len)
        .saturating_add(1);

    run_until_burnchain_height(
        btc_regtest_controller,
        blocks_processed,
        epoch_3_reward_set_calculation_boundary,
        naka_conf,
    );

    info!("Bootstrapped to Epoch 3.0 reward set calculation boundary height: {epoch_3_reward_set_calculation_boundary}.");
}

///
/// * `stacker_sks` - must be a private key for sending a large `stack-stx` transaction in order
///   for pox-4 to activate
/// * `signer_pks` - must be the same size as `stacker_sks`
pub fn boot_to_epoch_25(
    naka_conf: &Config,
    blocks_processed: &Arc<AtomicU64>,
    btc_regtest_controller: &mut BitcoinRegtestController,
) {
    let epochs = naka_conf.burnchain.epochs.clone().unwrap();
    let epoch_25 = &epochs[StacksEpochId::Epoch25];
    let reward_cycle_len = naka_conf.get_burnchain().pox_constants.reward_cycle_length as u64;
    let prepare_phase_len = naka_conf.get_burnchain().pox_constants.prepare_length as u64;

    let epoch_25_start_height = epoch_25.start_height;
    assert!(
        epoch_25_start_height > 0,
        "Epoch 2.5 start height must be greater than 0"
    );
    // stack enough to activate pox-4
    let block_height = btc_regtest_controller.get_headers_height();
    let reward_cycle = btc_regtest_controller
        .get_burnchain()
        .block_height_to_reward_cycle(block_height)
        .unwrap();
    debug!("Test Cycle Info";
     "prepare_phase_len" => {prepare_phase_len},
     "reward_cycle_len" => {reward_cycle_len},
     "block_height" => {block_height},
     "reward_cycle" => {reward_cycle},
     "epoch_25_start_height" => {epoch_25_start_height},
    );
    run_until_burnchain_height(
        btc_regtest_controller,
        blocks_processed,
        epoch_25_start_height,
        naka_conf,
    );
    info!("Bootstrapped to Epoch 2.5: {epoch_25_start_height}.");
}

///
/// * `stacker_sks` - must be a private key for sending a large `stack-stx` transaction in order
///   for pox-4 to activate
/// * `signer_pks` - must be the same size as `stacker_sks`
pub fn boot_to_epoch_3_reward_set(
    naka_conf: &Config,
    blocks_processed: &Arc<AtomicU64>,
    stacker_sks: &[StacksPrivateKey],
    signer_sks: &[StacksPrivateKey],
    btc_regtest_controller: &mut BitcoinRegtestController,
    num_stacking_cycles: Option<u64>,
) {
    boot_to_epoch_3_reward_set_calculation_boundary(
        naka_conf,
        blocks_processed,
        stacker_sks,
        signer_sks,
        btc_regtest_controller,
        num_stacking_cycles,
    );
    next_block_and_wait(btc_regtest_controller, blocks_processed);
    info!(
        "Bootstrapped to Epoch 3.0 reward set calculation height: {}",
        get_chain_info(naka_conf).burn_block_height
    );
}

/// Wait for a block commit, without producing a block
fn wait_for_first_naka_block_commit(timeout_secs: u64, naka_commits_submitted: &Arc<AtomicU64>) {
    let start = Instant::now();
    while naka_commits_submitted.load(Ordering::SeqCst) < 1 {
        if start.elapsed() > Duration::from_secs(timeout_secs) {
            error!("Timed out waiting for block commit");
            panic!();
        }
        thread::sleep(Duration::from_millis(100));
    }
}

#[test]
#[ignore]
/// This test spins up a nakamoto-neon node.
/// It starts in Epoch 2.0, mines with `neon_node` to Epoch 3.0, and then switches
///  to Nakamoto operation (activating pox-4 by submitting a stack-stx tx). The BootLoop
///  struct handles the epoch-2/3 tear-down and spin-up.
/// This test makes three assertions:
///  * 30 blocks are mined after 3.0 starts. This is enough to mine across 2 reward cycles
///  * A transaction submitted to the mempool in 3.0 will be mined in 3.0
///  * The final chain tip is a nakamoto block
fn simple_neon_integration() {
    if env::var("BITCOIND_TEST") != Ok("1".into()) {
        return;
    }

    let (mut naka_conf, _miner_account) = naka_neon_integration_conf(None);
    let prom_bind = "127.0.0.1:6000".to_string();
    naka_conf.node.prometheus_bind = Some(prom_bind.clone());
    naka_conf.miner.wait_on_interim_blocks = Duration::from_secs(5);
    let sender_sk = Secp256k1PrivateKey::new();
    // setup sender + recipient for a test stx transfer
    let sender_addr = tests::to_addr(&sender_sk);
    let send_amt = 1000;
    let send_fee = 100;
    naka_conf.add_initial_balance(
        PrincipalData::from(sender_addr).to_string(),
        send_amt * 2 + send_fee,
    );
    let sender_signer_sk = Secp256k1PrivateKey::new();
    let sender_signer_addr = tests::to_addr(&sender_signer_sk);
    let mut signers = TestSigners::new(vec![sender_signer_sk]);
    naka_conf.add_initial_balance(PrincipalData::from(sender_signer_addr).to_string(), 100000);
    let recipient = PrincipalData::from(StacksAddress::burn_address(false));
    let stacker_sk = setup_stacker(&mut naka_conf);

    test_observer::spawn();
    test_observer::register_any(&mut naka_conf);

    let mut btcd_controller = BitcoinCoreController::new(naka_conf.clone());
    btcd_controller
        .start_bitcoind()
        .expect("Failed starting bitcoind");
    let mut btc_regtest_controller = BitcoinRegtestController::new(naka_conf.clone(), None);
    btc_regtest_controller.bootstrap_chain(201);

    let mut run_loop = boot_nakamoto::BootRunLoop::new(naka_conf.clone()).unwrap();
    let run_loop_stopper = run_loop.get_termination_switch();
    let Counters {
        blocks_processed,
        naka_submitted_commits: commits_submitted,
        naka_proposed_blocks: proposals_submitted,
        ..
    } = run_loop.counters();

    let coord_channel = run_loop.coordinator_channels();

    let run_loop_thread = thread::spawn(move || run_loop.start(None, 0));
    wait_for_runloop(&blocks_processed);
    boot_to_epoch_3(
        &naka_conf,
        &blocks_processed,
        &[stacker_sk],
        &[sender_signer_sk],
        &mut Some(&mut signers),
        &mut btc_regtest_controller,
    );

    info!("Bootstrapped to Epoch-3.0 boundary, starting nakamoto miner");

    let burnchain = naka_conf.get_burnchain();
    let sortdb = burnchain.open_sortition_db(true).unwrap();
    let (mut chainstate, _) = StacksChainState::open(
        naka_conf.is_mainnet(),
        naka_conf.burnchain.chain_id,
        &naka_conf.get_chainstate_path_str(),
        None,
    )
    .unwrap();

    let block_height_pre_3_0 =
        NakamotoChainState::get_canonical_block_header(chainstate.db(), &sortdb)
            .unwrap()
            .unwrap()
            .stacks_block_height;

    // query for prometheus metrics
    #[cfg(feature = "monitoring_prom")]
    {
        wait_for(10, || {
            let prom_http_origin = format!("http://{prom_bind}");
            let client = reqwest::blocking::Client::new();
            let res = client
                .get(&prom_http_origin)
                .send()
                .unwrap()
                .text()
                .unwrap();
            let expected_result = format!("stacks_node_stacks_tip_height {block_height_pre_3_0}");
            Ok(res.contains(&expected_result))
        })
        .expect("Prometheus metrics did not update");
    }

    info!("Nakamoto miner started...");
    blind_signer(&naka_conf, &signers, proposals_submitted);

    wait_for_first_naka_block_commit(60, &commits_submitted);

    // Mine 15 nakamoto tenures
    for _i in 0..15 {
        next_block_and_mine_commit(
            &mut btc_regtest_controller,
            60,
            &coord_channel,
            &commits_submitted,
        )
        .unwrap();
    }

    // Submit a TX
    let transfer_tx = make_stacks_transfer(
        &sender_sk,
        0,
        send_fee,
        naka_conf.burnchain.chain_id,
        &recipient,
        send_amt,
    );
    let transfer_tx_hex = format!("0x{}", to_hex(&transfer_tx));

    let tip = NakamotoChainState::get_canonical_block_header(chainstate.db(), &sortdb)
        .unwrap()
        .unwrap();

    let mut mempool = naka_conf
        .connect_mempool_db()
        .expect("Database failure opening mempool");

    mempool
        .submit_raw(
            &mut chainstate,
            &sortdb,
            &tip.consensus_hash,
            &tip.anchored_header.block_hash(),
            transfer_tx.clone(),
            &ExecutionCost::max_value(),
            &StacksEpochId::Epoch30,
        )
        .unwrap();

    wait_for(30, || {
        let transfer_tx_included = test_observer::get_blocks().into_iter().any(|block_json| {
            block_json["transactions"]
                .as_array()
                .unwrap()
                .iter()
                .any(|tx_json| tx_json["raw_tx"].as_str() == Some(&transfer_tx_hex))
        });
        Ok(transfer_tx_included)
    })
    .expect("Timed out waiting for submitted transaction to be included in a block");

    // Mine 15 more nakamoto tenures
    for _i in 0..15 {
        next_block_and_mine_commit(
            &mut btc_regtest_controller,
            60,
            &coord_channel,
            &commits_submitted,
        )
        .unwrap();
    }

    // load the chain tip, and assert that it is a nakamoto block and at least 30 blocks have advanced in epoch 3
    let tip = NakamotoChainState::get_canonical_block_header(chainstate.db(), &sortdb)
        .unwrap()
        .unwrap();
    info!(
        "Latest tip";
        "height" => tip.stacks_block_height,
        "is_nakamoto" => tip.anchored_header.as_stacks_nakamoto().is_some(),
    );

    // assert that the transfer tx was observed
    let transfer_tx_included = test_observer::get_blocks().into_iter().any(|block_json| {
        block_json["transactions"]
            .as_array()
            .unwrap()
            .iter()
            .any(|tx_json| tx_json["raw_tx"].as_str() == Some(&transfer_tx_hex))
    });

    assert!(
        transfer_tx_included,
        "Nakamoto node failed to include the transfer tx"
    );

    assert!(tip.anchored_header.as_stacks_nakamoto().is_some());
    assert!(tip.stacks_block_height >= block_height_pre_3_0 + 30);

    // Check that we aren't missing burn blocks
    let bhh = u64::from(tip.burn_header_height);
    let missing = test_observer::get_missing_burn_blocks(220..=bhh).unwrap();

    // This test was flakey because it was sometimes missing burn block 230, which is right at the Nakamoto transition
    // So it was possible to miss a burn block during the transition
    // But I don't it matters at this point since the Nakamoto transition has already happened on mainnet
    // So just print a warning instead, don't count it as an error
    let missing_is_error: Vec<_> = missing
        .into_iter()
        .filter(|i| match i {
            230 => {
                warn!("Missing burn block {i}");
                false
            }
            _ => true,
        })
        .collect();

    if !missing_is_error.is_empty() {
        panic!("Missing the following burn blocks: {missing_is_error:?}");
    }

    // make sure prometheus returns an updated number of processed blocks
    #[cfg(feature = "monitoring_prom")]
    {
        wait_for(10, || {
            let prom_http_origin = format!("http://{prom_bind}");
            let client = reqwest::blocking::Client::new();
            let res = client
                .get(&prom_http_origin)
                .send()
                .unwrap()
                .text()
                .unwrap();
            let expected_result_1 = format!(
                "stacks_node_stx_blocks_processed_total {}",
                tip.stacks_block_height
            );

            let expected_result_2 =
                format!("stacks_node_stacks_tip_height {}", tip.stacks_block_height);
            Ok(res.contains(&expected_result_1) && res.contains(&expected_result_2))
        })
        .expect("Prometheus metrics did not update");
    }

    check_nakamoto_empty_block_heuristics();

    coord_channel
        .lock()
        .expect("Mutex poisoned")
        .stop_chains_coordinator();
    run_loop_stopper.store(false, Ordering::SeqCst);

    run_loop_thread.join().unwrap();
}

#[test]
#[ignore]
/// This test spins up a nakamoto-neon node.
/// It starts in Epoch 2.0, mines with `neon_node` to Epoch 3.0,
/// having flash blocks when epoch updates and expects everything to work normally,
/// then switches to Nakamoto operation (activating pox-4 by submitting a stack-stx tx). The BootLoop
///  struct handles the epoch-2/3 tear-down and spin-up.
/// This test makes three assertions:
///  * 30 blocks are mined after 3.0 starts. This is enough to mine across 2 reward cycles
///  * A transaction submitted to the mempool in 3.0 will be mined in 3.0
///  * The final chain tip is a nakamoto block
fn flash_blocks_on_epoch_3() {
    if env::var("BITCOIND_TEST") != Ok("1".into()) {
        return;
    }

    let (mut naka_conf, _miner_account) = naka_neon_integration_conf(None);
    let prom_bind = "127.0.0.1:6000".to_string();
    naka_conf.node.prometheus_bind = Some(prom_bind.clone());
    naka_conf.miner.wait_on_interim_blocks = Duration::from_secs(1);
    let sender_sk = Secp256k1PrivateKey::new();
    // setup sender + recipient for a test stx transfer
    let sender_addr = tests::to_addr(&sender_sk);
    let send_amt = 1000;
    let send_fee = 100;
    naka_conf.add_initial_balance(
        PrincipalData::from(sender_addr).to_string(),
        send_amt * 2 + send_fee,
    );
    let sender_signer_sk = Secp256k1PrivateKey::new();
    let sender_signer_addr = tests::to_addr(&sender_signer_sk);
    let mut signers = TestSigners::new(vec![sender_signer_sk]);
    naka_conf.add_initial_balance(PrincipalData::from(sender_signer_addr).to_string(), 100000);
    let recipient = PrincipalData::from(StacksAddress::burn_address(false));
    let stacker_sk = setup_stacker(&mut naka_conf);

    test_observer::spawn();
    test_observer::register_any(&mut naka_conf);

    let mut btcd_controller = BitcoinCoreController::new(naka_conf.clone());
    btcd_controller
        .start_bitcoind()
        .expect("Failed starting bitcoind");
    let mut btc_regtest_controller = BitcoinRegtestController::new(naka_conf.clone(), None);
    btc_regtest_controller.bootstrap_chain(201);

    let mut run_loop = boot_nakamoto::BootRunLoop::new(naka_conf.clone()).unwrap();
    let run_loop_stopper = run_loop.get_termination_switch();
    let Counters {
        blocks_processed,
        naka_submitted_commits: commits_submitted,
        naka_proposed_blocks: proposals_submitted,
        ..
    } = run_loop.counters();

    let coord_channel = run_loop.coordinator_channels();

    let run_loop_thread = thread::spawn(move || run_loop.start(None, 0));
    wait_for_runloop(&blocks_processed);
    boot_to_pre_epoch_3_boundary(
        &naka_conf,
        &blocks_processed,
        &[stacker_sk],
        &[sender_signer_sk],
        &mut Some(&mut signers),
        &mut btc_regtest_controller,
    );

    let burnchain = naka_conf.get_burnchain();
    let sortdb = burnchain.open_sortition_db(true).unwrap();
    let tip = SortitionDB::get_canonical_burn_chain_tip(sortdb.conn()).unwrap();
    let block_height_before_mining = tip.block_height;

    // Mine 3 Bitcoin blocks rapidly without waiting for Stacks blocks to be processed.
    // These blocks won't be considered "mined" until the next_block_and_wait call.
    for _i in 0..3 {
        btc_regtest_controller.build_next_block(1);
        let tip = SortitionDB::get_canonical_burn_chain_tip(sortdb.conn()).unwrap();

        // Verify that the canonical burn chain tip hasn't advanced yet
        assert_eq!(
            tip.block_height,
            btc_regtest_controller.get_headers_height() - 1
        );
        assert_eq!(tip.block_height, block_height_before_mining);
    }

    info!("Bootstrapped to Epoch-3.0 boundary, starting nakamoto miner");

    // Mine a new block and wait for it to be processed.
    // This should update the canonical burn chain tip to include all 4 new blocks.
    next_block_and_wait(&mut btc_regtest_controller, &blocks_processed);
    let tip = SortitionDB::get_canonical_burn_chain_tip(sortdb.conn()).unwrap();
    // Verify that the burn chain tip has advanced by 4 blocks
    assert_eq!(
        tip.block_height,
        block_height_before_mining + 4,
        "Burn chain tip should have advanced by 4 blocks"
    );

    assert_eq!(
        tip.block_height,
        btc_regtest_controller.get_headers_height() - 1
    );

    let burnchain = naka_conf.get_burnchain();
    let sortdb = burnchain.open_sortition_db(true).unwrap();
    let (mut chainstate, _) = StacksChainState::open(
        naka_conf.is_mainnet(),
        naka_conf.burnchain.chain_id,
        &naka_conf.get_chainstate_path_str(),
        None,
    )
    .unwrap();

    let block_height_pre_3_0 =
        NakamotoChainState::get_canonical_block_header(chainstate.db(), &sortdb)
            .unwrap()
            .unwrap()
            .stacks_block_height;

    info!("Nakamoto miner started...");
    blind_signer(&naka_conf, &signers, proposals_submitted);

    wait_for_first_naka_block_commit(60, &commits_submitted);

    // Mine 15 nakamoto tenures
    for _i in 0..15 {
        next_block_and_mine_commit(
            &mut btc_regtest_controller,
            60,
            &coord_channel,
            &commits_submitted,
        )
        .unwrap();
    }

    // Submit a TX
    let transfer_tx = make_stacks_transfer(
        &sender_sk,
        0,
        send_fee,
        naka_conf.burnchain.chain_id,
        &recipient,
        send_amt,
    );
    let transfer_tx_hex = format!("0x{}", to_hex(&transfer_tx));

    let tip = NakamotoChainState::get_canonical_block_header(chainstate.db(), &sortdb)
        .unwrap()
        .unwrap();

    let mut mempool = naka_conf
        .connect_mempool_db()
        .expect("Database failure opening mempool");

    mempool
        .submit_raw(
            &mut chainstate,
            &sortdb,
            &tip.consensus_hash,
            &tip.anchored_header.block_hash(),
            transfer_tx.clone(),
            &ExecutionCost::max_value(),
            &StacksEpochId::Epoch30,
        )
        .unwrap();

    // Mine 15 more nakamoto tenures
    for _i in 0..15 {
        next_block_and_mine_commit(
            &mut btc_regtest_controller,
            60,
            &coord_channel,
            &commits_submitted,
        )
        .unwrap();
    }

    // load the chain tip, and assert that it is a nakamoto block and at least 30 blocks have advanced in epoch 3
    let tip = NakamotoChainState::get_canonical_block_header(chainstate.db(), &sortdb)
        .unwrap()
        .unwrap();
    info!(
        "Latest tip";
        "height" => tip.stacks_block_height,
        "is_nakamoto" => tip.anchored_header.as_stacks_nakamoto().is_some(),
    );

    // assert that the transfer tx was observed
    let transfer_tx_included = test_observer::get_blocks().into_iter().any(|block_json| {
        block_json["transactions"]
            .as_array()
            .unwrap()
            .iter()
            .any(|tx_json| tx_json["raw_tx"].as_str() == Some(&transfer_tx_hex))
    });

    assert!(
        transfer_tx_included,
        "Nakamoto node failed to include the transfer tx"
    );

    assert!(tip.anchored_header.as_stacks_nakamoto().is_some());
    assert!(tip.stacks_block_height >= block_height_pre_3_0 + 30);

    // Check that we have the expected burn blocks
    // We expect to have around the blocks 220-230 and 234 onwards, with a gap of 3 blocks for the flash blocks
    let bhh = u64::from(tip.burn_header_height);

    // Get the Epoch 3.0 activation height (in terms of Bitcoin block height)
    let epochs = naka_conf.burnchain.epochs.clone().unwrap();
    let epoch_3 = &epochs[StacksEpochId::Epoch30];
    let epoch_3_start_height = epoch_3.start_height;

    // Find the gap in burn blocks
    let mut gap_start = 0;
    let mut gap_end = 0;
    for i in 220..=bhh {
        if test_observer::contains_burn_block_range(i..=i).is_err() {
            if gap_start == 0 {
                gap_start = i;
            }
            gap_end = i;
        } else if gap_start != 0 {
            break;
        }
    }

    // Verify that there's a gap of AT LEAST 3 blocks
    assert!(
        gap_end - gap_start + 1 >= 3,
        "Expected a gap of AT LEAST 3 burn blocks due to flash blocks, found gap from {gap_start} to {gap_end}"
    );

    // Verify that the gap includes the Epoch 3.0 activation height
    assert!(
        gap_start <= epoch_3_start_height && epoch_3_start_height <= gap_end,
        "Expected the gap ({gap_start}..={gap_end}) to include the Epoch 3.0 activation height ({epoch_3_start_height})"
    );

    // Verify blocks before and after the gap
    test_observer::contains_burn_block_range(220..=(gap_start - 1)).unwrap();
    test_observer::contains_burn_block_range((gap_end + 1)..=bhh).unwrap();
    check_nakamoto_empty_block_heuristics();

    info!("Verified burn block ranges, including expected gap for flash blocks");
    info!("Confirmed that the gap includes the Epoch 3.0 activation height (Bitcoin block height): {epoch_3_start_height}");

    coord_channel
        .lock()
        .expect("Mutex poisoned")
        .stop_chains_coordinator();
    run_loop_stopper.store(false, Ordering::SeqCst);

    run_loop_thread.join().unwrap();
}

#[test]
#[ignore]
/// This test spins up a nakamoto-neon node.
/// It starts in Epoch 2.0, mines with `neon_node` to Epoch 3.0, and then switches
///  to Nakamoto operation (activating pox-4 by submitting a stack-stx tx). The BootLoop
///  struct handles the epoch-2/3 tear-down and spin-up.
/// This test makes three assertions:
///  * 5 tenures are mined after 3.0 starts
///  * Each tenure has 10 blocks (the coinbase block and 9 interim blocks)
fn mine_multiple_per_tenure_integration() {
    if env::var("BITCOIND_TEST") != Ok("1".into()) {
        return;
    }

    let (mut naka_conf, _miner_account) = naka_neon_integration_conf(None);
    let http_origin = format!("http://{}", &naka_conf.node.rpc_bind);
    naka_conf.miner.wait_on_interim_blocks = Duration::from_secs(1);
    let sender_sk = Secp256k1PrivateKey::new();
    let sender_signer_sk = Secp256k1PrivateKey::new();
    let sender_signer_addr = tests::to_addr(&sender_signer_sk);
    let tenure_count = 5;
    let inter_blocks_per_tenure = 9;
    // setup sender + recipient for some test stx transfers
    // these are necessary for the interim blocks to get mined at all
    let sender_addr = tests::to_addr(&sender_sk);
    let send_amt = 100;
    let send_fee = 180;
    naka_conf.add_initial_balance(
        PrincipalData::from(sender_addr).to_string(),
        (send_amt + send_fee) * tenure_count * inter_blocks_per_tenure,
    );
    naka_conf.add_initial_balance(PrincipalData::from(sender_signer_addr).to_string(), 100000);
    let recipient = PrincipalData::from(StacksAddress::burn_address(false));
    let stacker_sk = setup_stacker(&mut naka_conf);

    test_observer::spawn();
    test_observer::register_any(&mut naka_conf);

    let mut btcd_controller = BitcoinCoreController::new(naka_conf.clone());
    btcd_controller
        .start_bitcoind()
        .expect("Failed starting bitcoind");
    let mut btc_regtest_controller = BitcoinRegtestController::new(naka_conf.clone(), None);
    btc_regtest_controller.bootstrap_chain(201);

    let mut run_loop = boot_nakamoto::BootRunLoop::new(naka_conf.clone()).unwrap();
    let run_loop_stopper = run_loop.get_termination_switch();
    let Counters {
        blocks_processed,
        naka_submitted_commits: commits_submitted,
        naka_proposed_blocks: proposals_submitted,
        ..
    } = run_loop.counters();

    let coord_channel = run_loop.coordinator_channels();

    let run_loop_thread = thread::Builder::new()
        .name("run_loop".into())
        .spawn(move || run_loop.start(None, 0))
        .unwrap();
    wait_for_runloop(&blocks_processed);
    let mut signers = TestSigners::new(vec![sender_signer_sk]);
    boot_to_epoch_3(
        &naka_conf,
        &blocks_processed,
        &[stacker_sk],
        &[sender_signer_sk],
        &mut Some(&mut signers),
        &mut btc_regtest_controller,
    );

    info!("Bootstrapped to Epoch-3.0 boundary, starting nakamoto miner");

    let burnchain = naka_conf.get_burnchain();
    let sortdb = burnchain.open_sortition_db(true).unwrap();
    let (chainstate, _) = StacksChainState::open(
        naka_conf.is_mainnet(),
        naka_conf.burnchain.chain_id,
        &naka_conf.get_chainstate_path_str(),
        None,
    )
    .unwrap();

    let block_height_pre_3_0 =
        NakamotoChainState::get_canonical_block_header(chainstate.db(), &sortdb)
            .unwrap()
            .unwrap()
            .stacks_block_height;

    info!("Nakamoto miner started...");
    blind_signer(&naka_conf, &signers, proposals_submitted);

    wait_for_first_naka_block_commit(60, &commits_submitted);

    // Mine `tenure_count` nakamoto tenures
    for tenure_ix in 0..tenure_count {
        debug!("Mining tenure {tenure_ix}");
        let commits_before = commits_submitted.load(Ordering::SeqCst);
        next_block_and_process_new_stacks_block(&mut btc_regtest_controller, 60, &coord_channel)
            .unwrap();

        let mut last_tip = BlockHeaderHash([0x00; 32]);
        let mut last_tip_height = 0;

        // mine the interim blocks
        for interim_block_ix in 0..inter_blocks_per_tenure {
            let blocks_processed_before = coord_channel
                .lock()
                .expect("Mutex poisoned")
                .get_stacks_blocks_processed();
            // submit a tx so that the miner will mine an extra block
            let sender_nonce = tenure_ix * inter_blocks_per_tenure + interim_block_ix;
            let transfer_tx = make_stacks_transfer(
                &sender_sk,
                sender_nonce,
                send_fee,
                naka_conf.burnchain.chain_id,
                &recipient,
                send_amt,
            );
            submit_tx(&http_origin, &transfer_tx);

            loop {
                let blocks_processed = coord_channel
                    .lock()
                    .expect("Mutex poisoned")
                    .get_stacks_blocks_processed();
                if blocks_processed > blocks_processed_before {
                    break;
                }
                thread::sleep(Duration::from_millis(100));
            }

            let info = get_chain_info_result(&naka_conf).unwrap();
            assert_ne!(info.stacks_tip, last_tip);
            assert_ne!(info.stacks_tip_height, last_tip_height);

            last_tip = info.stacks_tip;
            last_tip_height = info.stacks_tip_height;
        }

        let start_time = Instant::now();
        while commits_submitted.load(Ordering::SeqCst) <= commits_before {
            if start_time.elapsed() >= Duration::from_secs(20) {
                panic!("Timed out waiting for block-commit");
            }
            thread::sleep(Duration::from_millis(100));
        }
    }

    // load the chain tip, and assert that it is a nakamoto block and at least 30 blocks have advanced in epoch 3
    let tip = NakamotoChainState::get_canonical_block_header(chainstate.db(), &sortdb)
        .unwrap()
        .unwrap();
    info!(
        "Latest tip";
        "height" => tip.stacks_block_height,
        "is_nakamoto" => tip.anchored_header.as_stacks_nakamoto().is_some(),
    );

    assert!(tip.anchored_header.as_stacks_nakamoto().is_some());
    assert_eq!(
        tip.stacks_block_height,
        block_height_pre_3_0 + ((inter_blocks_per_tenure + 1) * tenure_count),
        "Should have mined (1 + interim_blocks_per_tenure) * tenure_count nakamoto blocks"
    );

    check_nakamoto_empty_block_heuristics();

    coord_channel
        .lock()
        .expect("Mutex poisoned")
        .stop_chains_coordinator();
    run_loop_stopper.store(false, Ordering::SeqCst);

    run_loop_thread.join().unwrap();
}

#[test]
#[ignore]
/// This test spins up two nakamoto nodes, both configured to mine.
/// It starts in Epoch 2.0, mines with `neon_node` to Epoch 3.0, and then switches
///  to Nakamoto operation (activating pox-4 by submitting a stack-stx tx). The BootLoop
///  struct handles the epoch-2/3 tear-down and spin-up.
/// This test makes three assertions:
///  * 15 tenures are mined after 3.0 starts
///  * Each tenure has 6 blocks (the coinbase block and 5 interim blocks)
///  * Both nodes see the same chainstate at the end of the test
fn multiple_miners() {
    if env::var("BITCOIND_TEST") != Ok("1".into()) {
        return;
    }

    let (mut naka_conf, _miner_account) = naka_neon_integration_conf(None);
    naka_conf.node.local_peer_seed = vec![1, 1, 1, 1];
    naka_conf.miner.mining_key = Some(Secp256k1PrivateKey::from_seed(&[1]));

    let node_2_rpc = 51026;
    let node_2_p2p = 51025;
    let http_origin = format!("http://{}", &naka_conf.node.rpc_bind);
    naka_conf.miner.wait_on_interim_blocks = Duration::from_secs(1);
    naka_conf.node.pox_sync_sample_secs = 30;
    let sender_sk = Secp256k1PrivateKey::new();
    let sender_signer_sk = Secp256k1PrivateKey::new();
    let sender_signer_addr = tests::to_addr(&sender_signer_sk);
    let tenure_count = 15;
    let inter_blocks_per_tenure = 6;
    // setup sender + recipient for some test stx transfers
    // these are necessary for the interim blocks to get mined at all
    let sender_addr = tests::to_addr(&sender_sk);
    let send_amt = 100;
    let send_fee = 180;
    naka_conf.add_initial_balance(
        PrincipalData::from(sender_addr).to_string(),
        (send_amt + send_fee) * tenure_count * inter_blocks_per_tenure,
    );
    naka_conf.add_initial_balance(PrincipalData::from(sender_signer_addr).to_string(), 100000);
    let recipient = PrincipalData::from(StacksAddress::burn_address(false));
    let stacker_sk = setup_stacker(&mut naka_conf);

    let mut conf_node_2 = naka_conf.clone();
    let localhost = "127.0.0.1";
    conf_node_2.node.rpc_bind = format!("{localhost}:{node_2_rpc}");
    conf_node_2.node.p2p_bind = format!("{localhost}:{node_2_p2p}");
    conf_node_2.node.data_url = format!("http://{localhost}:{node_2_rpc}");
    conf_node_2.node.p2p_address = format!("{localhost}:{node_2_p2p}");
    conf_node_2.node.seed = vec![2, 2, 2, 2];
    conf_node_2.burnchain.local_mining_public_key = Some(
        Keychain::default(conf_node_2.node.seed.clone())
            .get_pub_key()
            .to_hex(),
    );
    conf_node_2.node.local_peer_seed = vec![2, 2, 2, 2];
    conf_node_2.node.miner = true;
    conf_node_2.miner.mining_key = Some(Secp256k1PrivateKey::from_seed(&[2]));
    conf_node_2.events_observers.clear();

    let node_1_sk = Secp256k1PrivateKey::from_seed(&naka_conf.node.local_peer_seed);
    let node_1_pk = StacksPublicKey::from_private(&node_1_sk);

    conf_node_2.node.working_dir = format!("{}-1", conf_node_2.node.working_dir);

    conf_node_2.node.set_bootstrap_nodes(
        format!("{}@{}", &node_1_pk.to_hex(), naka_conf.node.p2p_bind),
        naka_conf.burnchain.chain_id,
        naka_conf.burnchain.peer_version,
    );

    test_observer::spawn();
    test_observer::register_any(&mut naka_conf);

    let mut btcd_controller = BitcoinCoreController::new(naka_conf.clone());
    btcd_controller
        .start_bitcoind()
        .expect("Failed starting bitcoind");
    let mut btc_regtest_controller = BitcoinRegtestController::new(naka_conf.clone(), None);
    btc_regtest_controller.bootstrap_chain_to_pks(
        201,
        &[
            Secp256k1PublicKey::from_hex(
                naka_conf
                    .burnchain
                    .local_mining_public_key
                    .as_ref()
                    .unwrap(),
            )
            .unwrap(),
            Secp256k1PublicKey::from_hex(
                conf_node_2
                    .burnchain
                    .local_mining_public_key
                    .as_ref()
                    .unwrap(),
            )
            .unwrap(),
        ],
    );

    let mut run_loop = boot_nakamoto::BootRunLoop::new(naka_conf.clone()).unwrap();
    let mut run_loop_2 = boot_nakamoto::BootRunLoop::new(conf_node_2.clone()).unwrap();
    let run_loop_stopper = run_loop.get_termination_switch();
    let Counters {
        blocks_processed,
        naka_submitted_commits: commits_submitted,
        naka_proposed_blocks: proposals_submitted,
        ..
    } = run_loop.counters();

    let run_loop_2_stopper = run_loop.get_termination_switch();
    let Counters {
        naka_proposed_blocks: proposals_submitted_2,
        ..
    } = run_loop_2.counters();

    let coord_channel = run_loop.coordinator_channels();
    let coord_channel_2 = run_loop_2.coordinator_channels();

    let _run_loop_2_thread = thread::Builder::new()
        .name("run_loop_2".into())
        .spawn(move || run_loop_2.start(None, 0))
        .unwrap();

    let run_loop_thread = thread::Builder::new()
        .name("run_loop".into())
        .spawn(move || run_loop.start(None, 0))
        .unwrap();
    wait_for_runloop(&blocks_processed);

    let mut signers = TestSigners::new(vec![sender_signer_sk]);
    boot_to_epoch_3(
        &naka_conf,
        &blocks_processed,
        &[stacker_sk],
        &[sender_signer_sk],
        &mut Some(&mut signers),
        &mut btc_regtest_controller,
    );

    info!("Bootstrapped to Epoch-3.0 boundary, starting nakamoto miner");

    let burnchain = naka_conf.get_burnchain();
    let sortdb = burnchain.open_sortition_db(true).unwrap();
    let (chainstate, _) = StacksChainState::open(
        naka_conf.is_mainnet(),
        naka_conf.burnchain.chain_id,
        &naka_conf.get_chainstate_path_str(),
        None,
    )
    .unwrap();

    let block_height_pre_3_0 =
        NakamotoChainState::get_canonical_block_header(chainstate.db(), &sortdb)
            .unwrap()
            .unwrap()
            .stacks_block_height;

    info!("Nakamoto miner started...");
    blind_signer_multinode(
        &signers,
        &[&naka_conf, &conf_node_2],
        vec![proposals_submitted, proposals_submitted_2],
    );

    info!("Neighbors 1"; "neighbors" => ?get_neighbors(&naka_conf));
    info!("Neighbors 2"; "neighbors" => ?get_neighbors(&conf_node_2));

    // Wait one block to confirm the VRF register, wait until a block commit is submitted
    wait_for_first_naka_block_commit(60, &commits_submitted);

    // Mine `tenure_count` nakamoto tenures
    for tenure_ix in 0..tenure_count {
        info!("Mining tenure {tenure_ix}");
        let commits_before = commits_submitted.load(Ordering::SeqCst);
        next_block_and_process_new_stacks_block(&mut btc_regtest_controller, 60, &coord_channel)
            .unwrap();

        let mut last_tip = BlockHeaderHash([0x00; 32]);
        let mut last_tip_height = 0;

        // mine the interim blocks
        for interim_block_ix in 0..inter_blocks_per_tenure {
            let blocks_processed_before = coord_channel
                .lock()
                .expect("Mutex poisoned")
                .get_stacks_blocks_processed();
            // submit a tx so that the miner will mine an extra block
            let sender_nonce = tenure_ix * inter_blocks_per_tenure + interim_block_ix;
            let transfer_tx = make_stacks_transfer(
                &sender_sk,
                sender_nonce,
                send_fee,
                naka_conf.burnchain.chain_id,
                &recipient,
                send_amt,
            );
            submit_tx(&http_origin, &transfer_tx);

            wait_for(20, || {
                let blocks_processed = coord_channel
                    .lock()
                    .expect("Mutex poisoned")
                    .get_stacks_blocks_processed();
                Ok(blocks_processed > blocks_processed_before)
            })
            .unwrap();

            let info = get_chain_info_result(&naka_conf).unwrap();
            assert_ne!(info.stacks_tip, last_tip);
            assert_ne!(info.stacks_tip_height, last_tip_height);

            last_tip = info.stacks_tip;
            last_tip_height = info.stacks_tip_height;
        }

        wait_for(20, || {
            Ok(commits_submitted.load(Ordering::SeqCst) > commits_before)
        })
        .unwrap();
    }

    // load the chain tip, and assert that it is a nakamoto block and at least 30 blocks have advanced in epoch 3
    let tip = NakamotoChainState::get_canonical_block_header(chainstate.db(), &sortdb)
        .unwrap()
        .unwrap();
    info!(
        "Latest tip";
        "height" => tip.stacks_block_height,
        "is_nakamoto" => tip.anchored_header.as_stacks_nakamoto().is_some(),
    );

    let peer_1_height = get_chain_info(&naka_conf).stacks_tip_height;
    let peer_2_height = get_chain_info(&conf_node_2).stacks_tip_height;
    info!("Peer height information"; "peer_1" => peer_1_height, "peer_2" => peer_2_height);
    assert_eq!(peer_1_height, peer_2_height);

    assert!(tip.anchored_header.as_stacks_nakamoto().is_some());
    assert_eq!(
        tip.stacks_block_height,
        block_height_pre_3_0 + ((inter_blocks_per_tenure + 1) * tenure_count),
        "Should have mined (1 + interim_blocks_per_tenure) * tenure_count nakamoto blocks"
    );

    check_nakamoto_empty_block_heuristics();

    coord_channel
        .lock()
        .expect("Mutex poisoned")
        .stop_chains_coordinator();
    coord_channel_2
        .lock()
        .expect("Mutex poisoned")
        .stop_chains_coordinator();
    run_loop_stopper.store(false, Ordering::SeqCst);
    run_loop_2_stopper.store(false, Ordering::SeqCst);

    run_loop_thread.join().unwrap();
}

#[test]
#[ignore]
fn correct_burn_outs() {
    if env::var("BITCOIND_TEST") != Ok("1".into()) {
        return;
    }

    let (mut naka_conf, _miner_account) = naka_neon_integration_conf(None);
    naka_conf.burnchain.pox_reward_length = Some(10);
    naka_conf.burnchain.pox_prepare_length = Some(3);

    {
        let epochs = naka_conf.burnchain.epochs.as_mut().unwrap();
        epochs[StacksEpochId::Epoch24].end_height = 208;
        epochs[StacksEpochId::Epoch25].start_height = 208;
        epochs[StacksEpochId::Epoch25].end_height = 225;
        epochs[StacksEpochId::Epoch30].start_height = 225;
    }

    naka_conf.miner.wait_on_interim_blocks = Duration::from_secs(1);
    naka_conf.initial_balances.clear();
    let accounts: Vec<_> = (0..8)
        .map(|ix| {
            let sk = Secp256k1PrivateKey::from_seed(&[ix, ix, ix, ix]);
            let address = PrincipalData::from(tests::to_addr(&sk));
            (sk, address)
        })
        .collect();
    for (_, ref addr) in accounts.iter() {
        naka_conf.add_initial_balance(addr.to_string(), 10000000000000000);
    }

    let stacker_accounts = accounts[0..3].to_vec();
    let sender_signer_sk = Secp256k1PrivateKey::new();
    let sender_signer_addr = tests::to_addr(&sender_signer_sk);
    naka_conf.add_initial_balance(PrincipalData::from(sender_signer_addr).to_string(), 100000);

    let signers = TestSigners::new(vec![sender_signer_sk]);

    test_observer::spawn();
    test_observer::register_any(&mut naka_conf);

    let mut btcd_controller = BitcoinCoreController::new(naka_conf.clone());
    btcd_controller
        .start_bitcoind()
        .expect("Failed starting bitcoind");
    let mut btc_regtest_controller = BitcoinRegtestController::new(naka_conf.clone(), None);
    btc_regtest_controller.bootstrap_chain(201);

    let mut run_loop = boot_nakamoto::BootRunLoop::new(naka_conf.clone()).unwrap();
    let run_loop_stopper = run_loop.get_termination_switch();
    let Counters {
        blocks_processed,
        naka_submitted_commits: commits_submitted,
        naka_proposed_blocks: proposals_submitted,
        ..
    } = run_loop.counters();

    let coord_channel = run_loop.coordinator_channels();

    let run_loop_thread = thread::Builder::new()
        .name("run_loop".into())
        .spawn(move || run_loop.start(None, 0))
        .unwrap();
    wait_for_runloop(&blocks_processed);

    let epochs = naka_conf.burnchain.epochs.clone().unwrap();
    let epoch_3 = &epochs[StacksEpochId::Epoch30];
    let epoch_25 = &epochs[StacksEpochId::Epoch25];
    let current_height = btc_regtest_controller.get_headers_height();
    info!(
        "Chain bootstrapped to bitcoin block {current_height:?}, starting Epoch 2x miner";
        "Epoch 3.0 Boundary" => (epoch_3.start_height - 1),
    );

    run_until_burnchain_height(
        &mut btc_regtest_controller,
        &blocks_processed,
        epoch_25.start_height + 1,
        &naka_conf,
    );

    info!("Chain bootstrapped to Epoch 2.5, submitting stacker transaction");

    next_block_and_wait(&mut btc_regtest_controller, &blocks_processed);

    let http_origin = format!("http://{}", &naka_conf.node.rpc_bind);
    let stacker_accounts_copy = stacker_accounts.clone();
    let _stacker_thread = thread::Builder::new()
        .name("stacker".into())
        .spawn(move || loop {
            thread::sleep(Duration::from_secs(2));
            debug!("Checking for stacker-necessity");
            let Some(pox_info) = get_pox_info(&http_origin) else {
                warn!("Failed to get pox_info, waiting.");
                continue;
            };
            if !pox_info.contract_id.ends_with(".pox-4") {
                continue;
            }
            let next_cycle_stx = pox_info.next_cycle.stacked_ustx;
            let min_stx = pox_info.next_cycle.min_threshold_ustx;
            let min_stx = (min_stx * 3) / 2;
            if next_cycle_stx >= min_stx {
                debug!(
                    "Next cycle has enough stacked, skipping stacking";
                    "stacked" => next_cycle_stx,
                    "min" => min_stx,
                );
                continue;
            }
            let Some(account) = stacker_accounts_copy.iter().find_map(|(sk, addr)| {
                let account = get_account(&http_origin, &addr);
                if account.locked == 0 {
                    Some((sk, addr, account))
                } else {
                    None
                }
            }) else {
                continue;
            };

            let pox_addr = PoxAddress::from_legacy(
                AddressHashMode::SerializeP2PKH,
                tests::to_addr(account.0).bytes,
            );
            let pox_addr_tuple: clarity::vm::Value =
                pox_addr.clone().as_clarity_tuple().unwrap().into();
            let pk_bytes = StacksPublicKey::from_private(&sender_signer_sk).to_bytes_compressed();

            let reward_cycle = pox_info.current_cycle.id;
            let signature = make_pox_4_signer_key_signature(
                &pox_addr,
                &sender_signer_sk,
                reward_cycle.into(),
                &Pox4SignatureTopic::StackStx,
                naka_conf.burnchain.chain_id,
                1_u128,
                u128::MAX,
                1,
            )
            .unwrap()
            .to_rsv();

            let stacking_tx = tests::make_contract_call(
                account.0,
                account.2.nonce,
                1000,
                naka_conf.burnchain.chain_id,
                &StacksAddress::burn_address(false),
                "pox-4",
                "stack-stx",
                &[
                    clarity::vm::Value::UInt(min_stx.into()),
                    pox_addr_tuple,
                    clarity::vm::Value::UInt(pox_info.current_burnchain_block_height.into()),
                    clarity::vm::Value::UInt(1),
                    clarity::vm::Value::some(clarity::vm::Value::buff_from(signature).unwrap())
                        .unwrap(),
                    clarity::vm::Value::buff_from(pk_bytes).unwrap(),
                    clarity::vm::Value::UInt(u128::MAX),
                    clarity::vm::Value::UInt(1),
                ],
            );
            let txid = submit_tx(&http_origin, &stacking_tx);
            info!("Submitted stacking transaction: {txid}");
            thread::sleep(Duration::from_secs(10));
        })
        .unwrap();

    let block_height = btc_regtest_controller.get_headers_height();
    let reward_cycle = btc_regtest_controller
        .get_burnchain()
        .block_height_to_reward_cycle(block_height)
        .unwrap();
    let prepare_phase_start = btc_regtest_controller
        .get_burnchain()
        .pox_constants
        .prepare_phase_start(
            btc_regtest_controller.get_burnchain().first_block_height,
            reward_cycle,
        );

    // Run until the prepare phase
    run_until_burnchain_height(
        &mut btc_regtest_controller,
        &blocks_processed,
        prepare_phase_start,
        &naka_conf,
    );

    run_until_burnchain_height(
        &mut btc_regtest_controller,
        &blocks_processed,
        epoch_3.start_height - 1,
        &naka_conf,
    );

    info!("Bootstrapped to Epoch-3.0 boundary, Epoch2x miner should stop");
    blind_signer(&naka_conf, &signers, proposals_submitted);

    // we should already be able to query the stacker set via RPC
    let burnchain = naka_conf.get_burnchain();
    let first_epoch_3_cycle = burnchain
        .block_height_to_reward_cycle(epoch_3.start_height)
        .unwrap();

    info!("first_epoch_3_cycle: {first_epoch_3_cycle:?}");

    let http_origin = format!("http://{}", &naka_conf.node.rpc_bind);
    let stacker_response = get_stacker_set(&http_origin, first_epoch_3_cycle).unwrap();
    assert!(stacker_response.stacker_set.signers.is_some());
    assert_eq!(
        stacker_response.stacker_set.signers.as_ref().unwrap().len(),
        1
    );
    assert_eq!(stacker_response.stacker_set.rewarded_addresses.len(), 1);

    wait_for_first_naka_block_commit(60, &commits_submitted);

    info!("Bootstrapped to Epoch-3.0 boundary, mining nakamoto blocks");

    let sortdb = burnchain.open_sortition_db(true).unwrap();

    // Mine nakamoto tenures
    for _i in 0..30 {
        let prior_tip = SortitionDB::get_canonical_burn_chain_tip(sortdb.conn())
            .unwrap()
            .block_height;
        if let Err(e) = next_block_and_mine_commit(
            &mut btc_regtest_controller,
            30,
            &coord_channel,
            &commits_submitted,
        ) {
            warn!(
                "Error while minting a bitcoin block and waiting for stacks-node activity: {e:?}"
            );
            panic!();
        }

        let tip_sn = SortitionDB::get_canonical_burn_chain_tip(sortdb.conn()).unwrap();
        assert!(
            tip_sn.sortition,
            "The new chain tip must have had a sortition"
        );
        assert!(
            tip_sn.block_height > prior_tip,
            "The new burnchain tip must have been processed"
        );
    }

    coord_channel
        .lock()
        .expect("Mutex poisoned")
        .stop_chains_coordinator();
    run_loop_stopper.store(false, Ordering::SeqCst);

    let new_blocks_with_reward_set: Vec<serde_json::Value> = test_observer::get_blocks()
        .into_iter()
        .filter(|block| {
            block.get("reward_set").map_or(false, |v| !v.is_null())
                && block.get("cycle_number").map_or(false, |v| !v.is_null())
        })
        .collect();
    info!(
        "Announced blocks that include reward sets: {:#?}",
        new_blocks_with_reward_set
    );

    assert_eq!(
        new_blocks_with_reward_set.len(),
        5,
        "There should be exactly 5 blocks including reward cycles"
    );

    let cycle_numbers: Vec<u64> = new_blocks_with_reward_set
        .iter()
        .filter_map(|block| block.get("cycle_number").and_then(|cn| cn.as_u64()))
        .collect();

    let expected_cycles: Vec<u64> = (21..=25).collect();
    assert_eq!(
        cycle_numbers, expected_cycles,
        "Cycle numbers should be 21 to 25 inclusive"
    );

    let mut sorted_new_blocks = new_blocks_with_reward_set.clone();
    sorted_new_blocks.sort_by_key(|block| block["cycle_number"].as_u64().unwrap());
    assert_eq!(
        sorted_new_blocks, new_blocks_with_reward_set,
        "Blocks should be sorted by cycle number already"
    );

    let mut last_block_time = None;
    for block in new_blocks_with_reward_set.iter() {
        if let Some(block_time) = block["block_time"].as_u64() {
            if let Some(last) = last_block_time {
                assert!(block_time > last, "Block times should be increasing");
            }
            last_block_time = Some(block_time);
        }
        let cycle_number = block["cycle_number"].as_u64().unwrap();
        let reward_set = block["reward_set"].as_object().unwrap();

        if cycle_number < first_epoch_3_cycle {
            assert!(
                reward_set.get("signers").is_none()
                    || reward_set["signers"].as_array().unwrap().is_empty(),
                "Signers should not be set before the first epoch 3 cycle"
            );
            continue;
        }

        // For cycles in or after first_epoch_3_cycle, ensure signers are present
        let signers = reward_set["signers"].as_array().unwrap();
        assert!(!signers.is_empty(), "Signers should be set in any epoch-3 cycles. First epoch-3 cycle: {first_epoch_3_cycle}. Checked cycle number: {cycle_number}");

        assert_eq!(
            reward_set["rewarded_addresses"].as_array().unwrap().len(),
            1,
            "There should be exactly 1 rewarded address"
        );
        assert_eq!(signers.len(), 1, "There should be exactly 1 signer");

        // the signer should have 1 "slot", because they stacked the minimum stacking amount
        let signer_weight = signers[0]["weight"].as_u64().unwrap();
        assert_eq!(signer_weight, 1, "The signer should have a weight of 1, indicating they stacked the minimum stacking amount");
    }

    check_nakamoto_empty_block_heuristics();

    run_loop_thread.join().unwrap();
}

/// Test `/v3/block_proposal` API endpoint
///
/// This endpoint allows miners to propose Nakamoto blocks to a node,
/// and test if they would be accepted or rejected
#[test]
#[ignore]
fn block_proposal_api_endpoint() {
    if env::var("BITCOIND_TEST") != Ok("1".into()) {
        return;
    }

    let (mut conf, _miner_account) = naka_neon_integration_conf(None);
    let password = "12345".to_string();
    conf.connection_options.auth_token = Some(password.clone());
    let account_keys = add_initial_balances(&mut conf, 10, 1_000_000);
    let stacker_sk = setup_stacker(&mut conf);
    let sender_signer_sk = Secp256k1PrivateKey::new();
    let sender_signer_addr = tests::to_addr(&sender_signer_sk);
    conf.add_initial_balance(PrincipalData::from(sender_signer_addr).to_string(), 100000);

    // only subscribe to the block proposal events
    test_observer::spawn();
    test_observer::register(&mut conf, &[EventKeyType::BlockProposal]);

    let mut btcd_controller = BitcoinCoreController::new(conf.clone());
    btcd_controller
        .start_bitcoind()
        .expect("Failed starting bitcoind");
    let mut btc_regtest_controller = BitcoinRegtestController::new(conf.clone(), None);
    btc_regtest_controller.bootstrap_chain(201);

    let mut run_loop = boot_nakamoto::BootRunLoop::new(conf.clone()).unwrap();
    let run_loop_stopper = run_loop.get_termination_switch();
    let Counters {
        blocks_processed,
        naka_submitted_commits: commits_submitted,
        naka_proposed_blocks: proposals_submitted,
        ..
    } = run_loop.counters();

    let coord_channel = run_loop.coordinator_channels();

    let run_loop_thread = thread::spawn(move || run_loop.start(None, 0));
    let mut signers = TestSigners::new(vec![sender_signer_sk]);
    wait_for_runloop(&blocks_processed);
    boot_to_epoch_3(
        &conf,
        &blocks_processed,
        &[stacker_sk],
        &[sender_signer_sk],
        &mut Some(&mut signers),
        &mut btc_regtest_controller,
    );

    info!("Bootstrapped to Epoch-3.0 boundary, starting nakamoto miner");
    blind_signer(&conf, &signers, proposals_submitted);

    let burnchain = conf.get_burnchain();
    let sortdb = burnchain.open_sortition_db(true).unwrap();
    let (mut chainstate, _) = StacksChainState::open(
        conf.is_mainnet(),
        conf.burnchain.chain_id,
        &conf.get_chainstate_path_str(),
        None,
    )
    .unwrap();

    let _block_height_pre_3_0 =
        NakamotoChainState::get_canonical_block_header(chainstate.db(), &sortdb)
            .unwrap()
            .unwrap()
            .stacks_block_height;

    info!("Nakamoto miner started...");

    wait_for_first_naka_block_commit(60, &commits_submitted);

    // Mine 3 nakamoto tenures
    for _ in 0..3 {
        next_block_and_mine_commit(
            &mut btc_regtest_controller,
            60,
            &coord_channel,
            &commits_submitted,
        )
        .unwrap();
    }

    // TODO (hack) instantiate the sortdb in the burnchain
    _ = btc_regtest_controller.sortdb_mut();

    // ----- Setup boilerplate finished, test block proposal API endpoint -----

    let tip = NakamotoChainState::get_canonical_block_header(chainstate.db(), &sortdb)
        .unwrap()
        .unwrap();

    let privk = conf.miner.mining_key.unwrap();
    let sort_tip = SortitionDB::get_canonical_sortition_tip(sortdb.conn())
        .expect("Failed to get sortition tip");
    let db_handle = sortdb.index_handle(&sort_tip);
    let snapshot = db_handle
        .get_block_snapshot(&tip.burn_header_hash)
        .expect("Failed to get block snapshot")
        .expect("No snapshot");
    // Double check we got the right sortition
    assert_eq!(
        snapshot.consensus_hash, tip.consensus_hash,
        "Found incorrect block snapshot"
    );
    let total_burn = snapshot.total_burn;
    let tenure_change = None;
    let coinbase = None;

    let tenure_cause = tenure_change.and_then(|tx: &StacksTransaction| match &tx.payload {
        TransactionPayload::TenureChange(tc) => Some(tc.cause),
        _ => None,
    });

    // Apply miner signature
    let sign = |p: &NakamotoBlockProposal| {
        let mut p = p.clone();
        p.block
            .header
            .sign_miner(&privk)
            .expect("Miner failed to sign");
        p
    };

    let block = {
        let mut builder = NakamotoBlockBuilder::new(
            &tip,
            &tip.consensus_hash,
            total_burn,
            tenure_change,
            coinbase,
            1,
            None,
        )
        .expect("Failed to build Nakamoto block");

        let burn_dbconn = btc_regtest_controller.sortdb_ref().index_handle_at_tip();
        let mut miner_tenure_info = builder
            .load_tenure_info(&mut chainstate, &burn_dbconn, tenure_cause)
            .unwrap();
        let mut tenure_tx = builder
            .tenure_begin(&burn_dbconn, &mut miner_tenure_info)
            .unwrap();

        let tx = make_stacks_transfer(
            &account_keys[0],
            0,
            100,
            conf.burnchain.chain_id,
            &to_addr(&account_keys[1]).into(),
            10000,
        );
        let tx = StacksTransaction::consensus_deserialize(&mut &tx[..])
            .expect("Failed to deserialize transaction");
        let tx_len = tx.tx_len();

        let res = builder.try_mine_tx_with_len(
            &mut tenure_tx,
            &tx,
            tx_len,
            &BlockLimitFunction::NO_LIMIT_HIT,
            ASTRules::PrecheckSize,
        );
        assert!(
            matches!(res, TransactionResult::Success(..)),
            "Transaction failed"
        );
        builder.mine_nakamoto_block(&mut tenure_tx)
    };

    // Construct a valid proposal. Make alterations to this to test failure cases
    let proposal = NakamotoBlockProposal {
        block,
        chain_id: chainstate.chain_id,
    };

    const HTTP_ACCEPTED: u16 = 202;
    const HTTP_TOO_MANY: u16 = 429;
    const HTTP_NOT_AUTHORIZED: u16 = 401;
    const HTTP_UNPROCESSABLE: u16 = 422;
    let test_cases = [
        (
            "Valid Nakamoto block proposal",
            sign(&proposal),
            HTTP_ACCEPTED,
            Some(Ok(())),
        ),
        ("Must wait", sign(&proposal), HTTP_TOO_MANY, None),
        (
            "Non-canonical or absent tenure",
            {
                let mut sp = sign(&proposal);
                sp.block.header.consensus_hash.0[3] ^= 0x07;
                sp
            },
            HTTP_ACCEPTED,
            Some(Err(ValidateRejectCode::NonCanonicalTenure)),
        ),
        (
            "Corrupted (bit flipped after signing)",
            {
                let mut sp = sign(&proposal);
                sp.block.header.timestamp ^= 0x07;
                sp
            },
            HTTP_ACCEPTED,
            Some(Err(ValidateRejectCode::ChainstateError)),
        ),
        (
            "Invalid `chain_id`",
            {
                let mut p = proposal.clone();
                p.chain_id ^= 0xFFFFFFFF;
                sign(&p)
            },
            HTTP_ACCEPTED,
            Some(Err(ValidateRejectCode::InvalidBlock)),
        ),
        (
            "Invalid `miner_signature`",
            {
                let mut sp = sign(&proposal);
                sp.block.header.miner_signature.0[1] ^= 0x80;
                sp
            },
            HTTP_ACCEPTED,
            Some(Err(ValidateRejectCode::ChainstateError)),
        ),
        ("Not authorized", sign(&proposal), HTTP_NOT_AUTHORIZED, None),
        (
            "Unprocessable entity",
            {
                let mut p = proposal.clone();
                p.block.header.timestamp = 0;
                sign(&p)
            },
            HTTP_UNPROCESSABLE,
            None,
        ),
    ];

    // Build HTTP client
    let client = reqwest::blocking::Client::builder()
        .timeout(Duration::from_secs(60))
        .build()
        .expect("Failed to build `reqwest::Client`");
    // Build URL
    let http_origin = format!("http://{}", &conf.node.rpc_bind);
    let path = format!("{http_origin}/v3/block_proposal");

    // Clippy thinks this is unused, but it seems to be holding a lock
    #[allow(clippy::collection_is_never_read)]
    let mut hold_proposal_mutex = Some(test_observer::PROPOSAL_RESPONSES.lock().unwrap());
    for (ix, (test_description, block_proposal, expected_http_code, _)) in
        test_cases.iter().enumerate()
    {
        // Send POST request
        let request_builder = client
            .post(&path)
            .header("Content-Type", "application/json")
            .json(block_proposal);
        let mut response = if expected_http_code == &HTTP_NOT_AUTHORIZED {
            request_builder.send().expect("Failed to POST")
        } else {
            request_builder
                .header(AUTHORIZATION.to_string(), password.to_string())
                .send()
                .expect("Failed to POST")
        };
        let start_time = Instant::now();
        while ix != 1 && response.status().as_u16() == HTTP_TOO_MANY {
            if start_time.elapsed() > Duration::from_secs(30) {
                error!("Took over 30 seconds to process pending proposal, panicking test");
                panic!();
            }
            info!("Waiting for prior request to finish processing, and then resubmitting");
            thread::sleep(Duration::from_secs(5));
            let request_builder = client
                .post(&path)
                .header("Content-Type", "application/json")
                .json(block_proposal);
            response = if expected_http_code == &HTTP_NOT_AUTHORIZED {
                request_builder.send().expect("Failed to POST")
            } else {
                request_builder
                    .header(AUTHORIZATION.to_string(), password.to_string())
                    .send()
                    .expect("Failed to POST")
            };
        }

        let response_code = response.status().as_u16();
        let response_json = if expected_http_code != &HTTP_NOT_AUTHORIZED {
            response.json::<serde_json::Value>().unwrap().to_string()
        } else {
            "No json response".to_string()
        };
        info!(
            "Block proposal submitted and checked for HTTP response";
            "response_json" => response_json,
            "request_json" => serde_json::to_string(block_proposal).unwrap(),
            "response_code" => response_code,
            "test_description" => test_description,
        );

        assert_eq!(response_code, *expected_http_code);

        if ix == 1 {
            // release the test observer mutex so that the handler from 0 can finish!
            hold_proposal_mutex.take();
        }
    }

    let expected_proposal_responses: Vec<_> = test_cases
        .iter()
        .filter_map(|(_, _, _, expected_response)| expected_response.as_ref())
        .collect();

    let mut proposal_responses = test_observer::get_proposal_responses();
    let start_time = Instant::now();
    while proposal_responses.len() < expected_proposal_responses.len() {
        if start_time.elapsed() > Duration::from_secs(30) {
            error!("Took over 30 seconds to process pending proposal, panicking test");
            panic!();
        }
        info!("Waiting for prior request to finish processing");
        thread::sleep(Duration::from_secs(5));
        proposal_responses = test_observer::get_proposal_responses();
    }

    for (expected_response, response) in expected_proposal_responses
        .iter()
        .zip(proposal_responses.iter())
    {
        info!("Received response {response:?}, expecting {expected_response:?}");
        match expected_response {
            Ok(_) => {
                assert!(matches!(response, BlockValidateResponse::Ok(_)));
            }
            Err(expected_reject_code) => {
                assert!(matches!(
                    response,
                    BlockValidateResponse::Reject(
                        BlockValidateReject { reason_code, .. })
                        if reason_code == expected_reject_code
                ));
            }
        }
        info!("Proposal response {response:?}");
    }

    // Clean up
    coord_channel
        .lock()
        .expect("Mutex poisoned")
        .stop_chains_coordinator();
    run_loop_stopper.store(false, Ordering::SeqCst);

    run_loop_thread.join().unwrap();
}

#[test]
#[ignore]
/// This test spins up a nakamoto-neon node and attempts to mine a single Nakamoto block.
/// It starts in Epoch 2.0, mines with `neon_node` to Epoch 3.0, and then switches
///  to Nakamoto operation (activating pox-4 by submitting a stack-stx tx). The BootLoop
///  struct handles the epoch-2/3 tear-down and spin-up.
/// This test makes the following assertions:
///  * The proposed Nakamoto block is written to the .miners stackerdb
fn miner_writes_proposed_block_to_stackerdb() {
    if env::var("BITCOIND_TEST") != Ok("1".into()) {
        return;
    }

    let (mut naka_conf, _miner_account) = naka_neon_integration_conf(None);
    naka_conf.miner.wait_on_interim_blocks = Duration::from_secs(1000);
    let sender_sk = Secp256k1PrivateKey::new();
    // setup sender + recipient for a test stx transfer
    let sender_addr = tests::to_addr(&sender_sk);
    let send_amt = 1000;
    let send_fee = 100;
    naka_conf.add_initial_balance(
        PrincipalData::from(sender_addr).to_string(),
        send_amt + send_fee,
    );
    let stacker_sk = setup_stacker(&mut naka_conf);

    let sender_signer_sk = Secp256k1PrivateKey::new();
    let sender_signer_addr = tests::to_addr(&sender_signer_sk);
    naka_conf.add_initial_balance(PrincipalData::from(sender_signer_addr).to_string(), 100000);

    let mut signers = TestSigners::new(vec![sender_signer_sk]);

    test_observer::spawn();
    test_observer::register(
        &mut naka_conf,
        &[EventKeyType::AnyEvent, EventKeyType::MinedBlocks],
    );

    let mut btcd_controller = BitcoinCoreController::new(naka_conf.clone());
    btcd_controller
        .start_bitcoind()
        .expect("Failed starting bitcoind");
    let mut btc_regtest_controller = BitcoinRegtestController::new(naka_conf.clone(), None);
    btc_regtest_controller.bootstrap_chain(201);

    let mut run_loop = boot_nakamoto::BootRunLoop::new(naka_conf.clone()).unwrap();
    let run_loop_stopper = run_loop.get_termination_switch();
    let Counters {
        blocks_processed,
        naka_submitted_commits: commits_submitted,
        naka_proposed_blocks: proposals_submitted,
        ..
    } = run_loop.counters();

    let coord_channel = run_loop.coordinator_channels();

    let run_loop_thread = thread::spawn(move || run_loop.start(None, 0));
    wait_for_runloop(&blocks_processed);
    boot_to_epoch_3(
        &naka_conf,
        &blocks_processed,
        &[stacker_sk],
        &[sender_signer_sk],
        &mut Some(&mut signers),
        &mut btc_regtest_controller,
    );

    info!("Nakamoto miner started...");
    blind_signer(&naka_conf, &signers, proposals_submitted);

    wait_for_first_naka_block_commit(60, &commits_submitted);

    // Mine 1 nakamoto tenure
    next_block_and_mine_commit(
        &mut btc_regtest_controller,
        60,
        &coord_channel,
        &commits_submitted,
    )
    .unwrap();

    let sortdb = naka_conf.get_burnchain().open_sortition_db(true).unwrap();

    let proposed_block = get_latest_block_proposal(&naka_conf, &sortdb)
        .expect("Expected to find a proposed block in the StackerDB")
        .0;
    let proposed_block_hash = format!("0x{}", proposed_block.header.block_hash());

    let mut proposed_zero_block = proposed_block.clone();
    proposed_zero_block.header.signer_signature = vec![];
    let proposed_zero_block_hash = format!("0x{}", proposed_zero_block.header.block_hash());

    coord_channel
        .lock()
        .expect("Mutex poisoned")
        .stop_chains_coordinator();

    run_loop_stopper.store(false, Ordering::SeqCst);

    run_loop_thread.join().unwrap();

    let observed_blocks = test_observer::get_mined_nakamoto_blocks();
    assert_eq!(observed_blocks.len(), 1);

    let observed_block = observed_blocks.first().unwrap();
    info!(
        "Checking observed and proposed miner block";
        "observed_block" => ?observed_block,
        "proposed_block" => ?proposed_block,
        "observed_block_hash" => format!("0x{}", observed_block.block_hash),
        "proposed_zero_block_hash" => &proposed_zero_block_hash,
        "proposed_block_hash" => &proposed_block_hash,
    );

    let signer_bitvec_str = observed_block.signer_bitvec.clone();
    let signer_bitvec_bytes = hex_bytes(&signer_bitvec_str).unwrap();
    let signer_bitvec = BitVec::<4000>::consensus_deserialize(&mut signer_bitvec_bytes.as_slice())
        .expect("Failed to deserialize signer bitvec");

    assert_eq!(signer_bitvec.len(), 30);

    assert_eq!(
        format!("0x{}", observed_block.block_hash),
        proposed_zero_block_hash,
        "Observed miner hash should match the proposed block read from StackerDB (after zeroing signatures)"
    );
}

#[test]
#[ignore]
fn vote_for_aggregate_key_burn_op() {
    if env::var("BITCOIND_TEST") != Ok("1".into()) {
        return;
    }

    let (mut naka_conf, _miner_account) = naka_neon_integration_conf(None);
    let _http_origin = format!("http://{}", &naka_conf.node.rpc_bind);
    naka_conf.miner.wait_on_interim_blocks = Duration::from_secs(1);
    let signer_sk = Secp256k1PrivateKey::new();
    let signer_addr = tests::to_addr(&signer_sk);

    let mut signers = TestSigners::new(vec![signer_sk]);

    naka_conf.add_initial_balance(PrincipalData::from(signer_addr).to_string(), 100000);
    let stacker_sk = setup_stacker(&mut naka_conf);

    test_observer::spawn();
    test_observer::register_any(&mut naka_conf);

    let mut btcd_controller = BitcoinCoreController::new(naka_conf.clone());
    btcd_controller
        .start_bitcoind()
        .expect("Failed starting bitcoind");
    let mut btc_regtest_controller = BitcoinRegtestController::new(naka_conf.clone(), None);
    btc_regtest_controller.bootstrap_chain(201);

    let mut run_loop = boot_nakamoto::BootRunLoop::new(naka_conf.clone()).unwrap();
    let run_loop_stopper = run_loop.get_termination_switch();
    let Counters {
        blocks_processed,
        naka_submitted_commits: commits_submitted,
        naka_proposed_blocks: proposals_submitted,
        ..
    } = run_loop.counters();

    let coord_channel = run_loop.coordinator_channels();

    let run_loop_thread = thread::Builder::new()
        .name("run_loop".into())
        .spawn(move || run_loop.start(None, 0))
        .unwrap();
    wait_for_runloop(&blocks_processed);
    boot_to_epoch_3(
        &naka_conf,
        &blocks_processed,
        &[stacker_sk],
        &[signer_sk],
        &mut Some(&mut signers),
        &mut btc_regtest_controller,
    );

    info!("Bootstrapped to Epoch-3.0 boundary, starting nakamoto miner");

    let burnchain = naka_conf.get_burnchain();
    let _sortdb = burnchain.open_sortition_db(true).unwrap();
    let (_chainstate, _) = StacksChainState::open(
        naka_conf.is_mainnet(),
        naka_conf.burnchain.chain_id,
        &naka_conf.get_chainstate_path_str(),
        None,
    )
    .unwrap();

    info!("Nakamoto miner started...");
    blind_signer(&naka_conf, &signers, proposals_submitted);

    wait_for_first_naka_block_commit(60, &commits_submitted);

    // submit a pre-stx op
    let mut miner_signer = Keychain::default(naka_conf.node.seed.clone()).generate_op_signer();
    info!("Submitting pre-stx op");
    let pre_stx_op = PreStxOp {
        output: signer_addr,
        // to be filled in
        txid: Txid([0u8; 32]),
        vtxindex: 0,
        block_height: 0,
        burn_header_hash: BurnchainHeaderHash([0u8; 32]),
    };

    assert!(
        btc_regtest_controller
            .submit_operation(
                StacksEpochId::Epoch30,
                BlockstackOperationType::PreStx(pre_stx_op),
                &mut miner_signer,
                1
            )
            .is_ok(),
        "Pre-stx operation should submit successfully"
    );

    // Mine until the next prepare phase
    let block_height = btc_regtest_controller.get_headers_height();
    let reward_cycle = btc_regtest_controller
        .get_burnchain()
        .block_height_to_reward_cycle(block_height)
        .unwrap();
    let prepare_phase_start = btc_regtest_controller
        .get_burnchain()
        .pox_constants
        .prepare_phase_start(
            btc_regtest_controller.get_burnchain().first_block_height,
            reward_cycle,
        );

    let blocks_until_prepare = prepare_phase_start + 1 - block_height;

    info!(
        "Mining until prepare phase start.";
        "prepare_phase_start" => prepare_phase_start,
        "block_height" => block_height,
        "blocks_until_prepare" => blocks_until_prepare,
    );

    for _i in 0..(blocks_until_prepare) {
        next_block_and_mine_commit(
            &mut btc_regtest_controller,
            60,
            &coord_channel,
            &commits_submitted,
        )
        .unwrap();
    }

    let reward_cycle = reward_cycle + 1;

    let signer_index = 0;

    info!(
        "Submitting vote for aggregate key op";
        "block_height" => block_height,
        "reward_cycle" => reward_cycle,
        "signer_index" => %signer_index,
    );

    let stacker_pk = StacksPublicKey::from_private(&stacker_sk);
    let signer_key: StacksPublicKeyBuffer = stacker_pk.to_bytes_compressed().as_slice().into();
    let aggregate_key = signer_key;

    let vote_for_aggregate_key_op =
        BlockstackOperationType::VoteForAggregateKey(VoteForAggregateKeyOp {
            signer_key,
            signer_index,
            sender: signer_addr,
            round: 0,
            reward_cycle,
            aggregate_key,
            // to be filled in
            vtxindex: 0,
            txid: Txid([0u8; 32]),
            block_height: 0,
            burn_header_hash: BurnchainHeaderHash::zero(),
        });

    let mut signer_burnop_signer = BurnchainOpSigner::new(signer_sk, false);
    assert!(
        btc_regtest_controller
            .submit_operation(
                StacksEpochId::Epoch30,
                vote_for_aggregate_key_op,
                &mut signer_burnop_signer,
                1
            )
            .is_ok(),
        "Vote for aggregate key operation should submit successfully"
    );

    info!("Submitted vote for aggregate key op at height {block_height}, mining a few blocks...");

    // the second block should process the vote, after which the vote should be set
    for _i in 0..2 {
        next_block_and_mine_commit(
            &mut btc_regtest_controller,
            60,
            &coord_channel,
            &commits_submitted,
        )
        .unwrap();
    }

    let mut vote_for_aggregate_key_found = false;
    let blocks = test_observer::get_blocks();
    for block in blocks.iter() {
        let transactions = block.get("transactions").unwrap().as_array().unwrap();
        for tx in transactions.iter() {
            let raw_tx = tx.get("raw_tx").unwrap().as_str().unwrap();
            if raw_tx == "0x00" {
                info!("Found a burn op: {tx:?}");
                let burnchain_op = tx.get("burnchain_op").unwrap().as_object().unwrap();
                if !burnchain_op.contains_key("vote_for_aggregate_key") {
                    warn!("Got unexpected burnchain op: {burnchain_op:?}");
                    panic!("unexpected btc transaction type");
                }
                let vote_obj = burnchain_op.get("vote_for_aggregate_key").unwrap();
                let agg_key = vote_obj
                    .get("aggregate_key")
                    .expect("Expected aggregate_key key in burn op")
                    .as_str()
                    .unwrap();
                assert_eq!(agg_key, aggregate_key.to_hex());

                vote_for_aggregate_key_found = true;
            }
        }
    }
    assert!(
        vote_for_aggregate_key_found,
        "Expected vote for aggregate key op"
    );

    // Check that the correct key was set
    let saved_key = get_key_for_cycle(reward_cycle, false, &naka_conf.node.rpc_bind)
        .expect("Expected to be able to check key is set after voting")
        .expect("Expected aggregate key to be set");

    assert_eq!(saved_key, aggregate_key.as_bytes().to_vec());

    coord_channel
        .lock()
        .expect("Mutex poisoned")
        .stop_chains_coordinator();
    run_loop_stopper.store(false, Ordering::SeqCst);

    run_loop_thread.join().unwrap();
}

/// This test boots a follower node using the block downloader
#[test]
#[ignore]
fn follower_bootup_simple() {
    if env::var("BITCOIND_TEST") != Ok("1".into()) {
        return;
    }

    let (mut naka_conf, _miner_account) = naka_neon_integration_conf(None);
    let http_origin = format!("http://{}", &naka_conf.node.rpc_bind);
    naka_conf.miner.wait_on_interim_blocks = Duration::from_secs(1);
    let sender_sk = Secp256k1PrivateKey::new();
    let sender_signer_sk = Secp256k1PrivateKey::new();
    let sender_signer_addr = tests::to_addr(&sender_signer_sk);
    let mut signers = TestSigners::new(vec![sender_signer_sk]);
    let tenure_count = 5;
    let inter_blocks_per_tenure = 9;
    // setup sender + recipient for some test stx transfers
    // these are necessary for the interim blocks to get mined at all
    let sender_addr = tests::to_addr(&sender_sk);
    let send_amt = 100;
    let send_fee = 180;
    naka_conf.add_initial_balance(
        PrincipalData::from(sender_addr).to_string(),
        (send_amt + send_fee) * tenure_count * inter_blocks_per_tenure,
    );
    naka_conf.add_initial_balance(PrincipalData::from(sender_signer_addr).to_string(), 100000);
    let recipient = PrincipalData::from(StacksAddress::burn_address(false));
    let stacker_sk = setup_stacker(&mut naka_conf);

    test_observer::spawn();
    test_observer::register_any(&mut naka_conf);

    let mut btcd_controller = BitcoinCoreController::new(naka_conf.clone());
    btcd_controller
        .start_bitcoind()
        .expect("Failed starting bitcoind");
    let mut btc_regtest_controller = BitcoinRegtestController::new(naka_conf.clone(), None);
    btc_regtest_controller.bootstrap_chain(201);

    let mut run_loop = boot_nakamoto::BootRunLoop::new(naka_conf.clone()).unwrap();
    let run_loop_stopper = run_loop.get_termination_switch();
    let Counters {
        blocks_processed,
        naka_submitted_commits: commits_submitted,
        naka_proposed_blocks: proposals_submitted,
        ..
    } = run_loop.counters();

    let coord_channel = run_loop.coordinator_channels();

    let run_loop_thread = thread::Builder::new()
        .name("run_loop".into())
        .spawn(move || run_loop.start(None, 0))
        .unwrap();
    wait_for_runloop(&blocks_processed);
    boot_to_epoch_3(
        &naka_conf,
        &blocks_processed,
        &[stacker_sk],
        &[sender_signer_sk],
        &mut Some(&mut signers),
        &mut btc_regtest_controller,
    );

    info!("Bootstrapped to Epoch-3.0 boundary, starting nakamoto miner");

    let burnchain = naka_conf.get_burnchain();
    let sortdb = burnchain.open_sortition_db(true).unwrap();
    let (chainstate, _) = StacksChainState::open(
        naka_conf.is_mainnet(),
        naka_conf.burnchain.chain_id,
        &naka_conf.get_chainstate_path_str(),
        None,
    )
    .unwrap();

    let block_height_pre_3_0 =
        NakamotoChainState::get_canonical_block_header(chainstate.db(), &sortdb)
            .unwrap()
            .unwrap()
            .stacks_block_height;

    info!("Nakamoto miner started...");
    blind_signer(&naka_conf, &signers, proposals_submitted);

    wait_for_first_naka_block_commit(60, &commits_submitted);

    let mut follower_conf = naka_conf.clone();
    follower_conf.node.miner = false;
    follower_conf.events_observers.clear();
    follower_conf.node.working_dir = format!("{}-follower", &naka_conf.node.working_dir);
    follower_conf.node.seed = vec![0x01; 32];
    follower_conf.node.local_peer_seed = vec![0x02; 32];

    let rpc_port = gen_random_port();
    let p2p_port = gen_random_port();

    let localhost = "127.0.0.1";
    follower_conf.node.rpc_bind = format!("{localhost}:{rpc_port}");
    follower_conf.node.p2p_bind = format!("{localhost}:{p2p_port}");
    follower_conf.node.data_url = format!("http://{localhost}:{rpc_port}");
    follower_conf.node.p2p_address = format!("{localhost}:{p2p_port}");
    follower_conf.node.pox_sync_sample_secs = 30;

    let node_info = get_chain_info(&naka_conf);
    follower_conf.node.add_bootstrap_node(
        &format!(
            "{}@{}",
            &node_info.node_public_key.unwrap(),
            naka_conf.node.p2p_bind
        ),
        naka_conf.burnchain.chain_id,
        PEER_VERSION_TESTNET,
    );

    let mut follower_run_loop = boot_nakamoto::BootRunLoop::new(follower_conf.clone()).unwrap();
    let follower_run_loop_stopper = follower_run_loop.get_termination_switch();
    let follower_coord_channel = follower_run_loop.coordinator_channels();

    debug!(
        "Booting follower-thread ({},{})",
        &follower_conf.node.p2p_bind, &follower_conf.node.rpc_bind
    );
    debug!(
        "Booting follower-thread: neighbors = {:?}",
        &follower_conf.node.bootstrap_node
    );

    // spawn a follower thread
    let follower_thread = thread::Builder::new()
        .name("follower-thread".into())
        .spawn(move || follower_run_loop.start(None, 0))
        .unwrap();

    debug!("Booted follower-thread");

    // Mine `tenure_count` nakamoto tenures
    for tenure_ix in 0..tenure_count {
        debug!("follower_bootup: Miner runs tenure {tenure_ix}");
        let commits_before = commits_submitted.load(Ordering::SeqCst);
        next_block_and_process_new_stacks_block(&mut btc_regtest_controller, 60, &coord_channel)
            .unwrap();

        let mut last_tip = BlockHeaderHash([0x00; 32]);
        let mut last_nonce = None;

        debug!("follower_bootup: Miner mines interum blocks for tenure {tenure_ix}");

        // mine the interim blocks
        for _ in 0..inter_blocks_per_tenure {
            let blocks_processed_before = coord_channel
                .lock()
                .expect("Mutex poisoned")
                .get_stacks_blocks_processed();

            let account = loop {
                // submit a tx so that the miner will mine an extra block
                let Ok(account) = get_account_result(&http_origin, &sender_addr) else {
                    debug!("follower_bootup: Failed to load miner account");
                    thread::sleep(Duration::from_millis(100));
                    continue;
                };
                break account;
            };

            let sender_nonce = account
                .nonce
                .max(last_nonce.as_ref().map(|ln| *ln + 1).unwrap_or(0));
            let transfer_tx = make_stacks_transfer(
                &sender_sk,
                sender_nonce,
                send_fee,
                naka_conf.burnchain.chain_id,
                &recipient,
                send_amt,
            );
            submit_tx(&http_origin, &transfer_tx);

            last_nonce = Some(sender_nonce);

            let tx = StacksTransaction::consensus_deserialize(&mut &transfer_tx[..]).unwrap();

            debug!("follower_bootup: Miner account: {account:?}");
            debug!("follower_bootup: Miner sent {}: {tx:?}", &tx.txid());

            let now = get_epoch_time_secs();
            while get_epoch_time_secs() < now + 10 {
                let Ok(info) = get_chain_info_result(&naka_conf) else {
                    debug!("follower_bootup: Could not get miner chain info");
                    thread::sleep(Duration::from_millis(100));
                    continue;
                };

                let Ok(follower_info) = get_chain_info_result(&follower_conf) else {
                    debug!("follower_bootup: Could not get follower chain info");
                    thread::sleep(Duration::from_millis(100));
                    continue;
                };

                if follower_info.burn_block_height < info.burn_block_height {
                    debug!("follower_bootup: Follower is behind miner's burnchain view");
                    thread::sleep(Duration::from_millis(100));
                    continue;
                }

                if info.stacks_tip == last_tip {
                    debug!(
                        "follower_bootup: Miner stacks tip hasn't changed ({})",
                        &info.stacks_tip
                    );
                    thread::sleep(Duration::from_millis(100));
                    continue;
                }

                let blocks_processed = coord_channel
                    .lock()
                    .expect("Mutex poisoned")
                    .get_stacks_blocks_processed();

                if blocks_processed > blocks_processed_before {
                    break;
                }

                debug!("follower_bootup: No blocks processed yet");
                thread::sleep(Duration::from_millis(100));
            }

            // compare chain tips
            loop {
                let Ok(info) = get_chain_info_result(&naka_conf) else {
                    debug!("follower_bootup: failed to load tip info");
                    thread::sleep(Duration::from_millis(100));
                    continue;
                };

                let Ok(follower_info) = get_chain_info_result(&follower_conf) else {
                    debug!("follower_bootup: Could not get follower chain info");
                    thread::sleep(Duration::from_millis(100));
                    continue;
                };
                if info.stacks_tip == follower_info.stacks_tip {
                    debug!(
                        "follower_bootup: Follower has advanced to miner's tip {}",
                        &info.stacks_tip
                    );
                } else {
                    debug!(
                        "follower_bootup: Follower has NOT advanced to miner's tip: {} != {}",
                        &info.stacks_tip, follower_info.stacks_tip
                    );
                }

                last_tip = info.stacks_tip;
                break;
            }
        }

        debug!("follower_bootup: Wait for next block-commit");
        let start_time = Instant::now();
        while commits_submitted.load(Ordering::SeqCst) <= commits_before {
            if start_time.elapsed() >= Duration::from_secs(20) {
                panic!("Timed out waiting for block-commit");
            }
            thread::sleep(Duration::from_millis(100));
        }
        debug!("follower_bootup: Block commit submitted");
    }

    // load the chain tip, and assert that it is a nakamoto block and at least 30 blocks have advanced in epoch 3
    let tip = NakamotoChainState::get_canonical_block_header(chainstate.db(), &sortdb)
        .unwrap()
        .unwrap();
    info!(
        "Latest tip";
        "height" => tip.stacks_block_height,
        "is_nakamoto" => tip.anchored_header.as_stacks_nakamoto().is_some(),
    );

    assert!(tip.anchored_header.as_stacks_nakamoto().is_some());
    assert_eq!(
        tip.stacks_block_height,
        block_height_pre_3_0 + ((inter_blocks_per_tenure + 1) * tenure_count),
        "Should have mined (1 + interim_blocks_per_tenure) * tenure_count nakamoto blocks"
    );

    // wait for follower to reach the chain tip
    loop {
        sleep_ms(1000);
        let follower_node_info = get_chain_info(&follower_conf);

        info!(
            "Follower tip is now {}/{}",
            &follower_node_info.stacks_tip_consensus_hash, &follower_node_info.stacks_tip
        );
        if follower_node_info.stacks_tip_consensus_hash == tip.consensus_hash
            && follower_node_info.stacks_tip == tip.anchored_header.block_hash()
        {
            break;
        }
    }

    coord_channel
        .lock()
        .expect("Mutex poisoned")
        .stop_chains_coordinator();
    run_loop_stopper.store(false, Ordering::SeqCst);

    follower_coord_channel
        .lock()
        .expect("Mutex poisoned")
        .stop_chains_coordinator();
    follower_run_loop_stopper.store(false, Ordering::SeqCst);

    run_loop_thread.join().unwrap();
    follower_thread.join().unwrap();
}

/// This test boots a follower node using the block downloader, but the follower will be multiple
/// Nakamoto reward cycles behind.
#[test]
#[ignore]
fn follower_bootup_across_multiple_cycles() {
    if env::var("BITCOIND_TEST") != Ok("1".into()) {
        return;
    }

    let (mut naka_conf, _miner_account) = naka_neon_integration_conf(None);
    naka_conf.miner.wait_on_interim_blocks = Duration::from_secs(1);
    naka_conf.node.pox_sync_sample_secs = 180;
    naka_conf.burnchain.max_rbf = 10_000_000;

    let sender_sk = Secp256k1PrivateKey::new();
    let sender_signer_sk = Secp256k1PrivateKey::new();
    let sender_signer_addr = tests::to_addr(&sender_signer_sk);
    let mut signers = TestSigners::new(vec![sender_signer_sk]);
    let tenure_count = 5;
    let inter_blocks_per_tenure = 9;
    // setup sender + recipient for some test stx transfers
    // these are necessary for the interim blocks to get mined at all
    let sender_addr = tests::to_addr(&sender_sk);
    let send_amt = 100;
    let send_fee = 180;
    naka_conf.add_initial_balance(
        PrincipalData::from(sender_addr).to_string(),
        (send_amt + send_fee) * tenure_count * inter_blocks_per_tenure,
    );
    naka_conf.add_initial_balance(PrincipalData::from(sender_signer_addr).to_string(), 100000);
    let stacker_sk = setup_stacker(&mut naka_conf);

    test_observer::spawn();
    test_observer::register_any(&mut naka_conf);

    let mut btcd_controller = BitcoinCoreController::new(naka_conf.clone());
    btcd_controller
        .start_bitcoind()
        .expect("Failed starting bitcoind");
    let mut btc_regtest_controller = BitcoinRegtestController::new(naka_conf.clone(), None);
    btc_regtest_controller.bootstrap_chain(201);

    let mut run_loop = boot_nakamoto::BootRunLoop::new(naka_conf.clone()).unwrap();
    let run_loop_stopper = run_loop.get_termination_switch();
    let Counters {
        blocks_processed,
        naka_submitted_commits: commits_submitted,
        naka_proposed_blocks: proposals_submitted,
        ..
    } = run_loop.counters();

    let coord_channel = run_loop.coordinator_channels();

    let run_loop_thread = thread::Builder::new()
        .name("run_loop".into())
        .spawn(move || run_loop.start(None, 0))
        .unwrap();
    wait_for_runloop(&blocks_processed);
    boot_to_epoch_3(
        &naka_conf,
        &blocks_processed,
        &[stacker_sk],
        &[sender_signer_sk],
        &mut Some(&mut signers),
        &mut btc_regtest_controller,
    );

    info!("Bootstrapped to Epoch-3.0 boundary, starting nakamoto miner");

    let burnchain = naka_conf.get_burnchain();
    let sortdb = burnchain.open_sortition_db(true).unwrap();
    let (chainstate, _) = StacksChainState::open(
        naka_conf.is_mainnet(),
        naka_conf.burnchain.chain_id,
        &naka_conf.get_chainstate_path_str(),
        None,
    )
    .unwrap();

    let block_height_pre_3_0 =
        NakamotoChainState::get_canonical_block_header(chainstate.db(), &sortdb)
            .unwrap()
            .unwrap()
            .stacks_block_height;

    info!("Nakamoto miner started...");
    blind_signer(&naka_conf, &signers, proposals_submitted);

    wait_for_first_naka_block_commit(60, &commits_submitted);

    // mine two reward cycles
    for _ in 0..btc_regtest_controller
        .get_burnchain()
        .pox_constants
        .reward_cycle_length
        * 2
    {
        let commits_before = commits_submitted.load(Ordering::SeqCst);
        next_block_and_process_new_stacks_block(&mut btc_regtest_controller, 60, &coord_channel)
            .unwrap();
        wait_for(20, || {
            Ok(commits_submitted.load(Ordering::SeqCst) > commits_before)
        })
        .unwrap();
    }

    info!("Nakamoto miner has advanced two reward cycles");

    // load the chain tip, and assert that it is a nakamoto block and at least 30 blocks have advanced in epoch 3
    let tip = NakamotoChainState::get_canonical_block_header(chainstate.db(), &sortdb)
        .unwrap()
        .unwrap();
    info!(
        "Latest tip";
        "height" => tip.stacks_block_height,
        "is_nakamoto" => tip.anchored_header.as_stacks_nakamoto().is_some(),
        "block_height_pre_3_0" => block_height_pre_3_0
    );

    assert!(tip.anchored_header.as_stacks_nakamoto().is_some());

    // spawn follower
    let mut follower_conf = naka_conf.clone();
    follower_conf.events_observers.clear();
    follower_conf.node.working_dir = format!("{}-follower", &naka_conf.node.working_dir);
    follower_conf.node.seed = vec![0x01; 32];
    follower_conf.node.local_peer_seed = vec![0x02; 32];
    follower_conf.node.miner = false;

    let rpc_port = gen_random_port();
    let p2p_port = gen_random_port();

    let localhost = "127.0.0.1";
    follower_conf.node.rpc_bind = format!("{localhost}:{rpc_port}");
    follower_conf.node.p2p_bind = format!("{localhost}:{p2p_port}");
    follower_conf.node.data_url = format!("http://{localhost}:{rpc_port}");
    follower_conf.node.p2p_address = format!("{localhost}:{p2p_port}");

    let node_info = get_chain_info(&naka_conf);
    follower_conf.node.add_bootstrap_node(
        &format!(
            "{}@{}",
            &node_info.node_public_key.unwrap(),
            naka_conf.node.p2p_bind
        ),
        naka_conf.burnchain.chain_id,
        PEER_VERSION_TESTNET,
    );

    let mut follower_run_loop = boot_nakamoto::BootRunLoop::new(follower_conf.clone()).unwrap();
    let follower_run_loop_stopper = follower_run_loop.get_termination_switch();
    let follower_coord_channel = follower_run_loop.coordinator_channels();

    debug!(
        "Booting follower-thread ({},{})",
        &follower_conf.node.p2p_bind, &follower_conf.node.rpc_bind
    );
    debug!(
        "Booting follower-thread: neighbors = {:?}",
        &follower_conf.node.bootstrap_node
    );

    // spawn a follower thread
    let follower_thread = thread::Builder::new()
        .name("follower-thread".into())
        .spawn(move || follower_run_loop.start(None, 0))
        .unwrap();

    debug!("Booted follower-thread");

    wait_for(300, || {
        sleep_ms(1000);
        let Ok(follower_node_info) = get_chain_info_result(&follower_conf) else {
            return Ok(false);
        };

        info!(
            "Follower tip is now {}/{}",
            &follower_node_info.stacks_tip_consensus_hash, &follower_node_info.stacks_tip
        );
        Ok(
            follower_node_info.stacks_tip_consensus_hash == tip.consensus_hash
                && follower_node_info.stacks_tip == tip.anchored_header.block_hash(),
        )
    })
    .unwrap();

    coord_channel
        .lock()
        .expect("Mutex poisoned")
        .stop_chains_coordinator();
    run_loop_stopper.store(false, Ordering::SeqCst);

    follower_coord_channel
        .lock()
        .expect("Mutex poisoned")
        .stop_chains_coordinator();
    follower_run_loop_stopper.store(false, Ordering::SeqCst);

    run_loop_thread.join().unwrap();
    follower_thread.join().unwrap();
}

/// Boot up a node and a follower with a non-default chain id
#[test]
#[ignore]
fn follower_bootup_custom_chain_id() {
    if env::var("BITCOIND_TEST") != Ok("1".into()) {
        return;
    }

    let (mut naka_conf, _miner_account) = naka_neon_integration_conf(None);
    naka_conf.burnchain.chain_id = 0x87654321;
    let http_origin = format!("http://{}", &naka_conf.node.rpc_bind);
    naka_conf.miner.wait_on_interim_blocks = Duration::from_secs(1);
    let sender_sk = Secp256k1PrivateKey::new();
    let sender_signer_sk = Secp256k1PrivateKey::new();
    let sender_signer_addr = tests::to_addr(&sender_signer_sk);
    let mut signers = TestSigners::new(vec![sender_signer_sk]);
    let tenure_count = 5;
    let inter_blocks_per_tenure = 9;
    // setup sender + recipient for some test stx transfers
    // these are necessary for the interim blocks to get mined at all
    let sender_addr = tests::to_addr(&sender_sk);
    let send_amt = 100;
    let send_fee = 180;
    naka_conf.add_initial_balance(
        PrincipalData::from(sender_addr).to_string(),
        (send_amt + send_fee) * tenure_count * inter_blocks_per_tenure,
    );
    naka_conf.add_initial_balance(PrincipalData::from(sender_signer_addr).to_string(), 100000);
    let recipient = PrincipalData::from(StacksAddress::burn_address(false));
    let stacker_sk = setup_stacker(&mut naka_conf);

    test_observer::spawn();
    test_observer::register_any(&mut naka_conf);

    let mut btcd_controller = BitcoinCoreController::new(naka_conf.clone());
    btcd_controller
        .start_bitcoind()
        .expect("Failed starting bitcoind");
    let mut btc_regtest_controller = BitcoinRegtestController::new(naka_conf.clone(), None);
    btc_regtest_controller.bootstrap_chain(201);

    let mut run_loop = boot_nakamoto::BootRunLoop::new(naka_conf.clone()).unwrap();
    let run_loop_stopper = run_loop.get_termination_switch();
    let Counters {
        blocks_processed,
        naka_submitted_commits: commits_submitted,
        naka_proposed_blocks: proposals_submitted,
        ..
    } = run_loop.counters();

    let coord_channel = run_loop.coordinator_channels();

    let run_loop_thread = thread::Builder::new()
        .name("run_loop".into())
        .spawn(move || run_loop.start(None, 0))
        .unwrap();
    wait_for_runloop(&blocks_processed);
    boot_to_epoch_3(
        &naka_conf,
        &blocks_processed,
        &[stacker_sk],
        &[sender_signer_sk],
        &mut Some(&mut signers),
        &mut btc_regtest_controller,
    );

    info!("Bootstrapped to Epoch-3.0 boundary, starting nakamoto miner");

    let burnchain = naka_conf.get_burnchain();
    let sortdb = burnchain.open_sortition_db(true).unwrap();
    let (chainstate, _) = StacksChainState::open(
        naka_conf.is_mainnet(),
        naka_conf.burnchain.chain_id,
        &naka_conf.get_chainstate_path_str(),
        None,
    )
    .unwrap();

    let block_height_pre_3_0 =
        NakamotoChainState::get_canonical_block_header(chainstate.db(), &sortdb)
            .unwrap()
            .unwrap()
            .stacks_block_height;

    info!("Nakamoto miner started...");
    blind_signer(&naka_conf, &signers, proposals_submitted);

    wait_for_first_naka_block_commit(60, &commits_submitted);

    let mut follower_conf = naka_conf.clone();
    follower_conf.node.miner = false;
    follower_conf.events_observers.clear();
    follower_conf.node.working_dir = format!("{}-follower", &naka_conf.node.working_dir);
    follower_conf.node.seed = vec![0x01; 32];
    follower_conf.node.local_peer_seed = vec![0x02; 32];

    let rpc_port = gen_random_port();
    let p2p_port = gen_random_port();

    let localhost = "127.0.0.1";
    follower_conf.node.rpc_bind = format!("{localhost}:{rpc_port}");
    follower_conf.node.p2p_bind = format!("{localhost}:{p2p_port}");
    follower_conf.node.data_url = format!("http://{localhost}:{rpc_port}");
    follower_conf.node.p2p_address = format!("{localhost}:{p2p_port}");
    follower_conf.node.pox_sync_sample_secs = 30;

    let node_info = get_chain_info(&naka_conf);
    follower_conf.node.add_bootstrap_node(
        &format!(
            "{}@{}",
            &node_info.node_public_key.unwrap(),
            naka_conf.node.p2p_bind
        ),
        naka_conf.burnchain.chain_id,
        PEER_VERSION_TESTNET,
    );

    let mut follower_run_loop = boot_nakamoto::BootRunLoop::new(follower_conf.clone()).unwrap();
    let follower_run_loop_stopper = follower_run_loop.get_termination_switch();
    let follower_coord_channel = follower_run_loop.coordinator_channels();

    debug!(
        "Booting follower-thread ({},{})",
        &follower_conf.node.p2p_bind, &follower_conf.node.rpc_bind
    );
    debug!(
        "Booting follower-thread: neighbors = {:?}",
        &follower_conf.node.bootstrap_node
    );

    // spawn a follower thread
    let follower_thread = thread::Builder::new()
        .name("follower-thread".into())
        .spawn(move || follower_run_loop.start(None, 0))
        .unwrap();

    debug!("Booted follower-thread");

    // Mine `tenure_count` nakamoto tenures
    for tenure_ix in 0..tenure_count {
        debug!("follower_bootup: Miner runs tenure {tenure_ix}");
        let commits_before = commits_submitted.load(Ordering::SeqCst);
        next_block_and_process_new_stacks_block(&mut btc_regtest_controller, 60, &coord_channel)
            .unwrap();

        let mut last_tip = BlockHeaderHash([0x00; 32]);
        let mut last_nonce = None;

        debug!("follower_bootup: Miner mines interum blocks for tenure {tenure_ix}");

        // mine the interim blocks
        for _ in 0..inter_blocks_per_tenure {
            let blocks_processed_before = coord_channel
                .lock()
                .expect("Mutex poisoned")
                .get_stacks_blocks_processed();

            let account = loop {
                // submit a tx so that the miner will mine an extra block
                let Ok(account) = get_account_result(&http_origin, &sender_addr) else {
                    debug!("follower_bootup: Failed to load miner account");
                    thread::sleep(Duration::from_millis(100));
                    continue;
                };
                break account;
            };

            let sender_nonce = account
                .nonce
                .max(last_nonce.as_ref().map(|ln| *ln + 1).unwrap_or(0));
            let transfer_tx = make_stacks_transfer(
                &sender_sk,
                sender_nonce,
                send_fee,
                naka_conf.burnchain.chain_id,
                &recipient,
                send_amt,
            );
            submit_tx(&http_origin, &transfer_tx);

            last_nonce = Some(sender_nonce);

            let tx = StacksTransaction::consensus_deserialize(&mut &transfer_tx[..]).unwrap();

            debug!("follower_bootup: Miner account: {account:?}");
            debug!("follower_bootup: Miner sent {}: {tx:?}", &tx.txid());

            let now = get_epoch_time_secs();
            while get_epoch_time_secs() < now + 10 {
                let Ok(info) = get_chain_info_result(&naka_conf) else {
                    debug!("follower_bootup: Could not get miner chain info");
                    thread::sleep(Duration::from_millis(100));
                    continue;
                };

                let Ok(follower_info) = get_chain_info_result(&follower_conf) else {
                    debug!("follower_bootup: Could not get follower chain info");
                    thread::sleep(Duration::from_millis(100));
                    continue;
                };

                if follower_info.burn_block_height < info.burn_block_height {
                    debug!("follower_bootup: Follower is behind miner's burnchain view");
                    thread::sleep(Duration::from_millis(100));
                    continue;
                }

                if info.stacks_tip == last_tip {
                    debug!(
                        "follower_bootup: Miner stacks tip hasn't changed ({})",
                        &info.stacks_tip
                    );
                    thread::sleep(Duration::from_millis(100));
                    continue;
                }

                let blocks_processed = coord_channel
                    .lock()
                    .expect("Mutex poisoned")
                    .get_stacks_blocks_processed();

                if blocks_processed > blocks_processed_before {
                    break;
                }

                debug!("follower_bootup: No blocks processed yet");
                thread::sleep(Duration::from_millis(100));
            }

            // compare chain tips
            loop {
                let Ok(info) = get_chain_info_result(&naka_conf) else {
                    debug!("follower_bootup: failed to load tip info");
                    thread::sleep(Duration::from_millis(100));
                    continue;
                };

                let Ok(follower_info) = get_chain_info_result(&follower_conf) else {
                    debug!("follower_bootup: Could not get follower chain info");
                    thread::sleep(Duration::from_millis(100));
                    continue;
                };
                if info.stacks_tip == follower_info.stacks_tip {
                    debug!(
                        "follower_bootup: Follower has advanced to miner's tip {}",
                        &info.stacks_tip
                    );
                } else {
                    debug!(
                        "follower_bootup: Follower has NOT advanced to miner's tip: {} != {}",
                        &info.stacks_tip, follower_info.stacks_tip
                    );
                }

                last_tip = info.stacks_tip;
                break;
            }
        }

        debug!("follower_bootup: Wait for next block-commit");
        let start_time = Instant::now();
        while commits_submitted.load(Ordering::SeqCst) <= commits_before {
            if start_time.elapsed() >= Duration::from_secs(20) {
                panic!("Timed out waiting for block-commit");
            }
            thread::sleep(Duration::from_millis(100));
        }
        debug!("follower_bootup: Block commit submitted");
    }

    // load the chain tip, and assert that it is a nakamoto block and at least 30 blocks have advanced in epoch 3
    let tip = NakamotoChainState::get_canonical_block_header(chainstate.db(), &sortdb)
        .unwrap()
        .unwrap();
    info!(
        "Latest tip";
        "height" => tip.stacks_block_height,
        "is_nakamoto" => tip.anchored_header.as_stacks_nakamoto().is_some(),
    );

    assert!(tip.anchored_header.as_stacks_nakamoto().is_some());
    assert_eq!(
        tip.stacks_block_height,
        block_height_pre_3_0 + ((inter_blocks_per_tenure + 1) * tenure_count),
        "Should have mined (1 + interim_blocks_per_tenure) * tenure_count nakamoto blocks"
    );

    // wait for follower to reach the chain tip
    loop {
        sleep_ms(1000);
        let follower_node_info = get_chain_info(&follower_conf);

        info!(
            "Follower tip is now {}/{}",
            &follower_node_info.stacks_tip_consensus_hash, &follower_node_info.stacks_tip
        );
        if follower_node_info.stacks_tip_consensus_hash == tip.consensus_hash
            && follower_node_info.stacks_tip == tip.anchored_header.block_hash()
        {
            break;
        }
    }

    // Verify both nodes have the correct chain id
    let miner_info = get_chain_info(&naka_conf);
    assert_eq!(miner_info.network_id, 0x87654321);

    let follower_info = get_chain_info(&follower_conf);
    assert_eq!(follower_info.network_id, 0x87654321);

    coord_channel
        .lock()
        .expect("Mutex poisoned")
        .stop_chains_coordinator();
    run_loop_stopper.store(false, Ordering::SeqCst);

    follower_coord_channel
        .lock()
        .expect("Mutex poisoned")
        .stop_chains_coordinator();
    follower_run_loop_stopper.store(false, Ordering::SeqCst);

    run_loop_thread.join().unwrap();
    follower_thread.join().unwrap();
}

#[test]
#[ignore]
/// Test out various burn operations being processed in Nakamoto.
///
/// There are 4 burn ops submitted:
///
/// - stx-transfer
/// - delegate-stx
/// - stack-stx
///
/// Additionally, a stack-stx without a signer key is submitted, which should
/// not be processed in Nakamoto.
fn burn_ops_integration_test() {
    if env::var("BITCOIND_TEST") != Ok("1".into()) {
        return;
    }

    let (mut naka_conf, _miner_account) = naka_neon_integration_conf(None);
    naka_conf.burnchain.satoshis_per_byte = 2;
    naka_conf.miner.wait_on_interim_blocks = Duration::from_secs(1);

    let signer_sk_1 = setup_stacker(&mut naka_conf);
    let signer_addr_1 = tests::to_addr(&signer_sk_1);

    let signer_sk_2 = Secp256k1PrivateKey::new();
    let signer_addr_2 = tests::to_addr(&signer_sk_2);

    let stacker_sk_1 = Secp256k1PrivateKey::new();
    let stacker_addr_1 = tests::to_addr(&stacker_sk_1);

    let stacker_sk_2 = Secp256k1PrivateKey::new();
    let stacker_addr_2 = tests::to_addr(&stacker_sk_2);

    let sender_sk = Secp256k1PrivateKey::new();
    let sender_addr = tests::to_addr(&sender_sk);
    let mut sender_nonce = 0;

    let mut signers = TestSigners::new(vec![signer_sk_1]);

    let stacker_sk = setup_stacker(&mut naka_conf);

    // Add the initial balances to the other accounts
    naka_conf.add_initial_balance(PrincipalData::from(stacker_addr_1).to_string(), 1000000);
    naka_conf.add_initial_balance(PrincipalData::from(stacker_addr_2).to_string(), 1000000);
    naka_conf.add_initial_balance(PrincipalData::from(sender_addr).to_string(), 100_000_000);

    test_observer::spawn();
    test_observer::register_any(&mut naka_conf);

    let mut btcd_controller = BitcoinCoreController::new(naka_conf.clone());
    btcd_controller
        .start_bitcoind()
        .expect("Failed starting bitcoind");
    let mut btc_regtest_controller = BitcoinRegtestController::new(naka_conf.clone(), None);
    btc_regtest_controller.bootstrap_chain(201);

    let http_origin = format!("http://{}", &naka_conf.node.rpc_bind);

    let mut run_loop = boot_nakamoto::BootRunLoop::new(naka_conf.clone()).unwrap();
    let run_loop_stopper = run_loop.get_termination_switch();
    let Counters {
        blocks_processed,
        naka_submitted_commits: commits_submitted,
        naka_proposed_blocks: proposals_submitted,
        ..
    } = run_loop.counters();

    let coord_channel = run_loop.coordinator_channels();

    let run_loop_thread = thread::Builder::new()
        .name("run_loop".into())
        .spawn(move || run_loop.start(None, 0))
        .unwrap();
    wait_for_runloop(&blocks_processed);
    boot_to_epoch_3(
        &naka_conf,
        &blocks_processed,
        &[stacker_sk],
        &[signer_sk_1],
        &mut Some(&mut signers),
        &mut btc_regtest_controller,
    );

    info!("Bootstrapped to Epoch-3.0 boundary, starting nakamoto miner");

    info!("Nakamoto miner started...");
    blind_signer(&naka_conf, &signers, proposals_submitted);

    wait_for_first_naka_block_commit(60, &commits_submitted);

    let block_height = btc_regtest_controller.get_headers_height();

    // submit a pre-stx op
    let mut miner_signer_1 = Keychain::default(naka_conf.node.seed.clone()).generate_op_signer();

    info!("Submitting first pre-stx op");
    let pre_stx_op = PreStxOp {
        output: signer_addr_1,
        // to be filled in
        txid: Txid([0u8; 32]),
        vtxindex: 0,
        block_height: 0,
        burn_header_hash: BurnchainHeaderHash([0u8; 32]),
    };

    assert!(
        btc_regtest_controller
            .submit_operation(
                StacksEpochId::Epoch30,
                BlockstackOperationType::PreStx(pre_stx_op),
                &mut miner_signer_1,
                1
            )
            .is_ok(),
        "Pre-stx operation should submit successfully"
    );

    next_block_and_mine_commit(
        &mut btc_regtest_controller,
        60,
        &coord_channel,
        &commits_submitted,
    )
    .unwrap();

    let mut miner_signer_2 = Keychain::default(naka_conf.node.seed.clone()).generate_op_signer();
    info!("Submitting second pre-stx op");
    let pre_stx_op_2 = PreStxOp {
        output: signer_addr_2,
        // to be filled in
        txid: Txid([0u8; 32]),
        vtxindex: 0,
        block_height: 0,
        burn_header_hash: BurnchainHeaderHash([0u8; 32]),
    };
    assert!(
        btc_regtest_controller
            .submit_operation(
                StacksEpochId::Epoch30,
                BlockstackOperationType::PreStx(pre_stx_op_2),
                &mut miner_signer_2,
                1
            )
            .is_ok(),
        "Pre-stx operation should submit successfully"
    );

    let mut miner_signer_3 = Keychain::default(naka_conf.node.seed.clone()).generate_op_signer();
    info!("Submitting third pre-stx op");
    let pre_stx_op_3 = PreStxOp {
        output: stacker_addr_1,
        txid: Txid([0u8; 32]),
        vtxindex: 0,
        block_height: 0,
        burn_header_hash: BurnchainHeaderHash([0u8; 32]),
    };
    assert!(
        btc_regtest_controller
            .submit_operation(
                StacksEpochId::Epoch30,
                BlockstackOperationType::PreStx(pre_stx_op_3),
                &mut miner_signer_3,
                1
            )
            .is_ok(),
        "Pre-stx operation should submit successfully"
    );

    info!("Submitting fourth pre-stx op");
    let mut miner_signer_4 = Keychain::default(naka_conf.node.seed.clone()).generate_op_signer();
    let pre_stx_op_4 = PreStxOp {
        output: stacker_addr_2,
        txid: Txid([0u8; 32]),
        vtxindex: 0,
        block_height: 0,
        burn_header_hash: BurnchainHeaderHash([0u8; 32]),
    };
    assert!(
        btc_regtest_controller
            .submit_operation(
                StacksEpochId::Epoch30,
                BlockstackOperationType::PreStx(pre_stx_op_4),
                &mut miner_signer_4,
                1
            )
            .is_ok(),
        "Pre-stx operation should submit successfully"
    );
    info!("Submitted 4 pre-stx ops at block {block_height}, mining a few blocks...");

    // Mine until the next prepare phase
    let block_height = btc_regtest_controller.get_headers_height();
    let reward_cycle = btc_regtest_controller
        .get_burnchain()
        .block_height_to_reward_cycle(block_height)
        .unwrap();
    let prepare_phase_start = btc_regtest_controller
        .get_burnchain()
        .pox_constants
        .prepare_phase_start(
            btc_regtest_controller.get_burnchain().first_block_height,
            reward_cycle,
        );

    let blocks_until_prepare = prepare_phase_start + 1 - block_height;

    let lock_period: u8 = 6;
    let topic = Pox4SignatureTopic::StackStx;
    let auth_id: u32 = 1;
    let pox_addr = PoxAddress::Standard(signer_addr_1, Some(AddressHashMode::SerializeP2PKH));

    info!(
        "Submitting set-signer-key-authorization";
        "block_height" => block_height,
        "reward_cycle" => reward_cycle,
    );

    let signer_pk_1 = StacksPublicKey::from_private(&signer_sk_1);
    let signer_key_arg_1: StacksPublicKeyBuffer =
        signer_pk_1.to_bytes_compressed().as_slice().into();

    let set_signer_key_auth_tx = tests::make_contract_call(
        &signer_sk_1,
        1,
        500,
        naka_conf.burnchain.chain_id,
        &StacksAddress::burn_address(false),
        "pox-4",
        "set-signer-key-authorization",
        &[
            clarity::vm::Value::Tuple(pox_addr.clone().as_clarity_tuple().unwrap()),
            clarity::vm::Value::UInt(lock_period.into()),
            clarity::vm::Value::UInt(reward_cycle.into()),
            clarity::vm::Value::string_ascii_from_bytes(topic.get_name_str().into()).unwrap(),
            clarity::vm::Value::buff_from(signer_pk_1.clone().to_bytes_compressed()).unwrap(),
            clarity::vm::Value::Bool(true),
            clarity::vm::Value::UInt(u128::MAX),
            clarity::vm::Value::UInt(auth_id.into()),
        ],
    );

    submit_tx(&http_origin, &set_signer_key_auth_tx);

    info!(
        "Mining until prepare phase start.";
        "prepare_phase_start" => prepare_phase_start,
        "block_height" => block_height,
        "blocks_until_prepare" => blocks_until_prepare,
    );

    for _i in 0..(blocks_until_prepare) {
        next_block_and_mine_commit(
            &mut btc_regtest_controller,
            60,
            &coord_channel,
            &commits_submitted,
        )
        .unwrap();
    }

    let reward_cycle = reward_cycle + 1;

    info!(
        "Submitting stack stx op";
        "block_height" => block_height,
        "reward_cycle" => reward_cycle,
    );

    let mut signer_burnop_signer_1 = BurnchainOpSigner::new(signer_sk_1, false);
    let mut signer_burnop_signer_2 = BurnchainOpSigner::new(signer_sk_2, false);
    let mut stacker_burnop_signer_1 = BurnchainOpSigner::new(stacker_sk_1, false);
    let mut stacker_burnop_signer_2 = BurnchainOpSigner::new(stacker_sk_2, false);

    info!(
        "Before stack-stx op, signer 1 total: {}",
        btc_regtest_controller
            .get_utxos(
                StacksEpochId::Epoch30,
                &signer_burnop_signer_1.get_public_key(),
                1,
                None,
                block_height
            )
            .unwrap()
            .total_available(),
    );
    info!(
        "Before stack-stx op, signer 2 total: {}",
        btc_regtest_controller
            .get_utxos(
                StacksEpochId::Epoch30,
                &signer_burnop_signer_2.get_public_key(),
                1,
                None,
                block_height
            )
            .unwrap()
            .total_available(),
    );

    info!("Signer 1 addr: {}", signer_addr_1.to_b58());
    info!("Signer 2 addr: {}", signer_addr_2.to_b58());

    info!("Submitting transfer STX op");
    let transfer_stx_op = TransferStxOp {
        sender: stacker_addr_1,
        recipient: stacker_addr_2,
        transfered_ustx: 10000,
        memo: vec![],
        txid: Txid([0u8; 32]),
        vtxindex: 0,
        block_height: 0,
        burn_header_hash: BurnchainHeaderHash([0u8; 32]),
    };
    assert!(
        btc_regtest_controller
            .submit_operation(
                StacksEpochId::Epoch30,
                BlockstackOperationType::TransferStx(transfer_stx_op),
                &mut stacker_burnop_signer_1,
                1
            )
            .is_ok(),
        "Transfer STX operation should submit successfully"
    );

    info!("Submitting delegate STX op");
    let del_stx_op = DelegateStxOp {
        sender: stacker_addr_2,
        delegate_to: stacker_addr_1,
        reward_addr: None,
        delegated_ustx: 100_000,
        // to be filled in
        txid: Txid([0u8; 32]),
        vtxindex: 0,
        block_height: 0,
        burn_header_hash: BurnchainHeaderHash([0u8; 32]),
        until_burn_height: None,
    };

    assert!(
        btc_regtest_controller
            .submit_operation(
                StacksEpochId::Epoch30,
                BlockstackOperationType::DelegateStx(del_stx_op),
                &mut stacker_burnop_signer_2,
                1
            )
            .is_ok(),
        "Delegate STX operation should submit successfully"
    );

    let pox_info = get_pox_info(&http_origin).unwrap();
    let min_stx = pox_info.next_cycle.min_threshold_ustx;

    let stack_stx_op_with_some_signer_key = StackStxOp {
        sender: signer_addr_1,
        reward_addr: pox_addr,
        stacked_ustx: min_stx.into(),
        num_cycles: lock_period,
        signer_key: Some(signer_key_arg_1),
        max_amount: Some(u128::MAX),
        auth_id: Some(auth_id),
        // to be filled in
        vtxindex: 0,
        txid: Txid([0u8; 32]),
        block_height: 0,
        burn_header_hash: BurnchainHeaderHash::zero(),
    };

    assert!(
        btc_regtest_controller
            .submit_operation(
                StacksEpochId::Epoch30,
                BlockstackOperationType::StackStx(stack_stx_op_with_some_signer_key),
                &mut signer_burnop_signer_1,
                1
            )
            .is_ok(),
        "Stack STX operation should submit successfully"
    );

    let stack_stx_op_with_no_signer_key = StackStxOp {
        sender: signer_addr_2,
        reward_addr: PoxAddress::Standard(signer_addr_2, None),
        stacked_ustx: 100000,
        num_cycles: 6,
        signer_key: None,
        max_amount: None,
        auth_id: None,
        // to be filled in
        vtxindex: 0,
        txid: Txid([0u8; 32]),
        block_height: 0,
        burn_header_hash: BurnchainHeaderHash::zero(),
    };

    assert!(
        btc_regtest_controller
            .submit_operation(
                StacksEpochId::Epoch30,
                BlockstackOperationType::StackStx(stack_stx_op_with_no_signer_key),
                &mut signer_burnop_signer_2,
                1
            )
            .is_ok(),
        "Stack STX operation should submit successfully"
    );

    info!("Submitted 2 stack STX ops at height {block_height}, mining a few blocks...");

    // the second block should process the ops
    // Also mine 2 interim blocks to ensure the stack-stx ops are not processed in them
    for _i in 0..2 {
        next_block_and_mine_commit(
            &mut btc_regtest_controller,
            60,
            &coord_channel,
            &commits_submitted,
        )
        .unwrap();
        for interim_block_ix in 0..2 {
            info!("Mining interim block {interim_block_ix}");
            let blocks_processed_before = coord_channel
                .lock()
                .expect("Mutex poisoned")
                .get_stacks_blocks_processed();
            // submit a tx so that the miner will mine an extra block
            let transfer_tx = make_stacks_transfer(
                &sender_sk,
                sender_nonce,
                200,
                naka_conf.burnchain.chain_id,
                &stacker_addr_1.into(),
                10000,
            );
            sender_nonce += 1;
            submit_tx(&http_origin, &transfer_tx);

            loop {
                let blocks_processed = coord_channel
                    .lock()
                    .expect("Mutex poisoned")
                    .get_stacks_blocks_processed();
                if blocks_processed > blocks_processed_before {
                    break;
                }
                thread::sleep(Duration::from_millis(100));
            }
        }
    }

    let mut stack_stx_found = false;
    let mut transfer_stx_found = false;
    let mut delegate_stx_found = false;
    let mut stack_stx_burn_op_tx_count = 0;
    let blocks = test_observer::get_blocks();
    info!("stack event observer num blocks: {:?}", blocks.len());
    for block in blocks.iter() {
        let transactions = block.get("transactions").unwrap().as_array().unwrap();
        info!(
            "stack event observer num transactions: {:?}",
            transactions.len()
        );
        let mut block_has_tenure_change = false;
        for tx in transactions.iter().rev() {
            let raw_tx = tx.get("raw_tx").unwrap().as_str().unwrap();
            if raw_tx == "0x00" {
                info!("Found a burn op: {tx:?}");
                assert!(block_has_tenure_change, "Block should have a tenure change");
                let burnchain_op = tx.get("burnchain_op").unwrap().as_object().unwrap();
                if burnchain_op.contains_key("transfer_stx") {
                    let transfer_stx_obj = burnchain_op.get("transfer_stx").unwrap();
                    let sender_obj = transfer_stx_obj.get("sender").unwrap();
                    let sender = sender_obj.get("address").unwrap().as_str().unwrap();
                    let recipient_obj = transfer_stx_obj.get("recipient").unwrap();
                    let recipient = recipient_obj.get("address").unwrap().as_str().unwrap();
                    let transfered_ustx = transfer_stx_obj
                        .get("transfered_ustx")
                        .unwrap()
                        .as_u64()
                        .unwrap();
                    assert_eq!(sender, stacker_addr_1.to_string());
                    assert_eq!(recipient, stacker_addr_2.to_string());
                    assert_eq!(transfered_ustx, 10000);
                    info!(
                        "Transfer STX op: sender: {sender}, recipient: {recipient}, transfered_ustx: {transfered_ustx}"
                    );
                    assert!(!transfer_stx_found, "Transfer STX op should be unique");
                    transfer_stx_found = true;
                    continue;
                }
                if burnchain_op.contains_key("delegate_stx") {
                    info!("Got delegate STX op: {burnchain_op:?}");
                    let delegate_stx_obj = burnchain_op.get("delegate_stx").unwrap();
                    let sender_obj = delegate_stx_obj.get("sender").unwrap();
                    let sender = sender_obj.get("address").unwrap().as_str().unwrap();
                    let delegate_to_obj = delegate_stx_obj.get("delegate_to").unwrap();
                    let delegate_to = delegate_to_obj.get("address").unwrap().as_str().unwrap();
                    let delegated_ustx = delegate_stx_obj
                        .get("delegated_ustx")
                        .unwrap()
                        .as_u64()
                        .unwrap();
                    assert_eq!(sender, stacker_addr_2.to_string());
                    assert_eq!(delegate_to, stacker_addr_1.to_string());
                    assert_eq!(delegated_ustx, 100_000);
                    assert!(!delegate_stx_found, "Delegate STX op should be unique");
                    delegate_stx_found = true;
                    continue;
                }
                if !burnchain_op.contains_key("stack_stx") {
                    warn!("Got unexpected burnchain op: {burnchain_op:?}");
                    panic!("unexpected btc transaction type");
                }
                let stack_stx_obj = burnchain_op.get("stack_stx").unwrap();
                let signer_key_found = stack_stx_obj
                    .get("signer_key")
                    .expect("Expected signer_key in burn op")
                    .as_str()
                    .unwrap();
                assert_eq!(signer_key_found, signer_key_arg_1.to_hex());

                let max_amount_correct = stack_stx_obj
                    .get("max_amount")
                    .expect("Expected max_amount")
                    .as_number()
                    .expect("Expected max_amount to be a number")
                    .eq(&serde_json::Number::from(u128::MAX));
                assert!(max_amount_correct, "Expected max_amount to be u128::MAX");

                let auth_id_correct = stack_stx_obj
                    .get("auth_id")
                    .expect("Expected auth_id in burn op")
                    .as_number()
                    .expect("Expected auth id")
                    .eq(&serde_json::Number::from(auth_id));
                assert!(auth_id_correct, "Expected auth_id to be 1");

                let raw_result = tx.get("raw_result").unwrap().as_str().unwrap();
                let parsed =
                    clarity::vm::Value::try_deserialize_hex_untyped(&raw_result[2..]).unwrap();
                info!("Clarity result of stack-stx op: {parsed}");
                parsed
                    .expect_result_ok()
                    .expect("Expected OK result for stack-stx op");

                assert!(!stack_stx_found, "Stack STX op should be unique");
                stack_stx_found = true;
                stack_stx_burn_op_tx_count += 1;
            } else {
                let tx_bytes = hex_bytes(&raw_tx[2..]).unwrap();
                let parsed =
                    StacksTransaction::consensus_deserialize(&mut tx_bytes.as_slice()).unwrap();
                if let TransactionPayload::TenureChange(_tenure_change) = parsed.payload {
                    block_has_tenure_change = true;
                }
            }
        }
    }
    assert!(stack_stx_found, "Expected stack STX op");
    assert_eq!(
        stack_stx_burn_op_tx_count, 1,
        "Stack-stx tx without a signer_key shouldn't have been submitted"
    );
    assert!(transfer_stx_found, "Expected transfer STX op");

    assert!(delegate_stx_found, "Expected delegate STX op");
    let sortdb = btc_regtest_controller.sortdb_mut();
    let sortdb_conn = sortdb.conn();
    let tip = SortitionDB::get_canonical_burn_chain_tip(sortdb_conn).unwrap();

    let ancestor_burnchain_header_hashes =
        SortitionDB::get_ancestor_burnchain_header_hashes(sortdb.conn(), &tip.burn_header_hash, 6)
            .unwrap();

    let mut all_stacking_burn_ops = vec![];
    let mut found_none = false;
    let mut found_some = false;
    // go from oldest burn header hash to newest
    for ancestor_bhh in ancestor_burnchain_header_hashes.iter().rev() {
        let stacking_ops = SortitionDB::get_stack_stx_ops(sortdb_conn, ancestor_bhh).unwrap();
        for stacking_op in stacking_ops.into_iter() {
            debug!("Stacking op queried from sortdb: {stacking_op:?}");
            match stacking_op.signer_key {
                Some(_) => found_some = true,
                None => found_none = true,
            }
            all_stacking_burn_ops.push(stacking_op);
        }
    }
    assert_eq!(
        all_stacking_burn_ops.len(),
        2,
        "Both stack-stx ops with and without a signer_key should be considered valid."
    );
    assert!(
        found_none,
        "Expected one stacking_op to have a signer_key of None"
    );
    assert!(
        found_some,
        "Expected one stacking_op to have a signer_key of Some"
    );

    coord_channel
        .lock()
        .expect("Mutex poisoned")
        .stop_chains_coordinator();
    run_loop_stopper.store(false, Ordering::SeqCst);

    run_loop_thread.join().unwrap();
}

#[test]
#[ignore]
/// This test spins up a nakamoto-neon node.
/// It starts in Epoch 2.0, mines with `neon_node` to Epoch 3.0, and then switches
///  to Nakamoto operation (activating pox-4 by submitting a stack-stx tx). The BootLoop
///  struct handles the epoch-2/3 tear-down and spin-up.
/// Miner A mines a regular tenure, its last block being block a_x.
/// Miner B starts its tenure, Miner B produces a Stacks block b_0, but miner C submits its block commit before b_0 is broadcasted.
/// Bitcoin block C, containing Miner C's block commit, is mined BEFORE miner C has a chance to update their block commit with b_0's information.
/// This test asserts:
///  * tenure C ignores b_0, and correctly builds off of block a_x.
fn forked_tenure_is_ignored() {
    if env::var("BITCOIND_TEST") != Ok("1".into()) {
        return;
    }

    let (mut naka_conf, _miner_account) = naka_neon_integration_conf(None);
    naka_conf.miner.wait_on_interim_blocks = Duration::from_secs(10);
    naka_conf.miner.block_commit_delay = Duration::from_secs(0);
    let sender_sk = Secp256k1PrivateKey::new();
    // setup sender + recipient for a test stx transfer
    let sender_addr = tests::to_addr(&sender_sk);
    let send_amt = 100;
    let send_fee = 180;
    naka_conf.add_initial_balance(
        PrincipalData::from(sender_addr).to_string(),
        send_amt + send_fee,
    );
    let sender_signer_sk = Secp256k1PrivateKey::new();
    let sender_signer_addr = tests::to_addr(&sender_signer_sk);
    let mut signers = TestSigners::new(vec![sender_signer_sk]);
    let recipient = PrincipalData::from(StacksAddress::burn_address(false));
    naka_conf.add_initial_balance(PrincipalData::from(sender_signer_addr).to_string(), 100000);
    let stacker_sk = setup_stacker(&mut naka_conf);
    let http_origin = format!("http://{}", &naka_conf.node.rpc_bind);

    test_observer::spawn();
    test_observer::register(
        &mut naka_conf,
        &[EventKeyType::AnyEvent, EventKeyType::MinedBlocks],
    );

    let mut btcd_controller = BitcoinCoreController::new(naka_conf.clone());
    btcd_controller
        .start_bitcoind()
        .expect("Failed starting bitcoind");
    let mut btc_regtest_controller = BitcoinRegtestController::new(naka_conf.clone(), None);
    btc_regtest_controller.bootstrap_chain(201);

    let mut run_loop = boot_nakamoto::BootRunLoop::new(naka_conf.clone()).unwrap();
    let run_loop_stopper = run_loop.get_termination_switch();
    let Counters {
        blocks_processed,
        naka_submitted_commits: commits_submitted,
        naka_proposed_blocks: proposals_submitted,
        naka_mined_blocks: mined_blocks,
        naka_skip_commit_op: test_skip_commit_op,
        ..
    } = run_loop.counters();

    let coord_channel = run_loop.coordinator_channels();

    let run_loop_thread = thread::spawn(move || run_loop.start(None, 0));
    wait_for_runloop(&blocks_processed);
    boot_to_epoch_3(
        &naka_conf,
        &blocks_processed,
        &[stacker_sk],
        &[sender_signer_sk],
        &mut Some(&mut signers),
        &mut btc_regtest_controller,
    );

    info!("Bootstrapped to Epoch-3.0 boundary, starting nakamoto miner");

    let burnchain = naka_conf.get_burnchain();
    let sortdb = burnchain.open_sortition_db(true).unwrap();
    let (chainstate, _) = StacksChainState::open(
        naka_conf.is_mainnet(),
        naka_conf.burnchain.chain_id,
        &naka_conf.get_chainstate_path_str(),
        None,
    )
    .unwrap();

    info!("Nakamoto miner started...");
    blind_signer(&naka_conf, &signers, proposals_submitted);

    info!("Starting Tenure A.");
    wait_for_first_naka_block_commit(60, &commits_submitted);

    // In the next block, the miner should win the tenure and submit a stacks block
    let commits_before = commits_submitted.load(Ordering::SeqCst);
    let blocks_before = mined_blocks.load(Ordering::SeqCst);
    let blocks_processed_before = coord_channel
        .lock()
        .expect("Mutex poisoned")
        .get_stacks_blocks_processed();
    next_block_and(&mut btc_regtest_controller, 60, || {
        let commits_count = commits_submitted.load(Ordering::SeqCst);
        let blocks_count = mined_blocks.load(Ordering::SeqCst);
        let blocks_processed = coord_channel
            .lock()
            .expect("Mutex poisoned")
            .get_stacks_blocks_processed();
        Ok(commits_count > commits_before + 1
            && blocks_count > blocks_before
            && blocks_processed > blocks_processed_before)
    })
    .unwrap();

    let block_tenure_a = NakamotoChainState::get_canonical_block_header(chainstate.db(), &sortdb)
        .unwrap()
        .unwrap();

    info!("Tenure A block: {}", &block_tenure_a.index_block_hash());

    // For the next tenure, submit the commit op but do not allow any stacks blocks to be broadcasted.
    // Stall the miner thread; only wait until the number of submitted commits increases.
    TEST_BROADCAST_STALL.set(true);
    TEST_BLOCK_ANNOUNCE_STALL.set(true);

    let blocks_before = mined_blocks.load(Ordering::SeqCst);
    let commits_before = commits_submitted.load(Ordering::SeqCst);

    info!("Starting Tenure B.");

    next_block_and(&mut btc_regtest_controller, 60, || {
        let commits_count = commits_submitted.load(Ordering::SeqCst);
        Ok(commits_count > commits_before)
    })
    .unwrap();

    info!("Commit op is submitted; unpause Tenure B's block");

    // Unpause the broadcast of Tenure B's block, do not submit commits, and do not allow blocks to
    // be processed
    test_skip_commit_op.set(true);
    TEST_BROADCAST_STALL.set(false);

    // Wait for a stacks block to be broadcasted.
    // However, it will not be processed.
    let start_time = Instant::now();
    while mined_blocks.load(Ordering::SeqCst) <= blocks_before {
        assert!(
            start_time.elapsed() < Duration::from_secs(30),
            "FAIL: Test timed out while waiting for block production",
        );
        thread::sleep(Duration::from_secs(1));
    }

    info!("Tenure B broadcasted but did not process a block. Issue the next bitcoin block and unstall block commits.");

    // the block will be stored, not processed, so load it out of staging
    let tip_sn = SortitionDB::get_canonical_burn_chain_tip(sortdb.conn())
        .expect("Failed to get sortition tip");

    let block_tenure_b = chainstate
        .nakamoto_blocks_db()
        .get_nakamoto_tenure_start_blocks(&tip_sn.consensus_hash)
        .unwrap()
        .first()
        .cloned()
        .unwrap();

    let blocks = test_observer::get_mined_nakamoto_blocks();
    let block_b = blocks.last().unwrap();
    info!("Tenure B tip block: {}", &block_tenure_b.block_id());
    info!("Tenure B last block: {}", &block_b.block_id);

    // Block B was built atop block A
    assert_eq!(
        block_tenure_b.header.chain_length,
        block_tenure_a.stacks_block_height + 1
    );

    info!("Starting Tenure C.");

    // force the timestamp to be different
    sleep_ms(2000);

    // Submit a block commit op for tenure C.
    // It should also build on block A, since the node has paused processing of block B.
    let commits_before = commits_submitted.load(Ordering::SeqCst);
    let blocks_before = mined_blocks.load(Ordering::SeqCst);
    let blocks_processed_before = coord_channel
        .lock()
        .expect("Mutex poisoned")
        .get_stacks_blocks_processed();
    next_block_and(&mut btc_regtest_controller, 60, || {
        test_skip_commit_op.set(false);
        TEST_BLOCK_ANNOUNCE_STALL.set(false);
        let commits_count = commits_submitted.load(Ordering::SeqCst);
        let blocks_count = mined_blocks.load(Ordering::SeqCst);
        let blocks_processed = coord_channel
            .lock()
            .expect("Mutex poisoned")
            .get_stacks_blocks_processed();
        let block_in_tenure = get_last_block_in_current_tenure(&sortdb, &chainstate).is_some();
        Ok(commits_count > commits_before
            && blocks_count > blocks_before
            && blocks_processed > blocks_processed_before
            && block_in_tenure)
    })
    .unwrap();

    info!("Tenure C produced a block!");

    let block_tenure_c = get_last_block_in_current_tenure(&sortdb, &chainstate).unwrap();
    let blocks = test_observer::get_mined_nakamoto_blocks();
    let block_c = blocks.last().unwrap();
    info!("Tenure C tip block: {}", &block_tenure_c.index_block_hash());
    info!("Tenure C last block: {}", &block_c.block_id);
    assert_ne!(block_tenure_b.block_id(), block_tenure_c.index_block_hash());

    // Block C was built AFTER Block B was built, but BEFORE it was broadcasted (processed), so it should be built off of Block A
    assert_eq!(
        block_tenure_c.stacks_block_height,
        block_tenure_a.stacks_block_height + 1
    );

    // Now let's produce a second block for tenure C and ensure it builds off of block C.
    let blocks_before = mined_blocks.load(Ordering::SeqCst);
    let blocks_processed_before = coord_channel
        .lock()
        .expect("Mutex poisoned")
        .get_stacks_blocks_processed();
    let start_time = Instant::now();

    // submit a tx so that the miner will mine an extra block
    let sender_nonce = 0;
    let transfer_tx = make_stacks_transfer(
        &sender_sk,
        sender_nonce,
        send_fee,
        naka_conf.burnchain.chain_id,
        &recipient,
        send_amt,
    );
    let tx = submit_tx(&http_origin, &transfer_tx);

    info!("Submitted tx {tx} in Tenure C to mine a second block");
    while mined_blocks.load(Ordering::SeqCst) <= blocks_before {
        assert!(
            start_time.elapsed() < Duration::from_secs(30),
            "FAIL: Test timed out while waiting for block production",
        );
        thread::sleep(Duration::from_secs(1));
    }

    wait_for(10, || {
        let blocks_processed = coord_channel
            .lock()
            .expect("Mutex poisoned")
            .get_stacks_blocks_processed();
        Ok(blocks_processed > blocks_processed_before)
    })
    .unwrap();

    info!("Tenure C produced a second block!");

    let block_2_tenure_c = get_last_block_in_current_tenure(&sortdb, &chainstate).unwrap();
    let blocks = test_observer::get_mined_nakamoto_blocks();
    let block_2_c = blocks.last().unwrap();

    info!(
        "Tenure C tip block: {}",
        &block_2_tenure_c.index_block_hash()
    );
    info!("Tenure C last block: {}", &block_2_c.block_id);

    info!("Starting tenure D.");
    // Submit a block commit op for tenure D and mine a stacks block
    let commits_before = commits_submitted.load(Ordering::SeqCst);
    let blocks_before = mined_blocks.load(Ordering::SeqCst);
    let blocks_processed_before = coord_channel
        .lock()
        .expect("Mutex poisoned")
        .get_stacks_blocks_processed();
    next_block_and(&mut btc_regtest_controller, 60, || {
        let commits_count = commits_submitted.load(Ordering::SeqCst);
        let blocks_count = mined_blocks.load(Ordering::SeqCst);
        let blocks_processed = coord_channel
            .lock()
            .expect("Mutex poisoned")
            .get_stacks_blocks_processed();
        Ok(commits_count > commits_before
            && blocks_count > blocks_before
            && blocks_processed > blocks_processed_before)
    })
    .unwrap();

    let block_tenure_d = get_last_block_in_current_tenure(&sortdb, &chainstate).unwrap();
    let blocks = test_observer::get_mined_nakamoto_blocks();
    let block_d = blocks.last().unwrap();

    info!("Tenure D tip block: {}", block_tenure_d.index_block_hash());
    info!("Tenure D last block: {}", block_d.block_id);

    assert_ne!(block_tenure_b.block_id(), block_tenure_a.index_block_hash());
    assert_ne!(block_tenure_b.block_id(), block_tenure_c.index_block_hash());
    assert_ne!(block_tenure_c, block_tenure_a);

    // Block B was built atop block A
    assert_eq!(
        block_tenure_b.header.chain_length,
        block_tenure_a.stacks_block_height + 1
    );
    assert_eq!(
        block_b.parent_block_id,
        block_tenure_a.index_block_hash().to_string()
    );

    // Block C was built AFTER Block B was built, but BEFORE it was broadcasted, so it should be built off of Block A
    assert_eq!(
        block_tenure_c.stacks_block_height,
        block_tenure_a.stacks_block_height + 1
    );
    assert_eq!(
        block_c.parent_block_id,
        block_tenure_a.index_block_hash().to_string()
    );

    assert_ne!(block_tenure_c, block_2_tenure_c);
    assert_ne!(block_2_tenure_c, block_tenure_d);
    assert_ne!(block_tenure_c, block_tenure_d);

    // Second block of tenure C builds off of block C
    assert_eq!(
        block_2_tenure_c.stacks_block_height,
        block_tenure_c.stacks_block_height + 1,
    );
    assert_eq!(
        block_2_c.parent_block_id,
        block_tenure_c.index_block_hash().to_string()
    );

    // Tenure D builds off of the second block of tenure C
    assert_eq!(
        block_tenure_d.stacks_block_height,
        block_2_tenure_c.stacks_block_height + 1,
    );
    assert_eq!(
        block_d.parent_block_id,
        block_2_tenure_c.index_block_hash().to_string()
    );

    coord_channel
        .lock()
        .expect("Mutex poisoned")
        .stop_chains_coordinator();
    run_loop_stopper.store(false, Ordering::SeqCst);

    run_loop_thread.join().unwrap();
}

#[test]
#[ignore]
/// This test spins up a nakamoto-neon node.
/// It starts in Epoch 2.0, mines with `neon_node` to Epoch 3.0, and then switches
///  to Nakamoto operation (activating pox-4 by submitting a stack-stx tx). The BootLoop
///  struct handles the epoch-2/3 tear-down and spin-up.
/// This test makes three assertions:
///  * 5 tenures are mined after 3.0 starts
///  * Each tenure has 10 blocks (the coinbase block and 9 interim blocks)
///  * Verifies the block heights of the blocks mined
fn check_block_heights() {
    if env::var("BITCOIND_TEST") != Ok("1".into()) {
        return;
    }

    let mut signers = TestSigners::default();
    let (mut naka_conf, _miner_account) = naka_neon_integration_conf(None);
    let http_origin = format!("http://{}", &naka_conf.node.rpc_bind);
    naka_conf.miner.wait_on_interim_blocks = Duration::from_secs(1);
    let sender_sk = Secp256k1PrivateKey::new();
    let sender_signer_sk = Secp256k1PrivateKey::new();
    let sender_signer_addr = tests::to_addr(&sender_signer_sk);
    let tenure_count = 5;
    let inter_blocks_per_tenure = 9;
    // setup sender + recipient for some test stx transfers
    // these are necessary for the interim blocks to get mined at all
    let sender_addr = tests::to_addr(&sender_sk);
    let send_amt = 100;
    let send_fee = 180;
    let deploy_fee = 3000;
    naka_conf.add_initial_balance(
        PrincipalData::from(sender_addr).to_string(),
        3 * deploy_fee + (send_amt + send_fee) * tenure_count * inter_blocks_per_tenure,
    );
    naka_conf.add_initial_balance(PrincipalData::from(sender_signer_addr).to_string(), 100000);
    naka_conf.miner.tenure_cost_limit_per_block_percentage = None;
    let recipient = PrincipalData::from(StacksAddress::burn_address(false));
    let stacker_sk = setup_stacker(&mut naka_conf);

    let mut btcd_controller = BitcoinCoreController::new(naka_conf.clone());
    btcd_controller
        .start_bitcoind()
        .expect("Failed starting bitcoind");
    let mut btc_regtest_controller = BitcoinRegtestController::new(naka_conf.clone(), None);
    btc_regtest_controller.bootstrap_chain(201);

    let mut run_loop = boot_nakamoto::BootRunLoop::new(naka_conf.clone()).unwrap();
    let run_loop_stopper = run_loop.get_termination_switch();
    let Counters {
        blocks_processed,
        naka_submitted_commits: commits_submitted,
        naka_proposed_blocks: proposals_submitted,
        ..
    } = run_loop.counters();

    let coord_channel = run_loop.coordinator_channels();

    let run_loop_thread = thread::Builder::new()
        .name("run_loop".into())
        .spawn(move || run_loop.start(None, 0))
        .unwrap();
    wait_for_runloop(&blocks_processed);

    let mut sender_nonce = 0;

    // Deploy this version with the Clarity 1 / 2 before epoch 3
    let contract0_name = "test-contract-0";
    let contract_clarity1 =
        "(define-read-only (get-heights) { burn-block-height: burn-block-height, block-height: block-height })";

    let contract_tx0 = make_contract_publish(
        &sender_sk,
        sender_nonce,
        deploy_fee,
        naka_conf.burnchain.chain_id,
        contract0_name,
        contract_clarity1,
    );
    sender_nonce += 1;
    submit_tx(&http_origin, &contract_tx0);

    boot_to_epoch_3(
        &naka_conf,
        &blocks_processed,
        &[stacker_sk],
        &[sender_signer_sk],
        &mut Some(&mut signers),
        &mut btc_regtest_controller,
    );

    info!("Bootstrapped to Epoch-3.0 boundary, starting nakamoto miner");

    let burnchain = naka_conf.get_burnchain();
    let sortdb = burnchain.open_sortition_db(true).unwrap();
    let (chainstate, _) = StacksChainState::open(
        naka_conf.is_mainnet(),
        naka_conf.burnchain.chain_id,
        &naka_conf.get_chainstate_path_str(),
        None,
    )
    .unwrap();

    let block_height_pre_3_0 =
        NakamotoChainState::get_canonical_block_header(chainstate.db(), &sortdb)
            .unwrap()
            .unwrap()
            .stacks_block_height;

    info!("Nakamoto miner started...");
    blind_signer(&naka_conf, &signers, proposals_submitted);

    let heights0_value = call_read_only(
        &naka_conf,
        &sender_addr,
        contract0_name,
        "get-heights",
        vec![],
    );
    let preheights = heights0_value.expect_tuple().unwrap();
    info!("Heights from pre-epoch 3.0: {preheights}");

    wait_for_first_naka_block_commit(60, &commits_submitted);

    let info = get_chain_info_result(&naka_conf).unwrap();
    info!("Chain info: {info:?}");

    // With the first Nakamoto block, the chain tip and the number of tenures
    // must be the same (before Nakamoto every block counts as a tenure)
    assert_eq!(info.tenure_height, info.stacks_tip_height);

    let mut last_burn_block_height;
    let mut last_stacks_block_height = info.stacks_tip_height as u128;
    let mut last_tenure_height = last_stacks_block_height as u128;

    let heights0_value = call_read_only(
        &naka_conf,
        &sender_addr,
        contract0_name,
        "get-heights",
        vec![],
    );
    let heights0 = heights0_value.expect_tuple().unwrap();
    info!("Heights from epoch 3.0 start: {heights0}");
    assert_eq!(
        heights0.get("burn-block-height"),
        preheights.get("burn-block-height"),
        "Burn block height should match"
    );
    assert_eq!(
        heights0
            .get("block-height")
            .unwrap()
            .clone()
            .expect_u128()
            .unwrap(),
        last_stacks_block_height,
        "Stacks block height should match"
    );

    // This version uses the Clarity 1 / 2 keywords
    let contract1_name = "test-contract-1";
    let contract_tx1 = make_contract_publish_versioned(
        &sender_sk,
        sender_nonce,
        deploy_fee,
        naka_conf.burnchain.chain_id,
        contract1_name,
        contract_clarity1,
        Some(ClarityVersion::Clarity2),
    );
    sender_nonce += 1;
    submit_tx(&http_origin, &contract_tx1);

    // This version uses the Clarity 3 keywords
    let contract3_name = "test-contract-3";
    let contract_clarity3 =
        "(define-read-only (get-heights) { burn-block-height: burn-block-height, stacks-block-height: stacks-block-height, tenure-height: tenure-height })";

    let contract_tx3 = make_contract_publish(
        &sender_sk,
        sender_nonce,
        deploy_fee,
        naka_conf.burnchain.chain_id,
        contract3_name,
        contract_clarity3,
    );
    sender_nonce += 1;
    submit_tx(&http_origin, &contract_tx3);

    // Mine `tenure_count` nakamoto tenures
    for tenure_ix in 0..tenure_count {
        info!("Mining tenure {tenure_ix}");
        let commits_before = commits_submitted.load(Ordering::SeqCst);
        next_block_and_process_new_stacks_block(&mut btc_regtest_controller, 60, &coord_channel)
            .unwrap();

        // in the first tenure, make sure that the contracts are published
        if tenure_ix == 0 {
            wait_for(30, || {
                let cur_sender_nonce = get_account(&http_origin, &to_addr(&sender_sk)).nonce;
                Ok(cur_sender_nonce >= sender_nonce)
            })
            .expect("Timed out waiting for contracts to publish");
        }

        let heights1_value = call_read_only(
            &naka_conf,
            &sender_addr,
            contract1_name,
            "get-heights",
            vec![],
        );
        let heights1 = heights1_value.expect_tuple().unwrap();
        info!("Heights from Clarity 1: {heights1}");

        let heights3_value = call_read_only(
            &naka_conf,
            &sender_addr,
            contract3_name,
            "get-heights",
            vec![],
        );
        let heights3 = heights3_value.expect_tuple().unwrap();
        info!("Heights from Clarity 3: {heights3}");

        let bbh1 = heights1
            .get("burn-block-height")
            .unwrap()
            .clone()
            .expect_u128()
            .unwrap();
        let bbh3 = heights3
            .get("burn-block-height")
            .unwrap()
            .clone()
            .expect_u128()
            .unwrap();
        assert_eq!(bbh1, bbh3, "Burn block heights should match");
        last_burn_block_height = bbh1;

        let bh1 = heights1
            .get("block-height")
            .unwrap()
            .clone()
            .expect_u128()
            .unwrap();
        let bh3 = heights3
            .get("tenure-height")
            .unwrap()
            .clone()
            .expect_u128()
            .unwrap();
        assert_eq!(
            bh1, bh3,
            "Clarity 2 block-height should match Clarity 3 tenure-height"
        );
        assert_eq!(
            bh1,
            last_tenure_height + 1,
            "Tenure height should have incremented"
        );
        last_tenure_height = bh1;

        let info = get_chain_info_result(&naka_conf).unwrap();
        assert_eq!(info.tenure_height, bh3 as u64);

        let sbh = heights3
            .get("stacks-block-height")
            .unwrap()
            .clone()
            .expect_u128()
            .unwrap();
        let expected_height = if tenure_ix == 0 {
            // tenure 0 will include an interim block at this point because of the contract publish
            //  txs
            last_stacks_block_height + 2
        } else {
            last_stacks_block_height + 1
        };
        assert_eq!(
            sbh, expected_height,
            "Stacks block heights should have incremented"
        );
        last_stacks_block_height = sbh;

        // mine the interim blocks
        for interim_block_ix in 0..inter_blocks_per_tenure {
            info!("Mining interim block {interim_block_ix}");
            let blocks_processed_before = coord_channel
                .lock()
                .expect("Mutex poisoned")
                .get_stacks_blocks_processed();
            // submit a tx so that the miner will mine an extra block
            let transfer_tx = make_stacks_transfer(
                &sender_sk,
                sender_nonce,
                send_fee,
                naka_conf.burnchain.chain_id,
                &recipient,
                send_amt,
            );
            sender_nonce += 1;
            submit_tx(&http_origin, &transfer_tx);

            loop {
                let blocks_processed = coord_channel
                    .lock()
                    .expect("Mutex poisoned")
                    .get_stacks_blocks_processed();
                if blocks_processed > blocks_processed_before {
                    break;
                }
                thread::sleep(Duration::from_millis(100));
            }

            let heights1_value = call_read_only(
                &naka_conf,
                &sender_addr,
                contract1_name,
                "get-heights",
                vec![],
            );
            let heights1 = heights1_value.expect_tuple().unwrap();
            info!("Heights from Clarity 1: {heights1}");

            let heights3_value = call_read_only(
                &naka_conf,
                &sender_addr,
                contract3_name,
                "get-heights",
                vec![],
            );
            let heights3 = heights3_value.expect_tuple().unwrap();
            info!("Heights from Clarity 3: {heights3}");

            let bbh1 = heights1
                .get("burn-block-height")
                .unwrap()
                .clone()
                .expect_u128()
                .unwrap();
            let bbh3 = heights3
                .get("burn-block-height")
                .unwrap()
                .clone()
                .expect_u128()
                .unwrap();
            assert_eq!(bbh1, bbh3, "Burn block heights should match");
            assert_eq!(
                bbh1, last_burn_block_height,
                "Burn block heights should not have incremented"
            );

            let bh1 = heights1
                .get("block-height")
                .unwrap()
                .clone()
                .expect_u128()
                .unwrap();
            let bh3 = heights3
                .get("tenure-height")
                .unwrap()
                .clone()
                .expect_u128()
                .unwrap();
            assert_eq!(
                bh1, bh3,
                "Clarity 2 block-height should match Clarity 3 tenure-height"
            );
            assert_eq!(
                bh1, last_tenure_height,
                "Tenure height should not have changed"
            );

            let info = get_chain_info_result(&naka_conf).unwrap();
            assert_eq!(info.tenure_height, bh3 as u64);

            let sbh = heights3
                .get("stacks-block-height")
                .unwrap()
                .clone()
                .expect_u128()
                .unwrap();
            assert_eq!(
                sbh,
                last_stacks_block_height + 1,
                "Stacks block heights should have incremented"
            );
            last_stacks_block_height = sbh;
        }

        let start_time = Instant::now();
        while commits_submitted.load(Ordering::SeqCst) <= commits_before {
            if start_time.elapsed() >= Duration::from_secs(20) {
                panic!("Timed out waiting for block-commit");
            }
            thread::sleep(Duration::from_millis(100));
        }
    }

    // load the chain tip, and assert that it is a nakamoto block and at least 30 blocks have advanced in epoch 3
    let tip = NakamotoChainState::get_canonical_block_header(chainstate.db(), &sortdb)
        .unwrap()
        .unwrap();
    info!(
        "Latest tip";
        "height" => tip.stacks_block_height,
        "is_nakamoto" => tip.anchored_header.as_stacks_nakamoto().is_some(),
    );

    assert!(tip.anchored_header.as_stacks_nakamoto().is_some());
    assert_eq!(
        tip.stacks_block_height,
        block_height_pre_3_0 + 1 + ((inter_blocks_per_tenure + 1) * tenure_count),
        "Should have mined 1 + (1 + interim_blocks_per_tenure) * tenure_count nakamoto blocks"
    );

    let info = get_chain_info_result(&naka_conf).unwrap();
    assert_eq!(info.tenure_height, block_height_pre_3_0 + tenure_count);

    coord_channel
        .lock()
        .expect("Mutex poisoned")
        .stop_chains_coordinator();
    run_loop_stopper.store(false, Ordering::SeqCst);

    run_loop_thread.join().unwrap();
}

/// Test config parameter `nakamoto_attempt_time_ms`
#[test]
#[ignore]
fn nakamoto_attempt_time() {
    if env::var("BITCOIND_TEST") != Ok("1".into()) {
        return;
    }

    let mut signers = TestSigners::default();
    let (mut naka_conf, _miner_account) = naka_neon_integration_conf(None);
    let password = "12345".to_string();
    naka_conf.connection_options.auth_token = Some(password.clone());
    // Use fixed timing params for this test
    let nakamoto_attempt_time_ms = 20_000;
    naka_conf.miner.nakamoto_attempt_time_ms = nakamoto_attempt_time_ms;
    let stacker_sk = setup_stacker(&mut naka_conf);

    let sender_sk = Secp256k1PrivateKey::new();
    let sender_addr = tests::to_addr(&sender_sk);
    naka_conf.add_initial_balance(PrincipalData::from(sender_addr).to_string(), 1_000_000_000);

    let sender_signer_sk = Secp256k1PrivateKey::new();
    let sender_signer_addr = tests::to_addr(&sender_signer_sk);
    naka_conf.add_initial_balance(PrincipalData::from(sender_signer_addr).to_string(), 100_000);

    let recipient = PrincipalData::from(StacksAddress::burn_address(false));
    let http_origin = format!("http://{}", &naka_conf.node.rpc_bind);

    // We'll need a lot of accounts for one subtest to avoid MAXIMUM_MEMPOOL_TX_CHAINING
    struct Account {
        nonce: u64,
        privk: Secp256k1PrivateKey,
        _address: StacksAddress,
    }
    let num_accounts = 1_000;
    let init_account_balance = 1_000_000_000;
    let account_keys = add_initial_balances(&mut naka_conf, num_accounts, init_account_balance);
    let mut account = account_keys
        .into_iter()
        .map(|privk| {
            let _address = tests::to_addr(&privk);
            Account {
                nonce: 0,
                privk,
                _address,
            }
        })
        .collect::<Vec<_>>();

    // only subscribe to the block proposal events
    test_observer::spawn();
    test_observer::register(&mut naka_conf, &[EventKeyType::BlockProposal]);

    let mut btcd_controller = BitcoinCoreController::new(naka_conf.clone());
    btcd_controller
        .start_bitcoind()
        .expect("Failed starting bitcoind");
    let mut btc_regtest_controller = BitcoinRegtestController::new(naka_conf.clone(), None);
    btc_regtest_controller.bootstrap_chain(201);

    let mut run_loop = boot_nakamoto::BootRunLoop::new(naka_conf.clone()).unwrap();
    let run_loop_stopper = run_loop.get_termination_switch();
    let Counters {
        blocks_processed,
        naka_submitted_commits: commits_submitted,
        naka_proposed_blocks: proposals_submitted,
        ..
    } = run_loop.counters();

    let coord_channel = run_loop.coordinator_channels();

    let run_loop_thread = thread::spawn(move || run_loop.start(None, 0));
    wait_for_runloop(&blocks_processed);
    boot_to_epoch_3(
        &naka_conf,
        &blocks_processed,
        &[stacker_sk],
        &[sender_signer_sk],
        &mut Some(&mut signers),
        &mut btc_regtest_controller,
    );

    info!("Bootstrapped to Epoch-3.0 boundary, starting nakamoto miner");
    blind_signer(&naka_conf, &signers, proposals_submitted);

    let burnchain = naka_conf.get_burnchain();
    let sortdb = burnchain.open_sortition_db(true).unwrap();
    let (chainstate, _) = StacksChainState::open(
        naka_conf.is_mainnet(),
        naka_conf.burnchain.chain_id,
        &naka_conf.get_chainstate_path_str(),
        None,
    )
    .unwrap();

    let _block_height_pre_3_0 =
        NakamotoChainState::get_canonical_block_header(chainstate.db(), &sortdb)
            .unwrap()
            .unwrap()
            .stacks_block_height;

    info!("Nakamoto miner started...");

    wait_for_first_naka_block_commit(60, &commits_submitted);

    // Mine 3 nakamoto tenures
    for _ in 0..3 {
        next_block_and_mine_commit(
            &mut btc_regtest_controller,
            60,
            &coord_channel,
            &commits_submitted,
        )
        .unwrap();
    }

    // TODO (hack) instantiate the sortdb in the burnchain
    _ = btc_regtest_controller.sortdb_mut();

    // ----- Setup boilerplate finished, test block proposal API endpoint -----

    let tenure_count = 2;
    let inter_blocks_per_tenure = 3;

    info!("Begin subtest 1");

    // Subtest 1
    // Mine nakamoto tenures with a few transactions
    // Blocks should be produced at least every 20 seconds
    for _ in 0..tenure_count {
        let commits_before = commits_submitted.load(Ordering::SeqCst);
        next_block_and_process_new_stacks_block(&mut btc_regtest_controller, 60, &coord_channel)
            .unwrap();

        let mut last_tip = BlockHeaderHash([0x00; 32]);
        let mut last_tip_height = 0;

        // mine the interim blocks
        for tenure_count in 0..inter_blocks_per_tenure {
            debug!("nakamoto_attempt_time: begin tenure {tenure_count}");

            let blocks_processed_before = coord_channel
                .lock()
                .expect("Mutex poisoned")
                .get_stacks_blocks_processed();

            let txs_per_block = 3;
            let tx_fee = 500;
            let amount = 500;

            let account = loop {
                // submit a tx so that the miner will mine an extra block
                let Ok(account) = get_account_result(&http_origin, &sender_addr) else {
                    debug!("nakamoto_attempt_time: Failed to load miner account");
                    thread::sleep(Duration::from_millis(100));
                    continue;
                };
                break account;
            };

            let mut sender_nonce = account.nonce;
            for _ in 0..txs_per_block {
                let transfer_tx = make_stacks_transfer(
                    &sender_sk,
                    sender_nonce,
                    tx_fee,
                    naka_conf.burnchain.chain_id,
                    &recipient,
                    amount,
                );
                sender_nonce += 1;
                submit_tx(&http_origin, &transfer_tx);
            }

            // Miner should have made a new block by now
            let wait_start = Instant::now();
            loop {
                let blocks_processed = coord_channel
                    .lock()
                    .expect("Mutex poisoned")
                    .get_stacks_blocks_processed();
                if blocks_processed > blocks_processed_before {
                    break;
                }
                // wait a little longer than what the max block time should be
                if wait_start.elapsed() > Duration::from_millis(nakamoto_attempt_time_ms + 100) {
                    panic!(
                        "A block should have been produced within {nakamoto_attempt_time_ms} ms"
                    );
                }
                thread::sleep(Duration::from_secs(1));
            }

            let info = get_chain_info_result(&naka_conf).unwrap();
            assert_ne!(info.stacks_tip, last_tip);
            assert_ne!(info.stacks_tip_height, last_tip_height);

            last_tip = info.stacks_tip;
            last_tip_height = info.stacks_tip_height;
        }

        let start_time = Instant::now();
        while commits_submitted.load(Ordering::SeqCst) <= commits_before {
            if start_time.elapsed() >= Duration::from_secs(20) {
                panic!("Timed out waiting for block-commit");
            }
            thread::sleep(Duration::from_millis(100));
        }
    }

    info!("Begin subtest 2");

    // Subtest 2
    // Confirm that no blocks are mined if there are no transactions
    for _ in 0..2 {
        let blocks_processed_before = coord_channel
            .lock()
            .expect("Mutex poisoned")
            .get_stacks_blocks_processed();

        let info_before = get_chain_info_result(&naka_conf).unwrap();

        // Wait long enough for a block to be mined
        thread::sleep(Duration::from_millis(nakamoto_attempt_time_ms * 2));

        let blocks_processed = coord_channel
            .lock()
            .expect("Mutex poisoned")
            .get_stacks_blocks_processed();

        let info = get_chain_info_result(&naka_conf).unwrap();

        // Assert that no block was mined while waiting
        assert_eq!(blocks_processed, blocks_processed_before);
        assert_eq!(info.stacks_tip, info_before.stacks_tip);
        assert_eq!(info.stacks_tip_height, info_before.stacks_tip_height);
    }

    info!("Begin subtest 3");

    // Subtest 3
    // Add more than `nakamoto_attempt_time_ms` worth of transactions into mempool
    // Multiple blocks should be mined
    let info_before = get_chain_info_result(&naka_conf).unwrap();

    let blocks_processed_before = coord_channel
        .lock()
        .expect("Mutex poisoned")
        .get_stacks_blocks_processed();

    let tx_limit = 10000;
    let tx_fee = 500;
    let amount = 500;
    let mut tx_total_size = 0;
    let mut tx_count = 0;
    let mut acct_idx = 0;

    // Submit max # of txs from each account to reach tx_limit
    'submit_txs: loop {
        let acct = &mut account[acct_idx];
        for _ in 0..MAXIMUM_MEMPOOL_TX_CHAINING {
            let transfer_tx = make_stacks_transfer(
                &acct.privk,
                acct.nonce,
                tx_fee,
                naka_conf.burnchain.chain_id,
                &recipient,
                amount,
            );
            submit_tx(&http_origin, &transfer_tx);
            tx_total_size += transfer_tx.len();
            tx_count += 1;
            acct.nonce += 1;
            if tx_count >= tx_limit {
                break 'submit_txs;
            }
            info!(
                "nakamoto_times_ms: on account {acct_idx}; sent {tx_count} txs so far (out of {tx_limit})"
            );
        }
        acct_idx += 1;
    }

    info!("Subtest 3 sent all transactions");

    // Make sure that these transactions *could* fit into a single block
    assert!(tx_total_size < MAX_BLOCK_LEN as usize);

    // Wait long enough for 2 blocks to be made
    thread::sleep(Duration::from_millis(nakamoto_attempt_time_ms * 2 + 100));

    // Check that 2 blocks were made
    let blocks_processed = coord_channel
        .lock()
        .expect("Mutex poisoned")
        .get_stacks_blocks_processed();

    let blocks_mined = blocks_processed - blocks_processed_before;
    assert!(blocks_mined > 2);

    let info = get_chain_info_result(&naka_conf).unwrap();
    assert_ne!(info.stacks_tip, info_before.stacks_tip);
    assert_ne!(info.stacks_tip_height, info_before.stacks_tip_height);

    // ----- Clean up -----
    coord_channel
        .lock()
        .expect("Mutex poisoned")
        .stop_chains_coordinator();
    run_loop_stopper.store(false, Ordering::SeqCst);

    run_loop_thread.join().unwrap();
}

#[test]
#[ignore]
/// This test is testing the burn state of the Stacks blocks. In Stacks 2.x,
/// the burn block state accessed in a Clarity contract is the burn block of
/// the block's parent, since the block is built before its burn block is
/// mined. In Nakamoto, there is no longer this race condition, so Clarity
/// contracts access the state of the current burn block.
/// We should verify:
/// - `burn-block-height` in epoch 3.x is the burn block of the Stacks block
/// - `get-burn-block-info` is able to access info of the current burn block
///   in epoch 3.x
fn clarity_burn_state() {
    if env::var("BITCOIND_TEST") != Ok("1".into()) {
        return;
    }

    let mut signers = TestSigners::default();
    let (mut naka_conf, _miner_account) = naka_neon_integration_conf(None);
    let http_origin = format!("http://{}", &naka_conf.node.rpc_bind);
    naka_conf.miner.wait_on_interim_blocks = Duration::from_secs(1);
    let sender_sk = Secp256k1PrivateKey::new();
    let sender_signer_sk = Secp256k1PrivateKey::new();
    let sender_signer_addr = tests::to_addr(&sender_signer_sk);
    let tenure_count = 5;
    let inter_blocks_per_tenure = 9;
    // setup sender + recipient for some test stx transfers
    // these are necessary for the interim blocks to get mined at all
    let sender_addr = tests::to_addr(&sender_sk);
    let tx_fee = 1000;
    let deploy_fee = 3000;
    naka_conf.add_initial_balance(
        PrincipalData::from(sender_addr).to_string(),
        deploy_fee + tx_fee * tenure_count + tx_fee * tenure_count * inter_blocks_per_tenure,
    );
    naka_conf.add_initial_balance(PrincipalData::from(sender_signer_addr).to_string(), 100000);
    naka_conf.miner.tenure_cost_limit_per_block_percentage = None;
    let stacker_sk = setup_stacker(&mut naka_conf);

    test_observer::spawn();
    test_observer::register(&mut naka_conf, &[EventKeyType::MinedBlocks]);

    let mut btcd_controller = BitcoinCoreController::new(naka_conf.clone());
    btcd_controller
        .start_bitcoind()
        .expect("Failed starting bitcoind");
    let mut btc_regtest_controller = BitcoinRegtestController::new(naka_conf.clone(), None);
    btc_regtest_controller.bootstrap_chain(201);

    let mut run_loop = boot_nakamoto::BootRunLoop::new(naka_conf.clone()).unwrap();
    let run_loop_stopper = run_loop.get_termination_switch();
    let Counters {
        blocks_processed,
        naka_submitted_commits: commits_submitted,
        naka_proposed_blocks: proposals_submitted,
        ..
    } = run_loop.counters();

    let coord_channel = run_loop.coordinator_channels();

    let run_loop_thread = thread::Builder::new()
        .name("run_loop".into())
        .spawn(move || run_loop.start(None, 0))
        .unwrap();
    wait_for_runloop(&blocks_processed);
    boot_to_epoch_3(
        &naka_conf,
        &blocks_processed,
        &[stacker_sk],
        &[sender_signer_sk],
        &mut Some(&mut signers),
        &mut btc_regtest_controller,
    );

    info!("Bootstrapped to Epoch-3.0 boundary, starting nakamoto miner");

    info!("Nakamoto miner started...");
    blind_signer(&naka_conf, &signers, proposals_submitted);

    wait_for_first_naka_block_commit(60, &commits_submitted);

    let mut sender_nonce = 0;

    // This version uses the Clarity 1 / 2 keywords
    let contract_name = "test-contract";
    let contract = r#"
         (define-read-only (foo (expected-height uint))
             (begin
                 (asserts! (is-eq expected-height burn-block-height) (err burn-block-height))
                 (asserts! (is-some (get-burn-block-info? header-hash burn-block-height)) (err u0))
                 (ok true)
             )
         )
         (define-public (bar (expected-height uint))
             (foo expected-height)
         )
     "#;

    let contract_tx = make_contract_publish(
        &sender_sk,
        sender_nonce,
        deploy_fee,
        naka_conf.burnchain.chain_id,
        contract_name,
        contract,
    );
    sender_nonce += 1;
    submit_tx(&http_origin, &contract_tx);

    let mut burn_block_height = 0;

    // Mine `tenure_count` nakamoto tenures
    for tenure_ix in 0..tenure_count {
        info!("Mining tenure {tenure_ix}");

        // Don't submit this tx on the first iteration, because the contract is not published yet.
        if tenure_ix > 0 {
            // Call the read-only function and see if we see the correct burn block height
            let result = call_read_only(
                &naka_conf,
                &sender_addr,
                contract_name,
                "foo",
                vec![&Value::UInt(burn_block_height)],
            );
            result.expect_result_ok().expect("Read-only call failed");

            // Pause mining to prevent the stacks block from being mined before the tenure change is processed
            TEST_MINE_STALL.set(true);
            // Submit a tx for the next block (the next block will be a new tenure, so the burn block height will increment)
            let call_tx = tests::make_contract_call(
                &sender_sk,
                sender_nonce,
                tx_fee,
                naka_conf.burnchain.chain_id,
                &sender_addr,
                contract_name,
                "bar",
                &[Value::UInt(burn_block_height + 1)],
            );
            sender_nonce += 1;
            submit_tx(&http_origin, &call_tx);
        }

        let commits_before = commits_submitted.load(Ordering::SeqCst);
        let blocks_processed_before = coord_channel
            .lock()
            .expect("Mutex poisoned")
            .get_stacks_blocks_processed();
        next_block_and(&mut btc_regtest_controller, 60, || {
            Ok(commits_submitted.load(Ordering::SeqCst) > commits_before)
        })
        .unwrap();
        TEST_MINE_STALL.set(false);
        wait_for(20, || {
            Ok(coord_channel
                .lock()
                .expect("Mutex poisoned")
                .get_stacks_blocks_processed()
                > blocks_processed_before)
        })
        .unwrap();

        // in the first tenure, make sure that the contracts are published
        if tenure_ix == 0 {
            wait_for(30, || {
                let cur_sender_nonce = get_account(&http_origin, &to_addr(&sender_sk)).nonce;
                Ok(cur_sender_nonce >= sender_nonce)
            })
            .expect("Timed out waiting for contracts to publish");
        }

        let info = get_chain_info(&naka_conf);
        burn_block_height = info.burn_block_height as u128;
        info!("Expecting burn block height to be {burn_block_height}");

        // Assert that the contract call was successful
        test_observer::get_mined_nakamoto_blocks()
            .last()
            .unwrap()
            .tx_events
            .iter()
            .for_each(|event| match event {
                TransactionEvent::Success(TransactionSuccessEvent { result, fee, .. }) => {
                    // Ignore coinbase and tenure transactions
                    if *fee == 0 {
                        return;
                    }

                    info!("Contract call result: {result}");
                    result.clone().expect_result_ok().expect("Ok result");
                }
                _ => {
                    info!("Unsuccessful event: {event:?}");
                    panic!("Expected a successful transaction");
                }
            });

        // mine the interim blocks
        for interim_block_ix in 0..inter_blocks_per_tenure {
            info!("Mining interim block {interim_block_ix}");
            let blocks_processed_before = coord_channel
                .lock()
                .expect("Mutex poisoned")
                .get_stacks_blocks_processed();

            // Call the read-only function and see if we see the correct burn block height
            let expected_height = Value::UInt(burn_block_height);
            let result = call_read_only(
                &naka_conf,
                &sender_addr,
                contract_name,
                "foo",
                vec![&expected_height],
            );
            info!("Read-only result: {result:?}");
            result.expect_result_ok().expect("Read-only call failed");

            // Submit a tx to trigger the next block
            let call_tx = tests::make_contract_call(
                &sender_sk,
                sender_nonce,
                tx_fee,
                naka_conf.burnchain.chain_id,
                &sender_addr,
                contract_name,
                "bar",
                &[expected_height],
            );
            sender_nonce += 1;
            submit_tx(&http_origin, &call_tx);

            loop {
                let blocks_processed = coord_channel
                    .lock()
                    .expect("Mutex poisoned")
                    .get_stacks_blocks_processed();
                if blocks_processed > blocks_processed_before {
                    break;
                }
                thread::sleep(Duration::from_millis(100));
            }

            // Assert that the contract call was successful
            test_observer::get_mined_nakamoto_blocks()
                .last()
                .unwrap()
                .tx_events
                .iter()
                .for_each(|event| match event {
                    TransactionEvent::Success(TransactionSuccessEvent { result, .. }) => {
                        info!("Contract call result: {result}");
                        result.clone().expect_result_ok().expect("Ok result");
                    }
                    _ => {
                        info!("Unsuccessful event: {event:?}");
                        panic!("Expected a successful transaction");
                    }
                });
        }

        let start_time = Instant::now();
        while commits_submitted.load(Ordering::SeqCst) <= commits_before {
            if start_time.elapsed() >= Duration::from_secs(20) {
                panic!("Timed out waiting for block-commit");
            }
            thread::sleep(Duration::from_millis(100));
        }
    }

    coord_channel
        .lock()
        .expect("Mutex poisoned")
        .stop_chains_coordinator();
    run_loop_stopper.store(false, Ordering::SeqCst);

    run_loop_thread.join().unwrap();
}

#[test]
#[ignore]
#[allow(clippy::drop_non_drop)]
fn signer_chainstate() {
    if env::var("BITCOIND_TEST") != Ok("1".into()) {
        return;
    }

    let mut signers = TestSigners::default();
    let (mut naka_conf, _miner_account) = naka_neon_integration_conf(None);
    let prom_bind = "127.0.0.1:6000".to_string();
    let http_origin = format!("http://{}", &naka_conf.node.rpc_bind);
    naka_conf.node.prometheus_bind = Some(prom_bind.clone());
    naka_conf.miner.wait_on_interim_blocks = Duration::from_secs(1);
    let sender_sk = Secp256k1PrivateKey::new();
    // setup sender + recipient for a test stx transfer
    let sender_addr = tests::to_addr(&sender_sk);
    let send_amt = 1000;
    let send_fee = 200;
    naka_conf.add_initial_balance(
        PrincipalData::from(sender_addr).to_string(),
        (send_amt + send_fee) * 20,
    );
    let sender_signer_sk = Secp256k1PrivateKey::new();
    let sender_signer_addr = tests::to_addr(&sender_signer_sk);
    naka_conf.add_initial_balance(PrincipalData::from(sender_signer_addr).to_string(), 100000);
    let recipient = PrincipalData::from(StacksAddress::burn_address(false));
    let stacker_sk = setup_stacker(&mut naka_conf);

    test_observer::spawn();
    test_observer::register_any(&mut naka_conf);

    let mut btcd_controller = BitcoinCoreController::new(naka_conf.clone());
    btcd_controller
        .start_bitcoind()
        .expect("Failed starting bitcoind");
    let mut btc_regtest_controller = BitcoinRegtestController::new(naka_conf.clone(), None);
    btc_regtest_controller.bootstrap_chain(201);

    let mut run_loop = boot_nakamoto::BootRunLoop::new(naka_conf.clone()).unwrap();
    let run_loop_stopper = run_loop.get_termination_switch();
    let Counters {
        blocks_processed,
        naka_submitted_commits: commits_submitted,
        naka_proposed_blocks: proposals_submitted,
        ..
    } = run_loop.counters();

    let coord_channel = run_loop.coordinator_channels();

    let run_loop_thread = thread::spawn(move || run_loop.start(None, 0));
    wait_for_runloop(&blocks_processed);
    boot_to_epoch_3(
        &naka_conf,
        &blocks_processed,
        &[stacker_sk],
        &[sender_signer_sk],
        &mut Some(&mut signers),
        &mut btc_regtest_controller,
    );

    info!("Bootstrapped to Epoch-3.0 boundary, starting nakamoto miner");

    let burnchain = naka_conf.get_burnchain();
    let sortdb = burnchain.open_sortition_db(true).unwrap();

    // query for prometheus metrics
    #[cfg(feature = "monitoring_prom")]
    {
        let (chainstate, _) = StacksChainState::open(
            naka_conf.is_mainnet(),
            naka_conf.burnchain.chain_id,
            &naka_conf.get_chainstate_path_str(),
            None,
        )
        .unwrap();
        let block_height_pre_3_0 =
            NakamotoChainState::get_canonical_block_header(chainstate.db(), &sortdb)
                .unwrap()
                .unwrap()
                .stacks_block_height;
        let prom_http_origin = format!("http://{prom_bind}");
        wait_for(10, || {
            let client = reqwest::blocking::Client::new();
            let res = client
                .get(&prom_http_origin)
                .send()
                .unwrap()
                .text()
                .unwrap();
            let expected_result = format!("stacks_node_stacks_tip_height {block_height_pre_3_0}");
            Ok(res.contains(&expected_result))
        })
        .expect("Failed waiting for prometheus metrics to update")
    }

    info!("Nakamoto miner started...");
    blind_signer(&naka_conf, &signers, proposals_submitted.clone());

    let signer_client = stacks_signer::client::StacksClient::new(
        StacksPrivateKey::from_seed(&[0, 1, 2, 3]),
        naka_conf.node.rpc_bind.clone(),
        naka_conf
            .connection_options
            .auth_token
            .clone()
            .unwrap_or("".into()),
        false,
        CHAIN_ID_TESTNET,
    );

    wait_for_first_naka_block_commit(60, &commits_submitted);

    let mut signer_db =
        SignerDb::new(format!("{}/signer_db_path", naka_conf.node.working_dir)).unwrap();

    // Mine some nakamoto tenures
    //  track the last tenure's first block and subsequent blocks so we can
    //  check that they get rejected by the sortitions_view
    let mut last_tenures_proposals: Option<(StacksPublicKey, NakamotoBlock, Vec<NakamotoBlock>)> =
        None;
    // hold the first and last blocks of the first tenure. we'll use this to submit reorging proposals
    let mut first_tenure_blocks: Option<Vec<NakamotoBlock>> = None;
    for i in 0..15 {
        next_block_and_mine_commit(
            &mut btc_regtest_controller,
            60,
            &coord_channel,
            &commits_submitted,
        )
        .unwrap();

        // this config disallows any reorg due to poorly timed block commits
        let proposal_conf = ProposalEvalConfig {
            first_proposal_burn_block_timing: Duration::from_secs(0),
            block_proposal_timeout: Duration::from_secs(100),
            tenure_last_block_proposal_timeout: Duration::from_secs(30),
            tenure_idle_timeout: Duration::from_secs(300),
        };
        let mut sortitions_view =
            SortitionsView::fetch_view(proposal_conf, &signer_client).unwrap();

        // check the prior tenure's proposals again, confirming that the sortitions_view
        //  will reject them.
        if let Some((ref miner_pk, ref prior_tenure_first, ref prior_tenure_interims)) =
            last_tenures_proposals
        {
            let valid = sortitions_view
                .check_proposal(
                    &signer_client,
                    &mut signer_db,
                    prior_tenure_first,
                    miner_pk,
                    true,
                )
                .unwrap();
            assert!(
                !valid,
                "Sortitions view should reject proposals from prior tenure"
            );
            for block in prior_tenure_interims.iter() {
                let valid = sortitions_view
                    .check_proposal(&signer_client, &mut signer_db, block, miner_pk, true)
                    .unwrap();
                assert!(
                    !valid,
                    "Sortitions view should reject proposals from prior tenure"
                );
            }
        }

        // make sure we're getting a proposal from the current sortition (not 100% guaranteed by
        //  `next_block_and_mine_commit`) by looping
        let time_start = Instant::now();
        let proposal = loop {
            let proposal = get_latest_block_proposal(&naka_conf, &sortdb).unwrap();
            if proposal.0.header.consensus_hash == sortitions_view.cur_sortition.consensus_hash {
                break proposal;
            }
            if time_start.elapsed() > Duration::from_secs(20) {
                panic!("Timed out waiting for block proposal from the current bitcoin block");
            }
            thread::sleep(Duration::from_secs(1));
        };

        let burn_block_height = SortitionDB::get_canonical_burn_chain_tip(sortdb.conn())
            .unwrap()
            .block_height;
        let reward_cycle = burnchain
            .block_height_to_reward_cycle(burn_block_height)
            .unwrap();
        let valid = sortitions_view
            .check_proposal(
                &signer_client,
                &mut signer_db,
                &proposal.0,
                &proposal.1,
                true,
            )
            .unwrap();

        assert!(
            valid,
            "Nakamoto integration test produced invalid block proposal"
        );
        signer_db
            .insert_block(&BlockInfo {
                block: proposal.0.clone(),
                burn_block_height,
                reward_cycle,
                vote: None,
                valid: Some(true),
                signed_over: true,
                proposed_time: get_epoch_time_secs(),
                signed_self: None,
                signed_group: None,
                ext: ExtraBlockInfo::None,
                state: BlockState::Unprocessed,
                validation_time_ms: None,
            })
            .unwrap();

        let before = proposals_submitted.load(Ordering::SeqCst);

        // submit a tx to trigger an intermediate block
        let sender_nonce = i;
        let transfer_tx = make_stacks_transfer(
            &sender_sk,
            sender_nonce,
            send_fee,
            naka_conf.burnchain.chain_id,
            &recipient,
            send_amt,
        );
        submit_tx(&http_origin, &transfer_tx);

        let timer = Instant::now();
        while proposals_submitted.load(Ordering::SeqCst) <= before {
            thread::sleep(Duration::from_millis(5));
            if timer.elapsed() > Duration::from_secs(30) {
                panic!("Timed out waiting for nakamoto miner to produce intermediate block");
            }
        }

        // an intermediate block was produced. check the proposed block
        let proposal_interim = get_latest_block_proposal(&naka_conf, &sortdb).unwrap();

        let valid = sortitions_view
            .check_proposal(
                &signer_client,
                &mut signer_db,
                &proposal_interim.0,
                &proposal_interim.1,
                true,
            )
            .unwrap();

        assert!(
            valid,
            "Nakamoto integration test produced invalid block proposal"
        );
        // force the view to refresh and check again

        // this config disallows any reorg due to poorly timed block commits
        let proposal_conf = ProposalEvalConfig {
            first_proposal_burn_block_timing: Duration::from_secs(0),
            block_proposal_timeout: Duration::from_secs(100),
            tenure_last_block_proposal_timeout: Duration::from_secs(30),
            tenure_idle_timeout: Duration::from_secs(300),
        };
        let burn_block_height = SortitionDB::get_canonical_burn_chain_tip(sortdb.conn())
            .unwrap()
            .block_height;
        let reward_cycle = burnchain
            .block_height_to_reward_cycle(burn_block_height)
            .unwrap();
        let mut sortitions_view =
            SortitionsView::fetch_view(proposal_conf, &signer_client).unwrap();
        let valid = sortitions_view
            .check_proposal(
                &signer_client,
                &mut signer_db,
                &proposal_interim.0,
                &proposal_interim.1,
                true,
            )
            .unwrap();

        assert!(
            valid,
            "Nakamoto integration test produced invalid block proposal"
        );

        signer_db
            .insert_block(&BlockInfo {
                block: proposal_interim.0.clone(),
                burn_block_height,
                reward_cycle,
                vote: None,
                valid: Some(true),
                signed_over: true,
                proposed_time: get_epoch_time_secs(),
                signed_self: Some(get_epoch_time_secs()),
                signed_group: Some(get_epoch_time_secs()),
                ext: ExtraBlockInfo::None,
                state: BlockState::GloballyAccepted,
                validation_time_ms: Some(1000),
            })
            .unwrap();

        if first_tenure_blocks.is_none() {
            first_tenure_blocks = Some(vec![proposal.0.clone(), proposal_interim.0.clone()]);
        }
        last_tenures_proposals = Some((proposal.1, proposal.0, vec![proposal_interim.0]));
    }

    // now we'll check some specific cases of invalid proposals
    // Case: the block doesn't confirm the prior blocks that have been signed.
    let last_tenure = &last_tenures_proposals.as_ref().unwrap().1.clone();
    let last_tenure_header = &last_tenure.header;
    let miner_sk = naka_conf.miner.mining_key.unwrap();
    let miner_pk = StacksPublicKey::from_private(&miner_sk);
    let mut sibling_block_header = NakamotoBlockHeader {
        version: 1,
        chain_length: last_tenure_header.chain_length,
        burn_spent: last_tenure_header.burn_spent,
        consensus_hash: last_tenure_header.consensus_hash,
        parent_block_id: last_tenure_header.block_id(),
        tx_merkle_root: Sha512Trunc256Sum::from_data(&[0]),
        state_index_root: TrieHash([0; 32]),
        timestamp: last_tenure_header.timestamp + 1,
        miner_signature: MessageSignature([0; 65]),
        signer_signature: Vec::new(),
        pox_treatment: BitVec::ones(1).unwrap(),
    };
    sibling_block_header.sign_miner(&miner_sk).unwrap();

    let sibling_block = NakamotoBlock {
        header: sibling_block_header,
        txs: vec![],
    };

    // this config disallows any reorg due to poorly timed block commits
    let proposal_conf = ProposalEvalConfig {
        first_proposal_burn_block_timing: Duration::from_secs(0),
        block_proposal_timeout: Duration::from_secs(100),
        tenure_last_block_proposal_timeout: Duration::from_secs(30),
        tenure_idle_timeout: Duration::from_secs(300),
    };
    let mut sortitions_view = SortitionsView::fetch_view(proposal_conf, &signer_client).unwrap();
    assert!(
        !sortitions_view
            .check_proposal(
                &signer_client,
                &mut signer_db,
                &sibling_block,
                &miner_pk,
                false,
            )
            .unwrap(),
        "A sibling of a previously approved block must be rejected."
    );

    // Case: the block contains a tenure change, but blocks have already
    //  been signed in this tenure
    let mut sibling_block_header = NakamotoBlockHeader {
        version: 1,
        chain_length: last_tenure_header.chain_length,
        burn_spent: last_tenure_header.burn_spent,
        consensus_hash: last_tenure_header.consensus_hash,
        parent_block_id: last_tenure_header.parent_block_id,
        tx_merkle_root: Sha512Trunc256Sum::from_data(&[0]),
        state_index_root: TrieHash([0; 32]),
        timestamp: last_tenure_header.timestamp + 1,
        miner_signature: MessageSignature([0; 65]),
        signer_signature: Vec::new(),
        pox_treatment: BitVec::ones(1).unwrap(),
    };
    sibling_block_header.sign_miner(&miner_sk).unwrap();

    let sibling_block = NakamotoBlock {
        header: sibling_block_header,
        txs: vec![
            StacksTransaction {
                version: TransactionVersion::Testnet,
                chain_id: 1,
                auth: TransactionAuth::Standard(TransactionSpendingCondition::Singlesig(
                    SinglesigSpendingCondition {
                        hash_mode: SinglesigHashMode::P2PKH,
                        signer: Hash160([0; 20]),
                        nonce: 0,
                        tx_fee: 0,
                        key_encoding: TransactionPublicKeyEncoding::Compressed,
                        signature: MessageSignature([0; 65]),
                    },
                )),
                anchor_mode: TransactionAnchorMode::Any,
                post_condition_mode: TransactionPostConditionMode::Allow,
                post_conditions: vec![],
                payload: TransactionPayload::TenureChange(
                    last_tenure.get_tenure_change_tx_payload().unwrap().clone(),
                ),
            },
            last_tenure.txs[1].clone(),
        ],
    };

    assert!(
        !sortitions_view
            .check_proposal(
                &signer_client,
                &mut signer_db,
                &sibling_block,
                &miner_pk,
                false,
            )
            .unwrap(),
        "A sibling of a previously approved block must be rejected."
    );

    // Case: the block contains a tenure change, but it doesn't confirm all the blocks of the parent tenure
    let reorg_to_block = first_tenure_blocks.as_ref().unwrap().first().unwrap();
    let mut sibling_block_header = NakamotoBlockHeader {
        version: 1,
        chain_length: reorg_to_block.header.chain_length + 1,
        burn_spent: reorg_to_block.header.burn_spent,
        consensus_hash: last_tenure_header.consensus_hash,
        parent_block_id: reorg_to_block.block_id(),
        tx_merkle_root: Sha512Trunc256Sum::from_data(&[0]),
        state_index_root: TrieHash([0; 32]),
        timestamp: last_tenure_header.timestamp + 1,
        miner_signature: MessageSignature([0; 65]),
        signer_signature: Vec::new(),
        pox_treatment: BitVec::ones(1).unwrap(),
    };
    sibling_block_header.sign_miner(&miner_sk).unwrap();

    let sibling_block = NakamotoBlock {
        header: sibling_block_header.clone(),
        txs: vec![
            StacksTransaction {
                version: TransactionVersion::Testnet,
                chain_id: 1,
                auth: TransactionAuth::Standard(TransactionSpendingCondition::Singlesig(
                    SinglesigSpendingCondition {
                        hash_mode: SinglesigHashMode::P2PKH,
                        signer: Hash160([0; 20]),
                        nonce: 0,
                        tx_fee: 0,
                        key_encoding: TransactionPublicKeyEncoding::Compressed,
                        signature: MessageSignature([0; 65]),
                    },
                )),
                anchor_mode: TransactionAnchorMode::Any,
                post_condition_mode: TransactionPostConditionMode::Allow,
                post_conditions: vec![],
                payload: TransactionPayload::TenureChange(TenureChangePayload {
                    tenure_consensus_hash: sibling_block_header.consensus_hash,
                    prev_tenure_consensus_hash: reorg_to_block.header.consensus_hash,
                    burn_view_consensus_hash: sibling_block_header.consensus_hash,
                    previous_tenure_end: reorg_to_block.block_id(),
                    previous_tenure_blocks: 1,
                    cause: stacks::chainstate::stacks::TenureChangeCause::BlockFound,
                    pubkey_hash: Hash160::from_node_public_key(&miner_pk),
                }),
            },
            last_tenure.txs[1].clone(),
        ],
    };

    assert!(
        !sortitions_view
            .check_proposal(
                &signer_client,
                &mut signer_db,
                &sibling_block,
                &miner_pk,
                false,
            )
            .unwrap(),
        "A sibling of a previously approved block must be rejected."
    );

    // Case: the block contains a tenure change, but the parent tenure is a reorg
    let reorg_to_block = first_tenure_blocks.as_ref().unwrap().last().unwrap();
    // make the sortition_view *think* that our block commit pointed at this old tenure
    sortitions_view.cur_sortition.parent_tenure_id = reorg_to_block.header.consensus_hash;
    let mut sibling_block_header = NakamotoBlockHeader {
        version: 1,
        chain_length: reorg_to_block.header.chain_length + 1,
        burn_spent: reorg_to_block.header.burn_spent,
        consensus_hash: last_tenure_header.consensus_hash,
        parent_block_id: reorg_to_block.block_id(),
        tx_merkle_root: Sha512Trunc256Sum::from_data(&[0]),
        state_index_root: TrieHash([0; 32]),
        timestamp: reorg_to_block.header.timestamp + 1,
        miner_signature: MessageSignature([0; 65]),
        signer_signature: Vec::new(),
        pox_treatment: BitVec::ones(1).unwrap(),
    };
    sibling_block_header.sign_miner(&miner_sk).unwrap();

    let sibling_block = NakamotoBlock {
        header: sibling_block_header.clone(),
        txs: vec![
            StacksTransaction {
                version: TransactionVersion::Testnet,
                chain_id: 1,
                auth: TransactionAuth::Standard(TransactionSpendingCondition::Singlesig(
                    SinglesigSpendingCondition {
                        hash_mode: SinglesigHashMode::P2PKH,
                        signer: Hash160([0; 20]),
                        nonce: 0,
                        tx_fee: 0,
                        key_encoding: TransactionPublicKeyEncoding::Compressed,
                        signature: MessageSignature([0; 65]),
                    },
                )),
                anchor_mode: TransactionAnchorMode::Any,
                post_condition_mode: TransactionPostConditionMode::Allow,
                post_conditions: vec![],
                payload: TransactionPayload::TenureChange(TenureChangePayload {
                    tenure_consensus_hash: sibling_block_header.consensus_hash,
                    prev_tenure_consensus_hash: reorg_to_block.header.consensus_hash,
                    burn_view_consensus_hash: sibling_block_header.consensus_hash,
                    previous_tenure_end: reorg_to_block.block_id(),
                    previous_tenure_blocks: 1,
                    cause: stacks::chainstate::stacks::TenureChangeCause::BlockFound,
                    pubkey_hash: Hash160::from_node_public_key(&miner_pk),
                }),
            },
            last_tenure.txs[1].clone(),
        ],
    };

    assert!(
        !sortitions_view
            .check_proposal(
                &signer_client,
                &mut signer_db,
                &sibling_block,
                &miner_pk,
                false,
            )
            .unwrap(),
        "A sibling of a previously approved block must be rejected."
    );

    let start_sortition = &reorg_to_block.header.consensus_hash;
    let stop_sortition = &sortitions_view.cur_sortition.prior_sortition;
    // check that the get_tenure_forking_info response is sane
    let fork_info = signer_client
        .get_tenure_forking_info(start_sortition, stop_sortition)
        .unwrap();

    // it should start and stop with the given inputs (reversed!)
    assert_eq!(fork_info.first().unwrap().consensus_hash, *stop_sortition);
    assert_eq!(fork_info.last().unwrap().consensus_hash, *start_sortition);

    // every step of the return should be linked to the parent
    let mut prior: Option<&TenureForkingInfo> = None;
    for step in fork_info.iter().rev() {
        if let Some(prior) = prior {
            assert_eq!(prior.sortition_id, step.parent_sortition_id);
        }
        prior = Some(step);
    }

    // view is stale, if we ever expand this test, sortitions_view should
    // be fetched again, so drop it here.
    drop(sortitions_view);

    coord_channel
        .lock()
        .expect("Mutex poisoned")
        .stop_chains_coordinator();
    run_loop_stopper.store(false, Ordering::SeqCst);

    run_loop_thread.join().unwrap();
}

#[test]
#[ignore]
/// This test spins up a nakamoto-neon node.
/// It starts in Epoch 2.0, mines with `neon_node` to Epoch 3.0, and then switches
///  to Nakamoto operation (activating pox-4 by submitting a stack-stx tx). The BootLoop
///  struct handles the epoch-2/3 tear-down and spin-up. It mines a regular Nakamoto tenure
///  before pausing the commit op to produce an empty sortition, forcing a tenure extend.
///  Commit ops are resumed, and an additional 15 nakamoto tenures mined.
/// This test makes three assertions:
///  * 15 blocks are mined after 3.0 starts.
///  * A transaction submitted to the mempool in 3.0 will be mined in 3.0
///  * A tenure extend transaction was successfully mined in 3.0
///  * The final chain tip is a nakamoto block
fn continue_tenure_extend() {
    if env::var("BITCOIND_TEST") != Ok("1".into()) {
        return;
    }

    let mut signers = TestSigners::default();
    let (mut naka_conf, _miner_account) = naka_neon_integration_conf(None);
    let prom_bind = "127.0.0.1:6000".to_string();
    naka_conf.node.prometheus_bind = Some(prom_bind.clone());
    naka_conf.miner.wait_on_interim_blocks = Duration::from_secs(1);
    naka_conf.connection_options.block_proposal_max_age_secs = u64::MAX;
    let http_origin = naka_conf.node.data_url.clone();
    let sender_sk = Secp256k1PrivateKey::new();
    // setup sender + recipient for a test stx transfer
    let sender_addr = tests::to_addr(&sender_sk);
    let send_amt = 1000;
    let send_fee = 200;
    naka_conf.add_initial_balance(
        PrincipalData::from(sender_addr).to_string(),
        (send_amt + send_fee) * 20,
    );
    let sender_signer_sk = Secp256k1PrivateKey::new();
    let sender_signer_addr = tests::to_addr(&sender_signer_sk);
    naka_conf.add_initial_balance(PrincipalData::from(sender_signer_addr).to_string(), 100000);
    let recipient = PrincipalData::from(StacksAddress::burn_address(false));
    let stacker_sk = setup_stacker(&mut naka_conf);
    let mut transfer_nonce = 0;

    test_observer::spawn();
    test_observer::register_any(&mut naka_conf);

    let mut btcd_controller = BitcoinCoreController::new(naka_conf.clone());
    btcd_controller
        .start_bitcoind()
        .expect("Failed starting bitcoind");
    let mut btc_regtest_controller = BitcoinRegtestController::new(naka_conf.clone(), None);
    btc_regtest_controller.bootstrap_chain(201);

    let mut run_loop = boot_nakamoto::BootRunLoop::new(naka_conf.clone()).unwrap();
    let run_loop_stopper = run_loop.get_termination_switch();
    let Counters {
        blocks_processed,
        naka_submitted_commits: commits_submitted,
        naka_proposed_blocks: proposals_submitted,
        naka_skip_commit_op: test_skip_commit_op,
        ..
    } = run_loop.counters();

    let coord_channel = run_loop.coordinator_channels();

    let run_loop_thread = thread::spawn(move || run_loop.start(None, 0));
    wait_for_runloop(&blocks_processed);
    boot_to_epoch_3(
        &naka_conf,
        &blocks_processed,
        &[stacker_sk],
        &[sender_signer_sk],
        &mut Some(&mut signers),
        &mut btc_regtest_controller,
    );

    info!("Bootstrapped to Epoch-3.0 boundary, starting nakamoto miner");

    let burnchain = naka_conf.get_burnchain();
    let sortdb = burnchain.open_sortition_db(true).unwrap();
    let (mut chainstate, _) = StacksChainState::open(
        naka_conf.is_mainnet(),
        naka_conf.burnchain.chain_id,
        &naka_conf.get_chainstate_path_str(),
        None,
    )
    .unwrap();

    let block_height_pre_3_0 =
        NakamotoChainState::get_canonical_block_header(chainstate.db(), &sortdb)
            .unwrap()
            .unwrap()
            .stacks_block_height;

    // query for prometheus metrics
    #[cfg(feature = "monitoring_prom")]
    {
        let prom_http_origin = format!("http://{prom_bind}");
        wait_for(10, || {
            let client = reqwest::blocking::Client::new();
            let res = client
                .get(&prom_http_origin)
                .send()
                .unwrap()
                .text()
                .unwrap();
            let expected_result = format!("stacks_node_stacks_tip_height {block_height_pre_3_0}");
            Ok(res.contains(&expected_result))
        })
        .expect("Prometheus metrics did not update");
    }

    info!("Nakamoto miner started...");
    blind_signer(&naka_conf, &signers, proposals_submitted);

    let blocks_processed_before = coord_channel
        .lock()
        .expect("Mutex poisoned")
        .get_stacks_blocks_processed();

    wait_for_first_naka_block_commit(60, &commits_submitted);

    // Mine a regular nakamoto tenure
    next_block_and_mine_commit(
        &mut btc_regtest_controller,
        60,
        &coord_channel,
        &commits_submitted,
    )
    .unwrap();

    wait_for(5, || {
        let blocks_processed = coord_channel
            .lock()
            .expect("Mutex poisoned")
            .get_stacks_blocks_processed();
        Ok(blocks_processed > blocks_processed_before)
    })
    .unwrap();

    let blocks_processed_before = coord_channel
        .lock()
        .expect("Mutex poisoned")
        .get_stacks_blocks_processed();

    info!("Pausing commit ops to trigger a tenure extend.");
    test_skip_commit_op.set(true);

    next_block_and(&mut btc_regtest_controller, 60, || Ok(true)).unwrap();

    wait_for(5, || {
        let blocks_processed = coord_channel
            .lock()
            .expect("Mutex poisoned")
            .get_stacks_blocks_processed();
        Ok(blocks_processed > blocks_processed_before)
    })
    .unwrap();

    // Submit a TX
    let transfer_tx = make_stacks_transfer(
        &sender_sk,
        transfer_nonce,
        send_fee,
        naka_conf.burnchain.chain_id,
        &recipient,
        send_amt,
    );
    let transfer_tx_hex = format!("0x{}", to_hex(&transfer_tx));

    let tip = NakamotoChainState::get_canonical_block_header(chainstate.db(), &sortdb)
        .unwrap()
        .unwrap();

    let mut mempool = naka_conf
        .connect_mempool_db()
        .expect("Database failure opening mempool");

    mempool
        .submit_raw(
            &mut chainstate,
            &sortdb,
            &tip.consensus_hash,
            &tip.anchored_header.block_hash(),
            transfer_tx.clone(),
            &ExecutionCost::max_value(),
            &StacksEpochId::Epoch30,
        )
        .unwrap();

    // wait for the extended miner to include the tx in a block
    //  before we produce the next bitcoin block (this test will assert
    //  that this is the case at the end of the test).
    wait_for(60, || {
        let nonce = get_account(&http_origin, &to_addr(&sender_sk)).nonce;
        Ok(nonce > transfer_nonce)
    })
    .unwrap();

    let blocks_processed_before = coord_channel
        .lock()
        .expect("Mutex poisoned")
        .get_stacks_blocks_processed();

    next_block_and_process_new_stacks_block(&mut btc_regtest_controller, 60, &coord_channel)
        .unwrap();

    wait_for(5, || {
        let blocks_processed = coord_channel
            .lock()
            .expect("Mutex poisoned")
            .get_stacks_blocks_processed();
        let sender_nonce = get_account(&http_origin, &to_addr(&sender_sk)).nonce;
        Ok(blocks_processed > blocks_processed_before && sender_nonce >= 1)
    })
    .unwrap();

    let blocks_processed_before = coord_channel
        .lock()
        .expect("Mutex poisoned")
        .get_stacks_blocks_processed();

    next_block_and(&mut btc_regtest_controller, 60, || Ok(true)).unwrap();

    wait_for(5, || {
        let blocks_processed = coord_channel
            .lock()
            .expect("Mutex poisoned")
            .get_stacks_blocks_processed();
        Ok(blocks_processed > blocks_processed_before)
    })
    .unwrap();

    // Mine 3 nakamoto blocks
    for i in 0..3 {
        info!("Triggering Nakamoto blocks after extend ({})", i + 1);
        transfer_nonce += 1;
        let transfer_tx = make_stacks_transfer(
            &sender_sk,
            transfer_nonce,
            send_fee,
            naka_conf.burnchain.chain_id,
            &recipient,
            send_amt,
        );
        submit_tx(&http_origin, &transfer_tx);
        wait_for(10, || {
            let sender_nonce = get_account(&http_origin, &to_addr(&sender_sk)).nonce;
            Ok(sender_nonce >= transfer_nonce)
        })
        .expect("Timed out waiting for transfer TX to confirm");
    }

    info!("Resuming commit ops to mine regular tenures.");
    test_skip_commit_op.set(false);

    // Mine 15 more regular nakamoto tenures
    for _i in 0..15 {
        let commits_before = commits_submitted.load(Ordering::SeqCst);
        let blocks_processed_before = coord_channel
            .lock()
            .expect("Mutex poisoned")
            .get_stacks_blocks_processed();
        next_block_and(&mut btc_regtest_controller, 60, || {
            let commits_count = commits_submitted.load(Ordering::SeqCst);
            Ok(commits_count > commits_before)
        })
        .unwrap();

        wait_for(5, || {
            let blocks_processed = coord_channel
                .lock()
                .expect("Mutex poisoned")
                .get_stacks_blocks_processed();
            Ok(blocks_processed > blocks_processed_before)
        })
        .unwrap();

        sleep_ms(5_000);
    }

    // load the chain tip, and assert that it is a nakamoto block and at least 30 blocks have advanced in epoch 3
    let tip = NakamotoChainState::get_canonical_block_header(chainstate.db(), &sortdb)
        .unwrap()
        .unwrap();

    // assert that the tenure extend tx was observed
    let mut tenure_extends = vec![];
    let mut tenure_block_founds = vec![];
    let mut transfer_tx_included = false;
    let mut last_block_had_extend = false;
    for block in test_observer::get_blocks() {
        let mut has_extend = false;
        for tx in block["transactions"].as_array().unwrap() {
            let raw_tx = tx["raw_tx"].as_str().unwrap();
            if raw_tx == transfer_tx_hex {
                transfer_tx_included = true;
                continue;
            }
            if raw_tx == "0x00" {
                continue;
            }
            let tx_bytes = hex_bytes(&raw_tx[2..]).unwrap();
            let parsed = StacksTransaction::consensus_deserialize(&mut &tx_bytes[..]).unwrap();

            if let TransactionPayload::TenureChange(payload) = &parsed.payload {
                match payload.cause {
                    TenureChangeCause::Extended => {
                        has_extend = true;
                        tenure_extends.push(parsed);
                    }
                    TenureChangeCause::BlockFound => {
                        if last_block_had_extend {
                            panic!("Expected a Nakamoto block to happen after tenure extend block");
                        }
                        tenure_block_founds.push(parsed);
                    }
                };
            }
        }
        last_block_had_extend = has_extend;
    }
    assert!(
        !tenure_extends.is_empty(),
        "Nakamoto node failed to include the tenure extend txs"
    );

    assert!(
        tenure_block_founds.len() >= 17 - tenure_extends.len(),
        "Nakamoto node failed to include the block found tx per winning sortition"
    );

    assert!(
        transfer_tx_included,
        "Nakamoto node failed to include the transfer tx"
    );

    assert!(tip.anchored_header.as_stacks_nakamoto().is_some());
    assert!(tip.stacks_block_height >= block_height_pre_3_0 + 17);

    // make sure prometheus returns an updated height
    #[cfg(feature = "monitoring_prom")]
    {
        let prom_http_origin = format!("http://{prom_bind}");
        wait_for(10, || {
            let client = reqwest::blocking::Client::new();
            let res = client
                .get(&prom_http_origin)
                .send()
                .unwrap()
                .text()
                .unwrap();
            let expected_result =
                format!("stacks_node_stacks_tip_height {}", tip.stacks_block_height);
            Ok(res.contains(&expected_result))
        })
        .expect("Prometheus metrics did not update");
    }

    coord_channel
        .lock()
        .expect("Mutex poisoned")
        .stop_chains_coordinator();
    run_loop_stopper.store(false, Ordering::SeqCst);

    run_loop_thread.join().unwrap();
}

fn get_block_times(
    naka_conf: &Config,
    sender_addr: &StacksAddress,
    block_height: u128,
    tenure_height: u128,
) -> (u128, u128, u128, u128, u128, u128, u128) {
    let contract0_name = "test-contract-0";
    let contract1_name = "test-contract-1";
    let contract3_name = "test-contract-3";

    info!("Getting block times at block {block_height}, tenure {tenure_height}...");

    let time0_value = call_read_only(
        naka_conf,
        sender_addr,
        contract0_name,
        "get-time",
        vec![&clarity::vm::Value::UInt(tenure_height)],
    );
    let time0 = time0_value
        .expect_optional()
        .unwrap()
        .unwrap()
        .expect_u128()
        .unwrap();

    let time_now0_value = call_read_only(
        naka_conf,
        sender_addr,
        contract0_name,
        "get-last-time",
        vec![],
    );
    let time0_now = time_now0_value
        .expect_optional()
        .unwrap()
        .unwrap()
        .expect_u128()
        .unwrap();

    let time1_value = call_read_only(
        naka_conf,
        sender_addr,
        contract1_name,
        "get-time",
        vec![&clarity::vm::Value::UInt(tenure_height)],
    );
    let time1 = time1_value
        .expect_optional()
        .unwrap()
        .unwrap()
        .expect_u128()
        .unwrap();

    let time1_now_value = call_read_only(
        naka_conf,
        sender_addr,
        contract1_name,
        "get-last-time",
        vec![],
    );
    let time1_now = time1_now_value
        .expect_optional()
        .unwrap()
        .unwrap()
        .expect_u128()
        .unwrap();

    let time3_tenure_value = call_read_only(
        naka_conf,
        sender_addr,
        contract3_name,
        "get-tenure-time",
        vec![&clarity::vm::Value::UInt(block_height)],
    );
    let time3_tenure = time3_tenure_value
        .expect_optional()
        .unwrap()
        .unwrap()
        .expect_u128()
        .unwrap();

    let time3_block_value = call_read_only(
        naka_conf,
        sender_addr,
        contract3_name,
        "get-block-time",
        vec![&clarity::vm::Value::UInt(block_height)],
    );
    let time3_block = time3_block_value
        .expect_optional()
        .unwrap()
        .unwrap()
        .expect_u128()
        .unwrap();

    let time3_now_tenure_value = call_read_only(
        naka_conf,
        sender_addr,
        contract3_name,
        "get-last-tenure-time",
        vec![],
    );
    let time3_now_tenure = time3_now_tenure_value
        .expect_optional()
        .unwrap()
        .unwrap()
        .expect_u128()
        .unwrap();

    info!("Reported times:";
        "time0" => time0,
        "time0_now" => time0_now,
        "time1" => time1,
        "time1_now" => time1_now,
        "time3_block" => time3_block,
        "time3_tenure" => time3_tenure,
        "time3_now_tenure" => time3_now_tenure
    );

    assert_eq!(
        time0, time1,
        "Time from pre- and post-epoch 3.0 contracts should match"
    );
    assert_eq!(
        time0_now, time1_now,
        "Time from pre- and post-epoch 3.0 contracts should match"
    );
    assert_eq!(time0_now, time1_now, "Time should match across contracts");

    (
        time0,
        time0_now,
        time1,
        time1_now,
        time3_tenure,
        time3_block,
        time3_now_tenure,
    )
}

#[test]
#[ignore]
/// Verify the timestamps using `get-block-info?`, `get-stacks-block-info?`, and `get-tenure-info?`.
fn check_block_times() {
    if env::var("BITCOIND_TEST") != Ok("1".into()) {
        return;
    }

    let mut signers = TestSigners::default();
    let (mut naka_conf, _miner_account) = naka_neon_integration_conf(None);
    let http_origin = format!("http://{}", &naka_conf.node.rpc_bind);
    naka_conf.miner.wait_on_interim_blocks = Duration::from_secs(1);
    naka_conf.burnchain.chain_id = CHAIN_ID_TESTNET + 1;
    let sender_sk = Secp256k1PrivateKey::new();
    let sender_signer_sk = Secp256k1PrivateKey::new();
    let sender_signer_addr = tests::to_addr(&sender_signer_sk);

    // setup sender + recipient for some test stx transfers
    // these are necessary for the interim blocks to get mined at all
    let sender_addr = tests::to_addr(&sender_sk);
    let send_amt = 100;
    let send_fee = 180;
    let deploy_fee = 3000;
    naka_conf.add_initial_balance(
        PrincipalData::from(sender_addr).to_string(),
        3 * deploy_fee + (send_amt + send_fee) * 12,
    );
    naka_conf.add_initial_balance(PrincipalData::from(sender_signer_addr).to_string(), 100000);
    let recipient = PrincipalData::from(StacksAddress::burn_address(false));
    let stacker_sk = setup_stacker(&mut naka_conf);

    test_observer::spawn();
    test_observer::register_any(&mut naka_conf);

    let mut btcd_controller = BitcoinCoreController::new(naka_conf.clone());
    btcd_controller
        .start_bitcoind()
        .expect("Failed starting bitcoind");
    let mut btc_regtest_controller = BitcoinRegtestController::new(naka_conf.clone(), None);
    btc_regtest_controller.bootstrap_chain(201);

    let mut run_loop = boot_nakamoto::BootRunLoop::new(naka_conf.clone()).unwrap();
    let run_loop_stopper = run_loop.get_termination_switch();
    let Counters {
        blocks_processed,
        naka_proposed_blocks: proposals_submitted,
        ..
    } = run_loop.counters();

    let coord_channel = run_loop.coordinator_channels();

    let run_loop_thread = thread::Builder::new()
        .name("run_loop".into())
        .spawn(move || run_loop.start(None, 0))
        .unwrap();
    wait_for_runloop(&blocks_processed);

    let mut sender_nonce = 0;

    // Deploy this version with the Clarity 1 / 2 before epoch 3
    let contract0_name = "test-contract-0";
    let contract_clarity1 = r#"
        (define-read-only (get-time (height uint)) (get-block-info? time height))
        (define-read-only (get-last-time) (get-block-info? time (- block-height u1)))
    "#;

    let contract_tx0 = make_contract_publish(
        &sender_sk,
        sender_nonce,
        deploy_fee,
        naka_conf.burnchain.chain_id,
        contract0_name,
        contract_clarity1,
    );
    sender_nonce += 1;
    submit_tx(&http_origin, &contract_tx0);

    boot_to_epoch_3(
        &naka_conf,
        &blocks_processed,
        &[stacker_sk],
        &[sender_signer_sk],
        &mut Some(&mut signers),
        &mut btc_regtest_controller,
    );

    info!("Bootstrapped to Epoch-3.0 boundary, starting nakamoto miner");

    info!("Nakamoto miner started...");
    blind_signer(&naka_conf, &signers, proposals_submitted);

    let epochs = naka_conf.burnchain.epochs.clone().unwrap();
    let epoch_3 = &epochs[StacksEpochId::Epoch30];
    let epoch_3_start = epoch_3.start_height;
    let mut last_stacks_block_height = 0;
    let mut last_tenure_height = 0;
    next_block_and(&mut btc_regtest_controller, 60, || {
        let info = get_chain_info_result(&naka_conf).unwrap();
        last_stacks_block_height = info.stacks_tip_height as u128;
        last_tenure_height = last_stacks_block_height + 1;
        Ok(info.burn_block_height == epoch_3_start)
    })
    .unwrap();

    let time0_value = call_read_only(
        &naka_conf,
        &sender_addr,
        contract0_name,
        "get-time",
        vec![&clarity::vm::Value::UInt(1)],
    );
    let time0 = time0_value
        .expect_optional()
        .unwrap()
        .unwrap()
        .expect_u128()
        .unwrap();
    info!("Time from pre-epoch 3.0: {time0}");

    // This version uses the Clarity 1 / 2 function
    let contract1_name = "test-contract-1";
    let contract_tx1 = make_contract_publish_versioned(
        &sender_sk,
        sender_nonce,
        deploy_fee,
        naka_conf.burnchain.chain_id,
        contract1_name,
        contract_clarity1,
        Some(ClarityVersion::Clarity2),
    );
    sender_nonce += 1;
    submit_tx(&http_origin, &contract_tx1);

    // This version uses the Clarity 3 functions
    let contract3_name = "test-contract-3";
    let contract_clarity3 = r#"
        (define-read-only (get-block-time (height uint)) (get-stacks-block-info? time height))
        (define-read-only (get-tenure-time (height uint)) (get-tenure-info? time height))
        (define-read-only (get-last-tenure-time) (get-tenure-info? time (- stacks-block-height u1)))
    "#;

    let contract_tx3 = make_contract_publish(
        &sender_sk,
        sender_nonce,
        deploy_fee,
        naka_conf.burnchain.chain_id,
        contract3_name,
        contract_clarity3,
    );
    submit_tx(&http_origin, &contract_tx3);
    sender_nonce += 1;

    let mut stacks_block_height = 0;
    wait_for(60, || {
        let cur_sender_nonce = get_account(&http_origin, &to_addr(&sender_sk)).nonce;
        let info = get_chain_info_result(&naka_conf).unwrap();
        stacks_block_height = info.stacks_tip_height as u128;
        Ok(stacks_block_height > last_stacks_block_height && cur_sender_nonce == sender_nonce)
    })
    .expect("Timed out waiting for contracts to publish");
    last_stacks_block_height = stacks_block_height;

    // Repeat these tests for 5 tenures
    for _ in 0..5 {
        next_block_and(&mut btc_regtest_controller, 60, || {
            let info = get_chain_info_result(&naka_conf).unwrap();
            stacks_block_height = info.stacks_tip_height as u128;
            Ok(stacks_block_height > last_stacks_block_height)
        })
        .unwrap();
        last_stacks_block_height = stacks_block_height;
        last_tenure_height += 1;
        info!("New tenure {last_tenure_height}, Stacks height: {last_stacks_block_height}");

        let (time0, time0_now, _time1, _time1_now, time3_tenure, time3_block, time3_now_tenure) =
            get_block_times(
                &naka_conf,
                &sender_addr,
                last_stacks_block_height - 1,
                last_tenure_height - 1,
            );

        assert_eq!(
            time0, time3_tenure,
            "Tenure time should match Clarity 2 block time"
        );
        assert_eq!(
            time0_now, time3_now_tenure,
            "Clarity 3 tenure time should match Clarity 2 block time in the first block of a tenure"
        );

        // Mine a Nakamoto block
        info!("Mining Nakamoto block");

        // submit a tx so that the miner will mine an extra block
        let transfer_tx = make_stacks_transfer(
            &sender_sk,
            sender_nonce,
            send_fee,
            naka_conf.burnchain.chain_id,
            &recipient,
            send_amt,
        );
        sender_nonce += 1;
        submit_tx(&http_origin, &transfer_tx);

        // wait for the block to be mined
        wait_for(30, || {
            let cur_sender_nonce = get_account(&http_origin, &to_addr(&sender_sk)).nonce;
            let info = get_chain_info_result(&naka_conf).unwrap();
            stacks_block_height = info.stacks_tip_height as u128;
            Ok(stacks_block_height > last_stacks_block_height && cur_sender_nonce == sender_nonce)
        })
        .expect("Timed out waiting for block");
        last_stacks_block_height = stacks_block_height;

        info!("New Stacks block {last_stacks_block_height} in tenure {last_tenure_height}");

        let (
            time0a,
            _time0a_now,
            _time1a,
            _time1a_now,
            _time3a_tenure,
            time3a_block,
            time3a_now_tenure,
        ) = get_block_times(
            &naka_conf,
            &sender_addr,
            last_stacks_block_height - 1,
            last_tenure_height - 1,
        );

        assert_eq!(
            time0a, time0,
            "get-block-info? time should not have changed"
        );
        assert!(
            time3a_block - time3_block >= 1,
            "get-stacks-block-info? time should have changed"
        );

        // Mine a Nakamoto block
        info!("Mining Nakamoto block");

        // submit a tx so that the miner will mine an extra block
        let transfer_tx = make_stacks_transfer(
            &sender_sk,
            sender_nonce,
            send_fee,
            naka_conf.burnchain.chain_id,
            &recipient,
            send_amt,
        );
        submit_tx(&http_origin, &transfer_tx);
        sender_nonce += 1;

        // wait for the block to be mined
        wait_for(30, || {
            let cur_sender_nonce = get_account(&http_origin, &to_addr(&sender_sk)).nonce;
            let info = get_chain_info_result(&naka_conf).unwrap();
            stacks_block_height = info.stacks_tip_height as u128;
            Ok(stacks_block_height > last_stacks_block_height && cur_sender_nonce == sender_nonce)
        })
        .expect("Timed out waiting for block");
        last_stacks_block_height = stacks_block_height;

        let (
            time0b,
            _time0b_now,
            _time1b,
            _time1b_now,
            _time3b_tenure,
            time3b_block,
            time3b_now_tenure,
        ) = get_block_times(
            &naka_conf,
            &sender_addr,
            last_stacks_block_height - 1,
            last_tenure_height - 1,
        );

        assert_eq!(
            time0b, time0a,
            "get-block-info? time should not have changed"
        );
        assert!(
            time3b_block - time3a_block >= 1,
            "get-stacks-block-info? time should have changed"
        );
        assert_eq!(
            time3b_now_tenure, time3a_now_tenure,
            "get-tenure-info? time should not have changed"
        );
    }

    coord_channel
        .lock()
        .expect("Mutex poisoned")
        .stop_chains_coordinator();
    run_loop_stopper.store(false, Ordering::SeqCst);

    run_loop_thread.join().unwrap();
}

fn assert_block_info(
    tuple0: &BTreeMap<ClarityName, Value>,
    miner: &Value,
    miner_spend: &clarity::vm::Value,
) {
    info!("block info tuple data: {tuple0:#?}");

    assert!(tuple0
        .get("burnchain-header-hash")
        .unwrap()
        .clone()
        .expect_optional()
        .unwrap()
        .is_some());
    assert!(tuple0
        .get("id-header-hash")
        .unwrap()
        .clone()
        .expect_optional()
        .unwrap()
        .is_some());
    assert!(tuple0
        .get("header-hash")
        .unwrap()
        .clone()
        .expect_optional()
        .unwrap()
        .is_some());
    assert_eq!(
        &tuple0
            .get("miner-address")
            .unwrap()
            .clone()
            .expect_optional()
            .unwrap()
            .unwrap(),
        miner
    );
    assert!(tuple0
        .get("time")
        .unwrap()
        .clone()
        .expect_optional()
        .unwrap()
        .is_some());
    assert!(tuple0
        .get("vrf-seed")
        .unwrap()
        .clone()
        .expect_optional()
        .unwrap()
        .is_some());
    assert!(tuple0
        .get("block-reward")
        .unwrap()
        .clone()
        .expect_optional()
        .unwrap()
        .is_none()); // not yet mature
    assert_eq!(
        &tuple0
            .get("miner-spend-total")
            .unwrap()
            .clone()
            .expect_optional()
            .unwrap()
            .unwrap(),
        miner_spend
    );
    assert_eq!(
        &tuple0
            .get("miner-spend-winner")
            .unwrap()
            .clone()
            .expect_optional()
            .unwrap()
            .unwrap(),
        miner_spend
    );
}

fn parse_block_id(optional_buff32: &Value) -> StacksBlockId {
    let bytes = optional_buff32
        .clone()
        .expect_optional()
        .unwrap()
        .unwrap()
        .expect_buff(32)
        .unwrap();
    StacksBlockId::from_vec(&bytes).unwrap()
}

#[test]
#[ignore]
/// Verify all properties in `get-block-info?`, `get-stacks-block-info?`, and `get-tenure-info?`.
fn check_block_info() {
    if env::var("BITCOIND_TEST") != Ok("1".into()) {
        return;
    }

    let mut signers = TestSigners::default();
    let (mut naka_conf, _miner_account) = naka_neon_integration_conf(None);
    // change the chain id so that it isn't the same as primary testnet
    naka_conf.burnchain.chain_id = CHAIN_ID_TESTNET + 1;
    let http_origin = format!("http://{}", &naka_conf.node.rpc_bind);
    naka_conf.miner.wait_on_interim_blocks = Duration::from_secs(1);
    naka_conf.miner.tenure_cost_limit_per_block_percentage = None;
    let sender_sk = Secp256k1PrivateKey::new();
    let sender_signer_sk = Secp256k1PrivateKey::new();
    let sender_signer_addr = tests::to_addr(&sender_signer_sk);

    // setup sender + recipient for some test stx transfers
    // these are necessary for the interim blocks to get mined at all
    let sender_addr = tests::to_addr(&sender_sk);
    let send_amt = 100;
    let send_fee = 180;
    let deploy_fee = 3000;
    naka_conf.add_initial_balance(
        PrincipalData::from(sender_addr).to_string(),
        3 * deploy_fee + (send_amt + send_fee) * 2,
    );
    naka_conf.add_initial_balance(PrincipalData::from(sender_signer_addr).to_string(), 100000);
    let recipient = PrincipalData::from(StacksAddress::burn_address(false));
    let stacker_sk = setup_stacker(&mut naka_conf);
    let contract3_name = "test-contract-3";

    test_observer::spawn();
    test_observer::register_any(&mut naka_conf);

    let mut btcd_controller = BitcoinCoreController::new(naka_conf.clone());
    btcd_controller
        .start_bitcoind()
        .expect("Failed starting bitcoind");
    let mut btc_regtest_controller = BitcoinRegtestController::new(naka_conf.clone(), None);
    btc_regtest_controller.bootstrap_chain(201);

    let mut run_loop = boot_nakamoto::BootRunLoop::new(naka_conf.clone()).unwrap();
    let run_loop_stopper = run_loop.get_termination_switch();
    let Counters {
        blocks_processed,
        naka_submitted_commits: commits_submitted,
        naka_proposed_blocks: proposals_submitted,
        ..
    } = run_loop.counters();

    let coord_channel = run_loop.coordinator_channels();

    let run_loop_thread = thread::Builder::new()
        .name("run_loop".into())
        .spawn(move || run_loop.start(None, 0))
        .unwrap();
    wait_for_runloop(&blocks_processed);

    let mut sender_nonce = 0;

    let get_block_info = |contract_name: &str, query_height: u128| {
        let result = call_read_only(
            &naka_conf,
            &sender_addr,
            contract_name,
            "get-block-info",
            vec![&clarity::vm::Value::UInt(query_height)],
        );
        result.expect_tuple().unwrap().data_map
    };

    let get_tenure_info = |query_height: u128| {
        let result = call_read_only(
            &naka_conf,
            &sender_addr,
            contract3_name,
            "get-tenure-info",
            vec![&clarity::vm::Value::UInt(query_height)],
        );
        result.expect_tuple().unwrap().data_map
    };

    let (chainstate, _) = StacksChainState::open(
        naka_conf.is_mainnet(),
        naka_conf.burnchain.chain_id,
        &naka_conf.get_chainstate_path_str(),
        None,
    )
    .unwrap();

    let miner = clarity::vm::Value::Principal(
        PrincipalData::parse_standard_principal("ST25WA53N4PWF8XZGQH2J5A4CGCWV4JADPM8MHTRV")
            .unwrap()
            .into(),
    );
    let miner_spend = clarity::vm::Value::UInt(20000);

    // Deploy this version with the Clarity 1 / 2 before epoch 3
    let contract0_name = "test-contract-0";
    let contract_clarity1 = "(define-read-only (get-block-info (height uint))
            {
                burnchain-header-hash: (get-block-info? burnchain-header-hash height),
                id-header-hash: (get-block-info? id-header-hash height),
                header-hash: (get-block-info? header-hash height),
                miner-address: (get-block-info? miner-address height),
                time: (get-block-info? time height),
                vrf-seed: (get-block-info? vrf-seed height),
                block-reward: (get-block-info? block-reward height),
                miner-spend-total: (get-block-info? miner-spend-total height),
                miner-spend-winner: (get-block-info? miner-spend-winner height),
            }
        )";
    // This version uses the Clarity 3 functions
    let contract_clarity3 = "(define-read-only (get-block-info (height uint))
            {
                id-header-hash: (get-stacks-block-info? id-header-hash height),
                header-hash: (get-stacks-block-info? header-hash height),
                time: (get-stacks-block-info? time height),
            }
        )
        (define-read-only (get-tenure-info (height uint))
            {
                burnchain-header-hash: (get-tenure-info? burnchain-header-hash height),
                miner-address: (get-tenure-info? miner-address height),
                time: (get-tenure-info? time height),
                vrf-seed: (get-tenure-info? vrf-seed height),
                block-reward: (get-tenure-info? block-reward height),
                miner-spend-total: (get-tenure-info? miner-spend-total height),
                miner-spend-winner: (get-tenure-info? miner-spend-winner height),
            }
        )";

    let contract_tx0 = make_contract_publish(
        &sender_sk,
        sender_nonce,
        deploy_fee,
        naka_conf.burnchain.chain_id,
        contract0_name,
        contract_clarity1,
    );
    sender_nonce += 1;
    submit_tx(&http_origin, &contract_tx0);

    boot_to_epoch_3(
        &naka_conf,
        &blocks_processed,
        &[stacker_sk],
        &[sender_signer_sk],
        &mut Some(&mut signers),
        &mut btc_regtest_controller,
    );

    let info = get_chain_info(&naka_conf);
    let last_pre_nakamoto_block_height = info.stacks_tip_height.into();

    blind_signer(&naka_conf, &signers, proposals_submitted);

    let c0_block_ht_1_pre_3 = get_block_info(contract0_name, 1);
    info!("Info from pre-epoch 3.0: {c0_block_ht_1_pre_3:?}");

    wait_for_first_naka_block_commit(60, &commits_submitted);

    // This version uses the Clarity 1 / 2 function
    let contract1_name = "test-contract-1";
    let contract_tx1 = make_contract_publish_versioned(
        &sender_sk,
        sender_nonce,
        deploy_fee,
        naka_conf.burnchain.chain_id,
        contract1_name,
        contract_clarity1,
        Some(ClarityVersion::Clarity2),
    );
    sender_nonce += 1;
    submit_tx(&http_origin, &contract_tx1);

    let contract_tx3 = make_contract_publish(
        &sender_sk,
        sender_nonce,
        deploy_fee,
        naka_conf.burnchain.chain_id,
        contract3_name,
        contract_clarity3,
    );
    sender_nonce += 1;
    submit_tx(&http_origin, &contract_tx3);

    // sleep to ensure seconds have changed
    next_block_and_process_new_stacks_block(&mut btc_regtest_controller, 60, &coord_channel)
        .unwrap();

    // make sure that the contracts are published
    wait_for(30, || {
        let cur_sender_nonce = get_account(&http_origin, &to_addr(&sender_sk)).nonce;
        Ok(cur_sender_nonce >= sender_nonce)
    })
    .expect("Timed out waiting for contracts to publish");

    // the first test we want to do is around the behavior of
    //  looking up 2.x blocks.

    // look up block height 1 with all 3 contracts after nakamoto activates
    let c0_block_ht_1_post_3 = get_block_info(contract0_name, 1);
    let c1_block_ht_1_post_3 = get_block_info(contract1_name, 1);
    let c3_block_ht_1_post_3 = get_block_info(contract3_name, 1);
    assert_eq!(c0_block_ht_1_post_3, c0_block_ht_1_pre_3);
    assert_eq!(c0_block_ht_1_post_3, c1_block_ht_1_post_3);
    for (key, value) in c3_block_ht_1_post_3.iter() {
        assert_eq!(&c0_block_ht_1_post_3[key], value);
    }

    // look up last 2.x height with all 3 contracts
    let c0_last_2x_block = get_block_info(contract0_name, last_pre_nakamoto_block_height);
    let c1_last_2x_block = get_block_info(contract1_name, last_pre_nakamoto_block_height);
    let c3_last_2x_block = get_block_info(contract3_name, last_pre_nakamoto_block_height);
    assert_eq!(c0_last_2x_block, c1_last_2x_block);
    for (key, value) in c3_last_2x_block.iter() {
        assert_eq!(&c0_last_2x_block[key], value);
    }

    // now we want to test the behavior of the first block in a tenure
    // so, we'll issue a bitcoin block, and not submit any transactions
    // (which will keep the miner from issuing any blocks after the first
    //  one in the tenure)

    let info = get_chain_info(&naka_conf);
    info!("Chain info: {info:?}");
    let last_stacks_block_height = info.stacks_tip_height as u128;
    let last_stacks_tip = StacksBlockId::new(&info.stacks_tip_consensus_hash, &info.stacks_tip);
    let last_tenure_height: u128 =
        NakamotoChainState::get_coinbase_height(&mut chainstate.index_conn(), &last_stacks_tip)
            .unwrap()
            .unwrap()
            .into();
    let last_tenure_start_block_header = NakamotoChainState::get_tenure_start_block_header(
        &mut chainstate.index_conn(),
        &last_stacks_tip,
        &info.stacks_tip_consensus_hash,
    )
    .unwrap()
    .unwrap();
    let last_tenure_start_block_id = last_tenure_start_block_header.index_block_hash();
    let last_tenure_start_block_ht = last_tenure_start_block_header.stacks_block_height.into();

    // lets issue the next bitcoin block
    next_block_and_process_new_stacks_block(&mut btc_regtest_controller, 60, &coord_channel)
        .unwrap();

    let info = get_chain_info(&naka_conf);
    info!("Chain info: {info:?}");
    let cur_stacks_block_height = info.stacks_tip_height as u128;
    let cur_stacks_tip = StacksBlockId::new(&info.stacks_tip_consensus_hash, &info.stacks_tip);
    let cur_tenure_height: u128 =
        NakamotoChainState::get_coinbase_height(&mut chainstate.index_conn(), &cur_stacks_tip)
            .unwrap()
            .unwrap()
            .into();
    let cur_tenure_start_block_id = NakamotoChainState::get_tenure_start_block_header(
        &mut chainstate.index_conn(),
        &cur_stacks_tip,
        &info.stacks_tip_consensus_hash,
    )
    .unwrap()
    .unwrap()
    .index_block_hash();

    assert_eq!(cur_tenure_start_block_id, cur_stacks_tip);
    assert_eq!(cur_stacks_block_height, last_stacks_block_height + 1);
    assert_eq!(cur_tenure_height, last_tenure_height + 1);

    // first checks: get-block-info with the current tenure height should return None
    let c0_cur_tenure = get_block_info(contract0_name, cur_tenure_height);
    let c1_cur_tenure = get_block_info(contract1_name, cur_tenure_height);
    // contract 3 uses the current stacks block height rather than current tenure.
    let c3_cur_tenure = get_block_info(contract3_name, cur_stacks_block_height);
    let c3_cur_tenure_ti = get_tenure_info(cur_stacks_block_height);
    assert!(c0_cur_tenure["id-header-hash"]
        .clone()
        .expect_optional()
        .unwrap()
        .is_none());
    assert!(c1_cur_tenure["id-header-hash"]
        .clone()
        .expect_optional()
        .unwrap()
        .is_none());
    assert!(c3_cur_tenure["id-header-hash"]
        .clone()
        .expect_optional()
        .unwrap()
        .is_none());
    assert!(c3_cur_tenure_ti["burnchain-header-hash"]
        .clone()
        .expect_optional()
        .unwrap()
        .is_none());

    // second checks: get-block-info with prior tenure height should return Some
    let c0_last_tenure = get_block_info(contract0_name, last_tenure_height);
    let c1_last_tenure = get_block_info(contract1_name, last_tenure_height);
    // contract 3 uses the current stacks block height rather than current tenure.
    let c3_last_tenure_bi = get_block_info(contract3_name, last_stacks_block_height);
    let c3_last_tenure_ti = get_tenure_info(last_stacks_block_height);
    let c3_last_tenure_start_bi = get_block_info(contract3_name, last_tenure_start_block_ht);

    // assert that c0 and c1 returned some data
    assert_block_info(&c0_last_tenure, &miner, &miner_spend);
    assert_block_info(&c1_last_tenure, &miner, &miner_spend);
    assert_eq!(c0_last_tenure, c1_last_tenure);

    let c3_fetched_id_hash = parse_block_id(&c3_last_tenure_bi["id-header-hash"]);
    assert_eq!(c3_fetched_id_hash, last_stacks_tip);

    // c0 and c1 should have different block info data than c3
    assert_ne!(
        c0_last_tenure["header-hash"],
        c3_last_tenure_bi["header-hash"]
    );
    assert_ne!(
        c0_last_tenure["id-header-hash"],
        c3_last_tenure_bi["id-header-hash"]
    );
    assert_ne!(c0_last_tenure["time"], c3_last_tenure_bi["time"]);
    // c0 and c1 should have the same burn data as the *tenure info* lookup in c3
    for (key, value) in c3_last_tenure_ti.iter() {
        assert_eq!(&c0_last_tenure[key], value);
    }
    // c0 and c1 should have the same header hash data as the *block info* lookup in c3 using last tenure start block ht
    for key in ["header-hash", "id-header-hash"] {
        assert_eq!(&c0_last_tenure[key], &c3_last_tenure_start_bi[key]);
    }
    // c0 should have the same index hash as last_tenure start block id
    assert_eq!(
        parse_block_id(&c0_last_tenure["id-header-hash"]),
        last_tenure_start_block_id
    );

    // Now we want to test the behavior of a new nakamoto block within the same tenure
    // We'll force a nakamoto block by submitting a transfer, then waiting for the nonce to bump
    info!("Mining an interim nakamoto block");
    let transfer_tx = make_stacks_transfer(
        &sender_sk,
        sender_nonce,
        send_fee,
        naka_conf.burnchain.chain_id,
        &recipient,
        send_amt,
    );
    sender_nonce += 1;
    submit_tx(&http_origin, &transfer_tx);

    wait_for(30, || {
        thread::sleep(Duration::from_secs(1));
        let cur_sender_nonce = get_account(&http_origin, &to_addr(&sender_sk)).nonce;
        Ok(cur_sender_nonce >= sender_nonce)
    })
    .expect("Failed to process the submitted transfer tx in a new nakamoto block");

    let info = get_chain_info(&naka_conf);
    let interim_stacks_block_height = info.stacks_tip_height as u128;
    let interim_stacks_tip = StacksBlockId::new(&info.stacks_tip_consensus_hash, &info.stacks_tip);
    let interim_tenure_height: u128 =
        NakamotoChainState::get_coinbase_height(&mut chainstate.index_conn(), &interim_stacks_tip)
            .unwrap()
            .unwrap()
            .into();
    let interim_tenure_start_block_id = NakamotoChainState::get_tenure_start_block_header(
        &mut chainstate.index_conn(),
        &interim_stacks_tip,
        &info.stacks_tip_consensus_hash,
    )
    .unwrap()
    .unwrap()
    .index_block_hash();
    assert_eq!(interim_tenure_height, cur_tenure_height);
    assert_eq!(interim_tenure_start_block_id, cur_tenure_start_block_id);
    assert_eq!(interim_stacks_block_height, cur_stacks_block_height + 1);

    // querying the same block heights that returned data before should yield the identical result
    assert_eq!(
        c0_last_tenure,
        get_block_info(contract0_name, last_tenure_height)
    );
    assert_eq!(
        c1_last_tenure,
        get_block_info(contract1_name, last_tenure_height)
    );
    assert_eq!(
        c3_last_tenure_bi,
        get_block_info(contract3_name, last_stacks_block_height)
    );
    assert_eq!(c3_last_tenure_ti, get_tenure_info(last_stacks_block_height));
    assert_eq!(
        c3_last_tenure_start_bi,
        get_block_info(contract3_name, last_tenure_start_block_ht)
    );

    // querying for the current tenure should work now though
    let c0_cur_tenure = get_block_info(contract0_name, cur_tenure_height);
    let c1_cur_tenure = get_block_info(contract1_name, cur_tenure_height);
    // contract 3 uses the current stacks block height rather than current tenure.
    let c3_cur_tenure = get_block_info(contract3_name, cur_stacks_block_height);
    let c3_cur_tenure_ti = get_tenure_info(cur_stacks_block_height);
    assert_block_info(&c0_cur_tenure, &miner, &miner_spend);
    assert_block_info(&c1_cur_tenure, &miner, &miner_spend);
    assert_eq!(c0_cur_tenure, c1_cur_tenure);

    // c0 and c1 should have the same header hash data as the *block info* lookup in c3 using cur_stacks_block
    //  (because cur_stacks_tip == cur_tenure_start_block_id, as was asserted before)
    for key in ["header-hash", "id-header-hash"] {
        assert_eq!(&c0_cur_tenure[key], &c3_cur_tenure[key]);
    }
    // c0 should have the same index hash as cur_tenure start block id
    assert_eq!(
        parse_block_id(&c0_cur_tenure["id-header-hash"]),
        cur_tenure_start_block_id,
        "c0 should have the same index hash as cur_tenure_start_block_id"
    );
    // c0 and c1 should have the same burn data as the *tenure info* lookup in c3
    for (key, value) in c3_cur_tenure_ti.iter() {
        assert_eq!(&c0_cur_tenure[key], value);
    }

    let c3_interim_bi = get_block_info(contract3_name, interim_stacks_block_height);
    let c3_interim_ti = get_tenure_info(interim_stacks_block_height);
    assert!(c3_interim_bi["id-header-hash"]
        .clone()
        .expect_optional()
        .unwrap()
        .is_none());
    assert!(c3_interim_ti["burnchain-header-hash"]
        .clone()
        .expect_optional()
        .unwrap()
        .is_none());

    // Now we'll mine one more interim block so that we can test that the stacks-block-info outputs update
    //  again.
    info!("Mining a second interim nakamoto block");
    let transfer_tx = make_stacks_transfer(
        &sender_sk,
        sender_nonce,
        send_fee,
        naka_conf.burnchain.chain_id,
        &recipient,
        send_amt,
    );
    sender_nonce += 1;
    submit_tx(&http_origin, &transfer_tx);

    wait_for(30, || {
        thread::sleep(Duration::from_secs(1));
        let cur_sender_nonce = get_account(&http_origin, &to_addr(&sender_sk)).nonce;
        Ok(cur_sender_nonce >= sender_nonce)
    })
    .expect("Failed to process the submitted transfer tx in a new nakamoto block");

    let info = get_chain_info(&naka_conf);
    assert_eq!(
        info.stacks_tip_height as u128,
        interim_stacks_block_height + 1
    );

    // querying for the current tenure should work the same as before
    assert_eq!(
        c0_cur_tenure,
        get_block_info(contract0_name, cur_tenure_height)
    );
    assert_eq!(
        c1_cur_tenure,
        get_block_info(contract1_name, cur_tenure_height)
    );
    // contract 3 uses the current stacks block height rather than current tenure.
    assert_eq!(
        c3_cur_tenure,
        get_block_info(contract3_name, cur_stacks_block_height)
    );
    assert_eq!(c3_cur_tenure_ti, get_tenure_info(cur_stacks_block_height));

    // querying using the first interim's block height should now work in contract 3
    let c3_interim_bi = get_block_info(contract3_name, interim_stacks_block_height);
    let c3_interim_ti = get_tenure_info(interim_stacks_block_height);

    // it will *not* work in contracts 1 and 2
    let c0_interim = get_block_info(contract0_name, interim_stacks_block_height);
    let c1_interim = get_block_info(contract1_name, interim_stacks_block_height);
    assert!(c0_interim["id-header-hash"]
        .clone()
        .expect_optional()
        .unwrap()
        .is_none());
    assert!(c1_interim["id-header-hash"]
        .clone()
        .expect_optional()
        .unwrap()
        .is_none());

    assert_eq!(c3_interim_ti, c3_cur_tenure_ti, "Tenure info should be the same whether queried using the starting block or the interim block height");

    // c0 and c1 should have different block info data than the interim block
    assert_ne!(c0_cur_tenure["header-hash"], c3_interim_bi["header-hash"]);
    assert_ne!(
        c0_cur_tenure["id-header-hash"],
        c3_interim_bi["id-header-hash"]
    );
    assert_ne!(c0_cur_tenure["time"], c3_interim_bi["time"]);

    // c3 should have gotten the interim's tip
    assert_eq!(
        parse_block_id(&c3_interim_bi["id-header-hash"]),
        interim_stacks_tip,
        "Contract 3 should be able to fetch the StacksBlockId of the tip"
    );

    let mut blocks = test_observer::get_blocks();
    blocks.sort_by_key(|block| block["block_height"].as_u64().unwrap());

    let mut last_tenture_height = 0;
    for block in blocks.iter() {
        let transactions = block.get("transactions").unwrap().as_array().unwrap();
        let mut block_has_tenure_change = false;
        for tx in transactions.iter().rev() {
            let raw_tx = tx.get("raw_tx").unwrap().as_str().unwrap();
            if raw_tx != "0x00" {
                let tx_bytes = hex_bytes(&raw_tx[2..]).unwrap();
                let parsed =
                    StacksTransaction::consensus_deserialize(&mut tx_bytes.as_slice()).unwrap();
                if let TransactionPayload::TenureChange(_tenure_change) = parsed.payload {
                    block_has_tenure_change = true;
                    continue;
                }
            }
        }
        // if `signer_bitvec` is set on a block, then it's a nakamoto block
        let is_nakamoto_block = block.get("signer_bitvec").map_or(false, |v| !v.is_null());
        let tenure_height = block.get("tenure_height").unwrap().as_u64().unwrap();
        let block_height = block.get("block_height").unwrap().as_u64().unwrap();

        if block_height == 0 {
            // genesis block
            continue;
        }

        if is_nakamoto_block {
            if block_has_tenure_change {
                // tenure change block should have tenure height 1 more than the last tenure height
                assert_eq!(last_tenture_height + 1, tenure_height);
                last_tenture_height = tenure_height;
            } else {
                // tenure extend block should have the same tenure height as the last tenure height
                assert_eq!(last_tenture_height, tenure_height);
            }
        } else {
            // epoch2.x block tenure height is the same as the block height
            assert_eq!(tenure_height, block_height);
            last_tenture_height = block_height;
        }
    }

    coord_channel
        .lock()
        .expect("Mutex poisoned")
        .stop_chains_coordinator();
    run_loop_stopper.store(false, Ordering::SeqCst);

    run_loop_thread.join().unwrap();
}

fn get_expected_reward_for_height(blocks: &[serde_json::Value], block_height: u128) -> u128 {
    // Find the target block
    let target_block = blocks
        .iter()
        .find(|b| b["block_height"].as_u64().unwrap() == block_height as u64)
        .unwrap();

    // Find the tenure change block (the first block with this burn block hash)
    let tenure_burn_block_hash = target_block["burn_block_hash"].as_str().unwrap();
    let tenure_block = blocks
        .iter()
        .find(|b| b["burn_block_hash"].as_str().unwrap() == tenure_burn_block_hash)
        .unwrap();
    let matured_block_hash = tenure_block["block_hash"].as_str().unwrap();

    let mut expected_reward_opt = None;
    for block in blocks.iter().rev() {
        for rewards in block["matured_miner_rewards"].as_array().unwrap() {
            if rewards.as_object().unwrap()["from_stacks_block_hash"]
                .as_str()
                .unwrap()
                == matured_block_hash
            {
                let reward_object = rewards.as_object().unwrap();
                let coinbase_amount: u128 = reward_object["coinbase_amount"]
                    .as_str()
                    .unwrap()
                    .parse()
                    .unwrap();
                let tx_fees_anchored: u128 = reward_object["tx_fees_anchored"]
                    .as_str()
                    .unwrap()
                    .parse()
                    .unwrap();
                let tx_fees_streamed_confirmed: u128 = reward_object["tx_fees_streamed_confirmed"]
                    .as_str()
                    .unwrap()
                    .parse()
                    .unwrap();
                let tx_fees_streamed_produced: u128 = reward_object["tx_fees_streamed_produced"]
                    .as_str()
                    .unwrap()
                    .parse()
                    .unwrap();
                expected_reward_opt = Some(
                    expected_reward_opt.unwrap_or(0)
                        + coinbase_amount
                        + tx_fees_anchored
                        + tx_fees_streamed_confirmed
                        + tx_fees_streamed_produced,
                );
            }
        }

        if let Some(expected_reward) = expected_reward_opt {
            return expected_reward;
        }
    }
    panic!("Expected reward not found");
}

#[test]
#[ignore]
/// Verify `block-reward` property in `get-block-info?` and `get-tenure-info?`.
/// This test is separated from `check_block_info` above because it needs to
/// mine 100+ blocks to mature the block reward, so it is slow.
fn check_block_info_rewards() {
    if env::var("BITCOIND_TEST") != Ok("1".into()) {
        return;
    }

    let mut signers = TestSigners::default();
    let (mut naka_conf, _miner_account) = naka_neon_integration_conf(None);
    let http_origin = format!("http://{}", &naka_conf.node.rpc_bind);
    naka_conf.miner.wait_on_interim_blocks = Duration::from_secs(1);
    naka_conf.burnchain.chain_id = CHAIN_ID_TESTNET + 1;
    let sender_sk = Secp256k1PrivateKey::new();
    let sender_signer_sk = Secp256k1PrivateKey::new();
    let sender_signer_addr = tests::to_addr(&sender_signer_sk);

    // setup sender + recipient for some test stx transfers
    // these are necessary for the interim blocks to get mined at all
    let sender_addr = tests::to_addr(&sender_sk);
    let send_amt = 100;
    let send_fee = 180;
    let deploy_fee = 3000;
    naka_conf.add_initial_balance(
        PrincipalData::from(sender_addr).to_string(),
        3 * deploy_fee + (send_amt + send_fee) * 2,
    );
    naka_conf.add_initial_balance(PrincipalData::from(sender_signer_addr).to_string(), 100000);
    let recipient = PrincipalData::from(StacksAddress::burn_address(false));
    let stacker_sk = setup_stacker(&mut naka_conf);

    test_observer::spawn();
    test_observer::register_any(&mut naka_conf);

    let mut btcd_controller = BitcoinCoreController::new(naka_conf.clone());
    btcd_controller
        .start_bitcoind()
        .expect("Failed starting bitcoind");
    let mut btc_regtest_controller = BitcoinRegtestController::new(naka_conf.clone(), None);
    btc_regtest_controller.bootstrap_chain(201);

    let mut run_loop = boot_nakamoto::BootRunLoop::new(naka_conf.clone()).unwrap();
    let run_loop_stopper = run_loop.get_termination_switch();
    let Counters {
        blocks_processed,
        naka_submitted_commits: commits_submitted,
        naka_proposed_blocks: proposals_submitted,
        ..
    } = run_loop.counters();

    let coord_channel = run_loop.coordinator_channels();

    let run_loop_thread = thread::Builder::new()
        .name("run_loop".into())
        .spawn(move || run_loop.start(None, 0))
        .unwrap();
    wait_for_runloop(&blocks_processed);

    let mut sender_nonce = 0;

    // Deploy this version with the Clarity 1 / 2 before epoch 3
    let contract0_name = "test-contract-0";
    let contract_clarity1 = "(define-read-only (get-block-info (height uint))
            {
                burnchain-header-hash: (get-block-info? burnchain-header-hash height),
                id-header-hash: (get-block-info? id-header-hash height),
                header-hash: (get-block-info? header-hash height),
                miner-address: (get-block-info? miner-address height),
                time: (get-block-info? time height),
                vrf-seed: (get-block-info? vrf-seed height),
                block-reward: (get-block-info? block-reward height),
                miner-spend-total: (get-block-info? miner-spend-total height),
                miner-spend-winner: (get-block-info? miner-spend-winner height),
            }
        )";

    let contract_tx0 = make_contract_publish(
        &sender_sk,
        sender_nonce,
        deploy_fee,
        naka_conf.burnchain.chain_id,
        contract0_name,
        contract_clarity1,
    );
    sender_nonce += 1;
    submit_tx(&http_origin, &contract_tx0);

    let get_block_info = |contract_name: &str, query_height: u128| {
        let result = call_read_only(
            &naka_conf,
            &sender_addr,
            contract_name,
            "get-block-info",
            vec![&clarity::vm::Value::UInt(query_height)],
        );
        result.expect_tuple().unwrap().data_map
    };

    boot_to_epoch_3(
        &naka_conf,
        &blocks_processed,
        &[stacker_sk],
        &[sender_signer_sk],
        &mut Some(&mut signers),
        &mut btc_regtest_controller,
    );

    info!("Bootstrapped to Epoch-3.0 boundary, starting nakamoto miner");

    info!("Nakamoto miner started...");
    blind_signer(&naka_conf, &signers, proposals_submitted);

    let tuple0 = get_block_info(contract0_name, 1);
    info!("Info from pre-epoch 3.0: {tuple0:?}");

    wait_for_first_naka_block_commit(60, &commits_submitted);

    // This version uses the Clarity 1 / 2 function
    let contract1_name = "test-contract-1";
    let contract_tx1 = make_contract_publish_versioned(
        &sender_sk,
        sender_nonce,
        deploy_fee,
        naka_conf.burnchain.chain_id,
        contract1_name,
        contract_clarity1,
        Some(ClarityVersion::Clarity2),
    );
    sender_nonce += 1;
    submit_tx(&http_origin, &contract_tx1);

    // This version uses the Clarity 3 functions
    let contract3_name = "test-contract-3";
    let contract_clarity3 = "(define-read-only (get-tenure-info (height uint))
            {
                burnchain-header-hash: (get-tenure-info? burnchain-header-hash height),
                miner-address: (get-tenure-info? miner-address height),
                time: (get-tenure-info? time height),
                vrf-seed: (get-tenure-info? vrf-seed height),
                block-reward: (get-tenure-info? block-reward height),
                miner-spend-total: (get-tenure-info? miner-spend-total height),
                miner-spend-winner: (get-tenure-info? miner-spend-winner height),
            }
        )";

    let contract_tx3 = make_contract_publish(
        &sender_sk,
        sender_nonce,
        deploy_fee,
        naka_conf.burnchain.chain_id,
        contract3_name,
        contract_clarity3,
    );
    sender_nonce += 1;
    submit_tx(&http_origin, &contract_tx3);

    next_block_and_process_new_stacks_block(&mut btc_regtest_controller, 60, &coord_channel)
        .unwrap();

    // Sleep to ensure the seconds have changed
    thread::sleep(Duration::from_secs(1));

    // Mine a Nakamoto block
    info!("Mining Nakamoto block");
    let blocks_processed_before = coord_channel
        .lock()
        .expect("Mutex poisoned")
        .get_stacks_blocks_processed();

    // submit a tx so that the miner will mine an extra block
    let transfer_tx = make_stacks_transfer(
        &sender_sk,
        sender_nonce,
        send_fee,
        naka_conf.burnchain.chain_id,
        &recipient,
        send_amt,
    );
    sender_nonce += 1;
    submit_tx(&http_origin, &transfer_tx);

    loop {
        let blocks_processed = coord_channel
            .lock()
            .expect("Mutex poisoned")
            .get_stacks_blocks_processed();
        if blocks_processed > blocks_processed_before {
            break;
        }
        thread::sleep(Duration::from_millis(100));
    }

    // Sleep to ensure the seconds have changed
    thread::sleep(Duration::from_secs(1));

    // Mine a Nakamoto block
    info!("Mining Nakamoto block");
    let blocks_processed_before = coord_channel
        .lock()
        .expect("Mutex poisoned")
        .get_stacks_blocks_processed();

    // submit a tx so that the miner will mine an extra block
    let transfer_tx = make_stacks_transfer(
        &sender_sk,
        sender_nonce,
        send_fee,
        naka_conf.burnchain.chain_id,
        &recipient,
        send_amt,
    );
    submit_tx(&http_origin, &transfer_tx);

    loop {
        let blocks_processed = coord_channel
            .lock()
            .expect("Mutex poisoned")
            .get_stacks_blocks_processed();
        if blocks_processed > blocks_processed_before {
            break;
        }
        thread::sleep(Duration::from_millis(100));
    }

    let info = get_chain_info_result(&naka_conf).unwrap();
    info!("Chain info: {info:?}");
    let (chainstate, _) = StacksChainState::open(
        naka_conf.is_mainnet(),
        naka_conf.burnchain.chain_id,
        &naka_conf.get_chainstate_path_str(),
        None,
    )
    .unwrap();

    let last_stacks_block_height = info.stacks_tip_height as u128;
    let last_nakamoto_block = last_stacks_block_height;
    let last_stacks_tip = StacksBlockId::new(&info.stacks_tip_consensus_hash, &info.stacks_tip);
    let last_nakamoto_block_tenure_height: u128 =
        NakamotoChainState::get_coinbase_height(&mut chainstate.index_conn(), &last_stacks_tip)
            .unwrap()
            .unwrap()
            .into();

    // Mine more than 2 burn blocks to get the last block's reward matured
    // (only 2 blocks maturation time in tests)
    info!("Mining 6 tenures to mature the block reward");
    for i in 0..6 {
        next_block_and_mine_commit(
            &mut btc_regtest_controller,
            20,
            &coord_channel,
            &commits_submitted,
        )
        .unwrap();
        info!("Mined a block ({i})");
    }

    let info = get_chain_info_result(&naka_conf).unwrap();
    info!("Chain info: {info:?}");
    let last_stacks_block_height = info.stacks_tip_height as u128;
    let blocks = test_observer::get_blocks();

    let last_stacks_tip = StacksBlockId::new(&info.stacks_tip_consensus_hash, &info.stacks_tip);
    let last_tenure_height: u128 =
        NakamotoChainState::get_coinbase_height(&mut chainstate.index_conn(), &last_stacks_tip)
            .unwrap()
            .unwrap()
            .into();

    // Check the block reward is now matured in one of the tenure-change blocks
    let mature_height = last_stacks_block_height - 4;
    let expected_reward = get_expected_reward_for_height(&blocks, mature_height);
    let tuple0 = get_block_info(contract0_name, last_tenure_height - 4);
    info!(
        "block rewards";
        "fetched" => %tuple0["block-reward"],
        "expected" => expected_reward,
    );
    assert_eq!(
        tuple0["block-reward"]
            .clone()
            .expect_optional()
            .unwrap()
            .unwrap(),
        Value::UInt(expected_reward)
    );

    let tuple1 = get_block_info(contract1_name, last_tenure_height - 4);
    assert_eq!(tuple0, tuple1);

    let result3_tenure = call_read_only(
        &naka_conf,
        &sender_addr,
        contract3_name,
        "get-tenure-info",
        vec![&clarity::vm::Value::UInt(mature_height)],
    );
    let tuple3_tenure = result3_tenure.expect_tuple().unwrap().data_map;
    assert_eq!(tuple3_tenure["block-reward"], tuple0["block-reward"]);

    // Check the block reward is now matured in one of the Nakamoto blocks
    let expected_reward = get_expected_reward_for_height(&blocks, last_nakamoto_block);

    let tuple0 = get_block_info(contract0_name, last_nakamoto_block_tenure_height);

    assert_eq!(
        tuple0["block-reward"]
            .clone()
            .expect_optional()
            .unwrap()
            .unwrap(),
        Value::UInt(expected_reward)
    );

    let tuple1 = get_block_info(contract1_name, last_nakamoto_block_tenure_height);
    assert_eq!(tuple0, tuple1);

    let result3_tenure = call_read_only(
        &naka_conf,
        &sender_addr,
        contract3_name,
        "get-tenure-info",
        vec![&clarity::vm::Value::UInt(last_nakamoto_block)],
    );
    let tuple3_tenure = result3_tenure.expect_tuple().unwrap().data_map;
    assert_eq!(tuple3_tenure["block-reward"], tuple0["block-reward"]);

    coord_channel
        .lock()
        .expect("Mutex poisoned")
        .stop_chains_coordinator();
    run_loop_stopper.store(false, Ordering::SeqCst);

    run_loop_thread.join().unwrap();
}

/// Test Nakamoto mock miner by booting a follower node
#[test]
#[ignore]
fn mock_mining() {
    if env::var("BITCOIND_TEST") != Ok("1".into()) {
        return;
    }

    let (mut naka_conf, _miner_account) = naka_neon_integration_conf(None);
    naka_conf.miner.wait_on_interim_blocks = Duration::from_secs(1);
    naka_conf.node.pox_sync_sample_secs = 30;
    naka_conf.miner.tenure_cost_limit_per_block_percentage = None;
    let sender_sk = Secp256k1PrivateKey::new();
    let sender_signer_sk = Secp256k1PrivateKey::new();
    let sender_signer_addr = tests::to_addr(&sender_signer_sk);
    let mut signers = TestSigners::new(vec![sender_signer_sk]);
    let tenure_count = 3;
    let inter_blocks_per_tenure = 3;
    // setup sender + recipient for some test stx transfers
    // these are necessary for the interim blocks to get mined at all
    let sender_addr = tests::to_addr(&sender_sk);
    let send_amt = 100;
    let send_fee = 180;

    let node_1_rpc = gen_random_port();
    let node_1_p2p = gen_random_port();
    let node_2_rpc = gen_random_port();
    let node_2_p2p = gen_random_port();

    let localhost = "127.0.0.1";
    naka_conf.node.rpc_bind = format!("{localhost}:{node_1_rpc}");
    naka_conf.node.p2p_bind = format!("{localhost}:{node_1_p2p}");
    naka_conf.node.data_url = format!("http://{localhost}:{node_1_rpc}");
    naka_conf.node.p2p_address = format!("{localhost}:{node_1_p2p}");
    let http_origin = format!("http://{}", &naka_conf.node.rpc_bind);

    naka_conf.add_initial_balance(
        PrincipalData::from(sender_addr).to_string(),
        (send_amt + send_fee) * tenure_count * inter_blocks_per_tenure,
    );
    naka_conf.add_initial_balance(PrincipalData::from(sender_signer_addr).to_string(), 100000);
    let recipient = PrincipalData::from(StacksAddress::burn_address(false));
    let stacker_sk = setup_stacker(&mut naka_conf);

    test_observer::spawn();
    test_observer::register_any(&mut naka_conf);

    let mut btcd_controller = BitcoinCoreController::new(naka_conf.clone());
    btcd_controller
        .start_bitcoind()
        .expect("Failed starting bitcoind");
    let mut btc_regtest_controller = BitcoinRegtestController::new(naka_conf.clone(), None);
    btc_regtest_controller.bootstrap_chain(201);

    let mut run_loop = boot_nakamoto::BootRunLoop::new(naka_conf.clone()).unwrap();
    let run_loop_stopper = run_loop.get_termination_switch();
    let Counters {
        blocks_processed,
        naka_submitted_commits: commits_submitted,
        naka_proposed_blocks: proposals_submitted,
        ..
    } = run_loop.counters();

    let coord_channel = run_loop.coordinator_channels();

    let run_loop_thread = thread::Builder::new()
        .name("run_loop".into())
        .spawn(move || run_loop.start(None, 0))
        .unwrap();
    wait_for_runloop(&blocks_processed);
    boot_to_epoch_3(
        &naka_conf,
        &blocks_processed,
        &[stacker_sk],
        &[sender_signer_sk],
        &mut Some(&mut signers),
        &mut btc_regtest_controller,
    );

    info!("Bootstrapped to Epoch-3.0 boundary, starting nakamoto miner");

    let burnchain = naka_conf.get_burnchain();
    let sortdb = burnchain.open_sortition_db(true).unwrap();
    let (chainstate, _) = StacksChainState::open(
        naka_conf.is_mainnet(),
        naka_conf.burnchain.chain_id,
        &naka_conf.get_chainstate_path_str(),
        None,
    )
    .unwrap();

    let block_height_pre_3_0 =
        NakamotoChainState::get_canonical_block_header(chainstate.db(), &sortdb)
            .unwrap()
            .unwrap()
            .stacks_block_height;

    info!("Nakamoto miner started...");
    blind_signer(&naka_conf, &signers, proposals_submitted);

    // Wait one block to confirm the VRF register, wait until a block commit is submitted
    wait_for_first_naka_block_commit(60, &commits_submitted);

    let mut follower_conf = naka_conf.clone();
    follower_conf.node.mock_mining = true;
    follower_conf.events_observers.clear();
    follower_conf.node.working_dir = format!("{}-follower", &naka_conf.node.working_dir);
    follower_conf.node.seed = vec![0x01; 32];
    follower_conf.node.local_peer_seed = vec![0x02; 32];

    follower_conf.node.rpc_bind = format!("{localhost}:{node_2_rpc}");
    follower_conf.node.p2p_bind = format!("{localhost}:{node_2_p2p}");
    follower_conf.node.data_url = format!("http://{localhost}:{node_2_rpc}");
    follower_conf.node.p2p_address = format!("{localhost}:{node_2_p2p}");

    let node_info = get_chain_info(&naka_conf);
    follower_conf.node.add_bootstrap_node(
        &format!(
            "{}@{}",
            &node_info.node_public_key.unwrap(),
            naka_conf.node.p2p_bind
        ),
        naka_conf.burnchain.chain_id,
        PEER_VERSION_TESTNET,
    );

    let mut follower_run_loop = boot_nakamoto::BootRunLoop::new(follower_conf.clone()).unwrap();
    let follower_run_loop_stopper = follower_run_loop.get_termination_switch();
    let follower_coord_channel = follower_run_loop.coordinator_channels();

    let Counters {
        naka_mined_blocks: follower_naka_mined_blocks,
        ..
    } = follower_run_loop.counters();

    let mock_mining_blocks_start = follower_naka_mined_blocks.load(Ordering::SeqCst);

    debug!(
        "Booting follower-thread ({},{})",
        &follower_conf.node.p2p_bind, &follower_conf.node.rpc_bind
    );
    debug!(
        "Booting follower-thread: neighbors = {:?}",
        &follower_conf.node.bootstrap_node
    );

    // spawn a follower thread
    let follower_thread = thread::Builder::new()
        .name("follower-thread".into())
        .spawn(move || follower_run_loop.start(None, 0))
        .unwrap();

    info!("Booting follower-thread, waiting for the follower to sync to the chain tip");

    // use a high timeout for avoiding problem with github workflow
    wait_for(600, || {
        let Some(miner_node_info) = get_chain_info_opt(&naka_conf) else {
            return Ok(false);
        };
        let Some(follower_node_info) = get_chain_info_opt(&follower_conf) else {
            return Ok(false);
        };
        Ok(miner_node_info.stacks_tip_height == follower_node_info.stacks_tip_height)
    })
    .expect("Timed out waiting for follower to catch up to the miner");
    let miner_node_info = get_chain_info(&naka_conf);
    let follower_node_info = get_chain_info(&follower_conf);
    info!("Node heights"; "miner" => miner_node_info.stacks_tip_height, "follower" => follower_node_info.stacks_tip_height);

    // Mine `tenure_count` nakamoto tenures
    for tenure_ix in 0..tenure_count {
        let follower_naka_mined_blocks_before = follower_naka_mined_blocks.load(Ordering::SeqCst);

        let commits_before = commits_submitted.load(Ordering::SeqCst);
        next_block_and_process_new_stacks_block(&mut btc_regtest_controller, 60, &coord_channel)
            .unwrap();

        let mut last_tip = BlockHeaderHash([0x00; 32]);
        let mut last_tip_height = 0;

        // mine the interim blocks
        for interim_block_ix in 0..inter_blocks_per_tenure {
            let blocks_processed_before = coord_channel
                .lock()
                .expect("Mutex poisoned")
                .get_stacks_blocks_processed();
            // submit a tx so that the miner will mine an extra block
            let sender_nonce = tenure_ix * inter_blocks_per_tenure + interim_block_ix;
            let transfer_tx = make_stacks_transfer(
                &sender_sk,
                sender_nonce,
                send_fee,
                naka_conf.burnchain.chain_id,
                &recipient,
                send_amt,
            );
            submit_tx(&http_origin, &transfer_tx);

            loop {
                let blocks_processed = coord_channel
                    .lock()
                    .expect("Mutex poisoned")
                    .get_stacks_blocks_processed();
                if blocks_processed > blocks_processed_before {
                    break;
                }
                thread::sleep(Duration::from_millis(100));
            }

            let info = get_chain_info_result(&naka_conf).unwrap();
            assert_ne!(info.stacks_tip, last_tip);
            assert_ne!(info.stacks_tip_height, last_tip_height);

            last_tip = info.stacks_tip;
            last_tip_height = info.stacks_tip_height;
        }

        let miner_node_info = get_chain_info(&naka_conf);
        let follower_node_info = get_chain_info(&follower_conf);
        info!("Node heights"; "miner" => miner_node_info.stacks_tip_height, "follower" => follower_node_info.stacks_tip_height);

        wait_for(60, || {
            Ok(follower_naka_mined_blocks.load(Ordering::SeqCst)
                > follower_naka_mined_blocks_before)
        })
        .unwrap_or_else(|_| {
            panic!(
                "Timed out waiting for mock miner block {}",
                follower_naka_mined_blocks_before + 1
            )
        });

        wait_for(20, || {
            Ok(commits_submitted.load(Ordering::SeqCst) > commits_before)
        })
        .unwrap_or_else(|_| {
            panic!(
                "Timed out waiting for mock miner block {}",
                follower_naka_mined_blocks_before + 1
            )
        });
    }

    // load the chain tip, and assert that it is a nakamoto block and at least 30 blocks have advanced in epoch 3
    let tip = NakamotoChainState::get_canonical_block_header(chainstate.db(), &sortdb)
        .unwrap()
        .unwrap();
    info!(
        "Latest tip";
        "height" => tip.stacks_block_height,
        "is_nakamoto" => tip.anchored_header.as_stacks_nakamoto().is_some(),
    );

    let expected_blocks_mined = (inter_blocks_per_tenure + 1) * tenure_count;
    let expected_tip_height = block_height_pre_3_0 + expected_blocks_mined;
    assert!(tip.anchored_header.as_stacks_nakamoto().is_some());
    assert_eq!(
        tip.stacks_block_height, expected_tip_height,
        "Should have mined (1 + interim_blocks_per_tenure) * tenure_count nakamoto blocks"
    );

    // Check follower's mock miner
    let mock_mining_blocks_end = follower_naka_mined_blocks.load(Ordering::SeqCst);
    let blocks_mock_mined = mock_mining_blocks_end - mock_mining_blocks_start;
    assert!(
        blocks_mock_mined >= tenure_count,
        "Should have mock mined at least `tenure_count` nakamoto blocks. Mined = {blocks_mock_mined}. Expected = {tenure_count}"
    );

    // wait for follower to reach the chain tip
    loop {
        sleep_ms(1000);
        let follower_node_info = get_chain_info(&follower_conf);

        info!(
            "Follower tip is now {}/{}",
            &follower_node_info.stacks_tip_consensus_hash, &follower_node_info.stacks_tip
        );
        if follower_node_info.stacks_tip_consensus_hash == tip.consensus_hash
            && follower_node_info.stacks_tip == tip.anchored_header.block_hash()
        {
            break;
        }
    }

    coord_channel
        .lock()
        .expect("Mutex poisoned")
        .stop_chains_coordinator();
    run_loop_stopper.store(false, Ordering::SeqCst);

    follower_coord_channel
        .lock()
        .expect("Mutex poisoned")
        .stop_chains_coordinator();
    follower_run_loop_stopper.store(false, Ordering::SeqCst);

    run_loop_thread.join().unwrap();
    follower_thread.join().unwrap();
}

#[test]
#[ignore]
/// This test checks for the proper handling of the case where UTXOs are not
/// available on startup. After 1 minute, the miner thread should panic.
fn utxo_check_on_startup_panic() {
    if env::var("BITCOIND_TEST") != Ok("1".into()) {
        return;
    }

    let (mut naka_conf, _miner_account) = naka_neon_integration_conf(None);
    println!("Nakamoto node started with config: {naka_conf:?}");
    let prom_bind = "127.0.0.1:6000".to_string();
    naka_conf.node.prometheus_bind = Some(prom_bind.clone());
    naka_conf.miner.wait_on_interim_blocks = Duration::from_secs(1000);

    test_observer::spawn();
    test_observer::register_any(&mut naka_conf);

    let mut epochs = NAKAMOTO_INTEGRATION_EPOCHS.to_vec();
    let (last, rest) = epochs.split_last_mut().unwrap();
    for (index, epoch) in rest.iter_mut().enumerate() {
        epoch.start_height = index as u64;
        epoch.end_height = (index + 1) as u64;
    }
    last.start_height = 131;

    let mut btcd_controller = BitcoinCoreController::new(naka_conf.clone());
    btcd_controller
        .start_bitcoind()
        .expect("Failed starting bitcoind");
    let mut btc_regtest_controller = BitcoinRegtestController::new(naka_conf.clone(), None);
    // Do not fully bootstrap the chain, so that the UTXOs are not yet available
    btc_regtest_controller.bootstrap_chain(99);

    let mut run_loop = boot_nakamoto::BootRunLoop::new(naka_conf.clone()).unwrap();
    let run_loop_stopper = run_loop.get_termination_switch();
    let coord_channel = run_loop.coordinator_channels();

    let run_loop_thread = thread::spawn(move || run_loop.start(None, 0));

    let timeout = Duration::from_secs(70);
    let start_time = Instant::now();

    loop {
        // Check if the thread has panicked
        if run_loop_thread.is_finished() {
            match run_loop_thread.join() {
                Ok(_) => {
                    // Thread completed without panicking
                    panic!("Miner should have panicked but it exited cleanly.");
                }
                Err(_) => {
                    // Thread panicked
                    info!("Thread has panicked!");
                    break;
                }
            }
        }

        // Check if 70 seconds have passed
        assert!(
            start_time.elapsed() < timeout,
            "Miner should have panicked."
        );

        thread::sleep(Duration::from_millis(1000));
    }

    coord_channel
        .lock()
        .expect("Mutex poisoned")
        .stop_chains_coordinator();
    run_loop_stopper.store(false, Ordering::SeqCst);
}

#[test]
#[ignore]
/// This test checks for the proper handling of the case where UTXOs are not
/// available on startup, but become available later, before the 1 minute
/// timeout. The miner thread should recover and continue mining.
fn utxo_check_on_startup_recover() {
    if env::var("BITCOIND_TEST") != Ok("1".into()) {
        return;
    }

    let (mut naka_conf, _miner_account) = naka_neon_integration_conf(None);
    println!("Nakamoto node started with config: {naka_conf:?}");
    let prom_bind = "127.0.0.1:6000".to_string();
    naka_conf.node.prometheus_bind = Some(prom_bind.clone());
    naka_conf.miner.wait_on_interim_blocks = Duration::from_secs(1000);

    test_observer::spawn();
    test_observer::register_any(&mut naka_conf);

    let mut epochs = NAKAMOTO_INTEGRATION_EPOCHS.to_vec();
    let (last, rest) = epochs.split_last_mut().unwrap();
    for (index, epoch) in rest.iter_mut().enumerate() {
        epoch.start_height = index as u64;
        epoch.end_height = (index + 1) as u64;
    }
    last.start_height = 131;

    let mut btcd_controller = BitcoinCoreController::new(naka_conf.clone());
    btcd_controller
        .start_bitcoind()
        .expect("Failed starting bitcoind");
    let mut btc_regtest_controller = BitcoinRegtestController::new(naka_conf.clone(), None);
    // Do not fully bootstrap the chain, so that the UTXOs are not yet available
    btc_regtest_controller.bootstrap_chain(99);
    // btc_regtest_controller.bootstrap_chain(108);

    let mut run_loop = boot_nakamoto::BootRunLoop::new(naka_conf.clone()).unwrap();
    let run_loop_stopper = run_loop.get_termination_switch();
    let Counters {
        blocks_processed, ..
    } = run_loop.counters();

    let coord_channel = run_loop.coordinator_channels();

    let run_loop_thread = thread::spawn(move || run_loop.start(None, 0));

    // Sleep for 30s to allow the miner to start and reach the UTXO check loop
    thread::sleep(Duration::from_secs(30));

    btc_regtest_controller.bootstrap_chain(3);

    wait_for_runloop(&blocks_processed);

    coord_channel
        .lock()
        .expect("Mutex poisoned")
        .stop_chains_coordinator();
    run_loop_stopper.store(false, Ordering::SeqCst);
    run_loop_thread.join().unwrap();
}

/// Test `/v3/signer` API endpoint
///
/// This endpoint returns a count of how many blocks a signer has signed during a given reward cycle
#[test]
#[ignore]
fn v3_signer_api_endpoint() {
    if env::var("BITCOIND_TEST") != Ok("1".into()) {
        return;
    }

    let (mut conf, _miner_account) = naka_neon_integration_conf(None);
    let password = "12345".to_string();
    conf.connection_options.auth_token = Some(password.clone());
    conf.miner.wait_on_interim_blocks = Duration::from_secs(1);
    let stacker_sk = setup_stacker(&mut conf);
    let signer_sk = Secp256k1PrivateKey::new();
    let signer_addr = tests::to_addr(&signer_sk);
    let signer_pubkey = Secp256k1PublicKey::from_private(&signer_sk);
    let sender_sk = Secp256k1PrivateKey::new();
    // setup sender + recipient for some test stx transfers
    // these are necessary for the interim blocks to get mined at all
    let sender_addr = tests::to_addr(&sender_sk);
    let send_amt = 100;
    let send_fee = 180;
    conf.add_initial_balance(
        PrincipalData::from(sender_addr).to_string(),
        send_amt + send_fee,
    );
    conf.add_initial_balance(PrincipalData::from(signer_addr).to_string(), 100000);
    let recipient = PrincipalData::from(StacksAddress::burn_address(false));

    // only subscribe to the block proposal events
    test_observer::spawn();
    test_observer::register(&mut conf, &[EventKeyType::BlockProposal]);

    let mut btcd_controller = BitcoinCoreController::new(conf.clone());
    btcd_controller
        .start_bitcoind()
        .expect("Failed starting bitcoind");
    let mut btc_regtest_controller = BitcoinRegtestController::new(conf.clone(), None);
    btc_regtest_controller.bootstrap_chain(201);

    let mut run_loop = boot_nakamoto::BootRunLoop::new(conf.clone()).unwrap();
    let run_loop_stopper = run_loop.get_termination_switch();
    let Counters {
        blocks_processed,
        naka_submitted_commits: commits_submitted,
        naka_proposed_blocks: proposals_submitted,
        ..
    } = run_loop.counters();

    let coord_channel = run_loop.coordinator_channels();

    let run_loop_thread = thread::spawn(move || run_loop.start(None, 0));
    let mut signers = TestSigners::new(vec![signer_sk]);
    wait_for_runloop(&blocks_processed);
    boot_to_epoch_3(
        &conf,
        &blocks_processed,
        &[stacker_sk],
        &[signer_sk],
        &mut Some(&mut signers),
        &mut btc_regtest_controller,
    );

    info!("------------------------- Reached Epoch 3.0 -------------------------");
    blind_signer(&conf, &signers, proposals_submitted);
    // TODO (hack) instantiate the sortdb in the burnchain
    _ = btc_regtest_controller.sortdb_mut();

    info!("------------------------- Setup finished, run test -------------------------");

    let naka_tenures = conf.burnchain.pox_reward_length.unwrap().into();
    let pre_naka_reward_cycle = 1;
    let http_origin = format!("http://{}", &conf.node.rpc_bind);

    let get_v3_signer = |pubkey: &Secp256k1PublicKey, reward_cycle: u64| {
        let url = &format!(
            "{http_origin}/v3/signer/{pk}/{reward_cycle}",
            pk = pubkey.to_hex()
        );
        info!("Send request: GET {url}");
        reqwest::blocking::get(url)
            .unwrap_or_else(|e| panic!("GET request failed: {e}"))
            .json::<GetSignerResponse>()
            .unwrap()
            .blocks_signed
    };

    // Check reward cycle 1, should be 0 (pre-nakamoto)
    let blocks_signed_pre_naka = get_v3_signer(&signer_pubkey, pre_naka_reward_cycle);
    assert_eq!(blocks_signed_pre_naka, 0);

    let block_height = btc_regtest_controller.get_headers_height();
    let first_reward_cycle = btc_regtest_controller
        .get_burnchain()
        .block_height_to_reward_cycle(block_height)
        .unwrap();

    let second_reward_cycle = first_reward_cycle.saturating_add(1);
    let second_reward_cycle_start = btc_regtest_controller
        .get_burnchain()
        .reward_cycle_to_block_height(second_reward_cycle)
        .saturating_sub(1);

    let nmb_naka_blocks_in_first_cycle = second_reward_cycle_start - block_height;
    let nmb_naka_blocks_in_second_cycle = naka_tenures - nmb_naka_blocks_in_first_cycle;

    // Mine some nakamoto tenures
    for _i in 0..naka_tenures {
        next_block_and_mine_commit(
            &mut btc_regtest_controller,
            60,
            &coord_channel,
            &commits_submitted,
        )
        .unwrap();
    }
    let block_height = btc_regtest_controller.get_headers_height();
    let reward_cycle = btc_regtest_controller
        .get_burnchain()
        .block_height_to_reward_cycle(block_height)
        .unwrap();

    assert_eq!(reward_cycle, second_reward_cycle);

    // Assert that we mined a single block (the commit op) per tenure
    let nmb_signed_first_cycle = get_v3_signer(&signer_pubkey, first_reward_cycle);
    let nmb_signed_second_cycle = get_v3_signer(&signer_pubkey, second_reward_cycle);

    assert_eq!(nmb_signed_first_cycle, nmb_naka_blocks_in_first_cycle);
    assert_eq!(nmb_signed_second_cycle, nmb_naka_blocks_in_second_cycle);

    let blocks_processed_before = coord_channel
        .lock()
        .expect("Mutex poisoned")
        .get_stacks_blocks_processed();
    // submit a tx so that the miner will mine an extra stacks block
    let sender_nonce = 0;
    let transfer_tx = make_stacks_transfer(
        &sender_sk,
        sender_nonce,
        send_fee,
        conf.burnchain.chain_id,
        &recipient,
        send_amt,
    );
    submit_tx(&http_origin, &transfer_tx);

    wait_for(30, || {
        Ok(coord_channel
            .lock()
            .expect("Mutex poisoned")
            .get_stacks_blocks_processed()
            > blocks_processed_before)
    })
    .unwrap();
    // Assert that we mined an additional block in the second cycle
    assert_eq!(
        get_v3_signer(&signer_pubkey, second_reward_cycle),
        nmb_naka_blocks_in_second_cycle + 1
    );

    info!("------------------------- Test finished, clean up -------------------------");

    coord_channel
        .lock()
        .expect("Mutex poisoned")
        .stop_chains_coordinator();
    run_loop_stopper.store(false, Ordering::SeqCst);

    run_loop_thread.join().unwrap();
}

/// Test `/v3/blocks/height` API endpoint
///
/// This endpoint returns the block blob given a height
#[test]
#[ignore]
fn v3_blockbyheight_api_endpoint() {
    if env::var("BITCOIND_TEST") != Ok("1".into()) {
        return;
    }

    let (mut conf, _miner_account) = naka_neon_integration_conf(None);
    let password = "12345".to_string();
    conf.connection_options.auth_token = Some(password.clone());
    conf.miner.wait_on_interim_blocks = Duration::from_secs(1);
    let stacker_sk = setup_stacker(&mut conf);
    let signer_sk = Secp256k1PrivateKey::new();
    let signer_addr = tests::to_addr(&signer_sk);
    let sender_sk = Secp256k1PrivateKey::new();
    // setup sender + recipient for some test stx transfers
    // these are necessary for the interim blocks to get mined at all
    let sender_addr = tests::to_addr(&sender_sk);
    let send_amt = 100;
    let send_fee = 180;
    conf.add_initial_balance(
        PrincipalData::from(sender_addr).to_string(),
        send_amt + send_fee,
    );
    conf.add_initial_balance(PrincipalData::from(signer_addr).to_string(), 100000);

    // only subscribe to the block proposal events
    test_observer::spawn();
    test_observer::register(&mut conf, &[EventKeyType::BlockProposal]);

    let mut btcd_controller = BitcoinCoreController::new(conf.clone());
    btcd_controller
        .start_bitcoind()
        .expect("Failed starting bitcoind");
    let mut btc_regtest_controller = BitcoinRegtestController::new(conf.clone(), None);
    btc_regtest_controller.bootstrap_chain(201);

    let mut run_loop = boot_nakamoto::BootRunLoop::new(conf.clone()).unwrap();
    let run_loop_stopper = run_loop.get_termination_switch();
    let Counters {
        blocks_processed,
        naka_submitted_commits: commits_submitted,
        naka_proposed_blocks: proposals_submitted,
        ..
    } = run_loop.counters();

    let coord_channel = run_loop.coordinator_channels();

    let run_loop_thread = thread::spawn(move || run_loop.start(None, 0));
    let mut signers = TestSigners::new(vec![signer_sk]);
    wait_for_runloop(&blocks_processed);
    boot_to_epoch_3(
        &conf,
        &blocks_processed,
        &[stacker_sk],
        &[signer_sk],
        &mut Some(&mut signers),
        &mut btc_regtest_controller,
    );

    info!("------------------------- Reached Epoch 3.0 -------------------------");

    blind_signer(&conf, &signers, proposals_submitted);

    wait_for_first_naka_block_commit(60, &commits_submitted);

    // Mine 1 nakamoto tenure
    next_block_and_mine_commit(
        &mut btc_regtest_controller,
        60,
        &coord_channel,
        &commits_submitted,
    )
    .unwrap();

    let burnchain = conf.get_burnchain();
    let sortdb = burnchain.open_sortition_db(true).unwrap();
    let (chainstate, _) = StacksChainState::open(
        conf.is_mainnet(),
        conf.burnchain.chain_id,
        &conf.get_chainstate_path_str(),
        None,
    )
    .unwrap();

    info!("------------------------- Setup finished, run test -------------------------");

    let http_origin = format!("http://{}", &conf.node.rpc_bind);

    let get_v3_block_by_height = |height: u64| {
        let url = &format!("{http_origin}/v3/blocks/height/{height}");
        info!("Send request: GET {url}");
        reqwest::blocking::get(url).unwrap_or_else(|e| panic!("GET request failed: {e}"))
    };

    let tip = NakamotoChainState::get_canonical_block_header(chainstate.db(), &sortdb)
        .unwrap()
        .unwrap();

    let block_height = tip.stacks_block_height;
    let block_data = get_v3_block_by_height(block_height);

    assert!(block_data.status().is_success());
    let block_bytes_vec = block_data.bytes().unwrap().to_vec();
    assert!(!block_bytes_vec.is_empty());

    // does the block id of the returned blob matches ?
    let block_id = NakamotoBlockHeader::consensus_deserialize(&mut block_bytes_vec.as_slice())
        .unwrap()
        .block_id();
    assert_eq!(block_id, tip.index_block_hash());

    info!("------------------------- Test finished, clean up -------------------------");

    coord_channel
        .lock()
        .expect("Mutex poisoned")
        .stop_chains_coordinator();
    run_loop_stopper.store(false, Ordering::SeqCst);

    run_loop_thread.join().unwrap();
}

/// Verify that lockup events are attached to a phantom tx receipt
/// if the block does not have a coinbase tx
#[test]
#[ignore]
fn nakamoto_lockup_events() {
    if env::var("BITCOIND_TEST") != Ok("1".into()) {
        return;
    }

    let (mut conf, _miner_account) = naka_neon_integration_conf(None);
    let password = "12345".to_string();
    conf.connection_options.auth_token = Some(password.clone());
    conf.miner.wait_on_interim_blocks = Duration::from_secs(1);
    let stacker_sk = setup_stacker(&mut conf);
    let signer_sk = Secp256k1PrivateKey::new();
    let signer_addr = tests::to_addr(&signer_sk);
    let _signer_pubkey = Secp256k1PublicKey::from_private(&signer_sk);
    let sender_sk = Secp256k1PrivateKey::new();
    // setup sender + recipient for some test stx transfers
    // these are necessary for the interim blocks to get mined at all
    let sender_addr = tests::to_addr(&sender_sk);
    let send_amt = 100;
    let send_fee = 180;
    conf.add_initial_balance(
        PrincipalData::from(sender_addr).to_string(),
        (send_amt + send_fee) * 100,
    );
    conf.add_initial_balance(PrincipalData::from(signer_addr).to_string(), 100000);
    let recipient = PrincipalData::from(StacksAddress::burn_address(false));

    // only subscribe to the block proposal events
    test_observer::spawn();
    test_observer::register_any(&mut conf);

    let mut btcd_controller = BitcoinCoreController::new(conf.clone());
    btcd_controller
        .start_bitcoind()
        .expect("Failed starting bitcoind");
    let mut btc_regtest_controller = BitcoinRegtestController::new(conf.clone(), None);
    btc_regtest_controller.bootstrap_chain(201);

    let mut run_loop = boot_nakamoto::BootRunLoop::new(conf.clone()).unwrap();
    let run_loop_stopper = run_loop.get_termination_switch();
    let Counters {
        blocks_processed,
        naka_submitted_commits: commits_submitted,
        naka_proposed_blocks: proposals_submitted,
        ..
    } = run_loop.counters();

    let coord_channel = run_loop.coordinator_channels();

    let run_loop_thread = thread::spawn(move || run_loop.start(None, 0));
    let mut signers = TestSigners::new(vec![signer_sk]);
    wait_for_runloop(&blocks_processed);
    boot_to_epoch_3(
        &conf,
        &blocks_processed,
        &[stacker_sk],
        &[signer_sk],
        &mut Some(&mut signers),
        &mut btc_regtest_controller,
    );

    info!("------------------------- Reached Epoch 3.0 -------------------------");
    blind_signer(&conf, &signers, proposals_submitted);
    let burnchain = conf.get_burnchain();
    let sortdb = burnchain.open_sortition_db(true).unwrap();
    let (chainstate, _) = StacksChainState::open(
        conf.is_mainnet(),
        conf.burnchain.chain_id,
        &conf.get_chainstate_path_str(),
        None,
    )
    .unwrap();
    // TODO (hack) instantiate the sortdb in the burnchain
    _ = btc_regtest_controller.sortdb_mut();

    info!("------------------------- Setup finished, run test -------------------------");

    next_block_and_mine_commit(
        &mut btc_regtest_controller,
        60,
        &coord_channel,
        &commits_submitted,
    )
    .unwrap();

    let http_origin = format!("http://{}", &conf.node.rpc_bind);

    let get_stacks_height = || {
        let tip = NakamotoChainState::get_canonical_block_header(chainstate.db(), &sortdb)
            .unwrap()
            .unwrap();
        tip.stacks_block_height
    };
    let initial_block_height = get_stacks_height();

    // This matches the data in `stx-genesis/chainstate-test.txt`
    // Recipient: ST2CTPPV8BHBVSQR727A3MK00ZD85RNY9015WGW2D
    let unlock_recipient = "ST2CTPPV8BHBVSQR727A3MK00ZD85RNY9015WGW2D";
    let unlock_height = 35_u64;
    let interims_to_mine = unlock_height - initial_block_height;

    info!(
        "----- Mining to unlock height -----";
        "unlock_height" => unlock_height,
        "initial_height" => initial_block_height,
        "interims_to_mine" => interims_to_mine,
    );

    // submit a tx so that the miner will mine an extra stacks block
    let mut sender_nonce = 0;

    for _ in 0..interims_to_mine {
        let height_before = get_stacks_height();
        info!("----- Mining interim block -----";
            "height" => %height_before,
            "nonce" => %sender_nonce,
        );
        let transfer_tx = make_stacks_transfer(
            &sender_sk,
            sender_nonce,
            send_fee,
            conf.burnchain.chain_id,
            &recipient,
            send_amt,
        );
        submit_tx(&http_origin, &transfer_tx);
        sender_nonce += 1;

        wait_for(30, || Ok(get_stacks_height() > height_before)).unwrap();
    }

    let blocks = test_observer::get_blocks();
    let block = blocks.last().unwrap();
    assert_eq!(
        block.get("block_height").unwrap().as_u64().unwrap(),
        unlock_height
    );

    let events = block.get("events").unwrap().as_array().unwrap();
    let mut found_event = false;
    for event in events {
        let mint_event = event.get("stx_mint_event");
        if mint_event.is_some() {
            found_event = true;
            let mint_event = mint_event.unwrap();
            let recipient = mint_event.get("recipient").unwrap().as_str().unwrap();
            assert_eq!(recipient, unlock_recipient);
            let amount = mint_event.get("amount").unwrap().as_str().unwrap();
            assert_eq!(amount, "12345678");
            let txid = event.get("txid").unwrap().as_str().unwrap();
            assert_eq!(
                txid,
                "0x63dd5773338782755e4947a05a336539137dfe13b19a0eac5154306850aca8ef"
            );
        }
    }
    assert!(found_event);

    info!("------------------------- Test finished, clean up -------------------------");

    coord_channel
        .lock()
        .expect("Mutex poisoned")
        .stop_chains_coordinator();
    run_loop_stopper.store(false, Ordering::SeqCst);

    run_loop_thread.join().unwrap();
}

#[test]
#[ignore]
/// This test spins up a nakamoto-neon node.
/// It starts in Epoch 2.0, mines with `neon_node` to Epoch 3.0, and then switches
///  to Nakamoto operation (activating pox-4 by submitting a stack-stx tx). The BootLoop
///  struct handles the epoch-2/3 tear-down and spin-up.
/// This test asserts that a long running transaction doesn't get mined,
///  but that the stacks-node continues to make progress
fn skip_mining_long_tx() {
    if env::var("BITCOIND_TEST") != Ok("1".into()) {
        return;
    }

    let (mut naka_conf, _miner_account) = naka_neon_integration_conf(None);
    let prom_bind = "127.0.0.1:6000".to_string();
    naka_conf.node.prometheus_bind = Some(prom_bind.clone());
    naka_conf.miner.wait_on_interim_blocks = Duration::from_secs(1);
    naka_conf.miner.nakamoto_attempt_time_ms = 5_000;
    naka_conf.miner.tenure_cost_limit_per_block_percentage = None;
    let sender_1_sk = Secp256k1PrivateKey::from_seed(&[30]);
    let sender_2_sk = Secp256k1PrivateKey::from_seed(&[31]);
    // setup sender + recipient for a test stx transfer
    let sender_1_addr = tests::to_addr(&sender_1_sk);
    let sender_2_addr = tests::to_addr(&sender_2_sk);
    let send_amt = 1000;
    let send_fee = 180;
    naka_conf.add_initial_balance(
        PrincipalData::from(sender_1_addr).to_string(),
        send_amt * 15 + send_fee * 15,
    );
    naka_conf.add_initial_balance(PrincipalData::from(sender_2_addr).to_string(), 10000);
    let sender_signer_sk = Secp256k1PrivateKey::new();
    let sender_signer_addr = tests::to_addr(&sender_signer_sk);
    let mut signers = TestSigners::new(vec![sender_signer_sk]);
    naka_conf.add_initial_balance(PrincipalData::from(sender_signer_addr).to_string(), 100000);
    let recipient = PrincipalData::from(StacksAddress::burn_address(false));
    let stacker_sk = setup_stacker(&mut naka_conf);
    let http_origin = format!("http://{}", &naka_conf.node.rpc_bind);

    test_observer::spawn();
    test_observer::register_any(&mut naka_conf);

    let mut btcd_controller = BitcoinCoreController::new(naka_conf.clone());
    btcd_controller
        .start_bitcoind()
        .expect("Failed starting bitcoind");
    let mut btc_regtest_controller = BitcoinRegtestController::new(naka_conf.clone(), None);
    btc_regtest_controller.bootstrap_chain(201);

    let mut run_loop = boot_nakamoto::BootRunLoop::new(naka_conf.clone()).unwrap();
    let run_loop_stopper = run_loop.get_termination_switch();
    let Counters {
        blocks_processed,
        naka_submitted_commits: commits_submitted,
        naka_proposed_blocks: proposals_submitted,
        naka_mined_blocks: mined_naka_blocks,
        ..
    } = run_loop.counters();

    let coord_channel = run_loop.coordinator_channels();

    let run_loop_thread = thread::spawn(move || run_loop.start(None, 0));
    wait_for_runloop(&blocks_processed);
    boot_to_epoch_3(
        &naka_conf,
        &blocks_processed,
        &[stacker_sk],
        &[sender_signer_sk],
        &mut Some(&mut signers),
        &mut btc_regtest_controller,
    );

    info!("Bootstrapped to Epoch-3.0 boundary, starting nakamoto miner");

    let burnchain = naka_conf.get_burnchain();
    let sortdb = burnchain.open_sortition_db(true).unwrap();
    let (chainstate, _) = StacksChainState::open(
        naka_conf.is_mainnet(),
        naka_conf.burnchain.chain_id,
        &naka_conf.get_chainstate_path_str(),
        None,
    )
    .unwrap();

    info!("Nakamoto miner started...");
    blind_signer(&naka_conf, &signers, proposals_submitted);

    wait_for_first_naka_block_commit(60, &commits_submitted);

    // submit a long running TX and the transfer TX
    let input_list: Vec<_> = (1..100u64).map(|x| x.to_string()).collect();
    let input_list = input_list.join(" ");

    // Mine a few nakamoto tenures with some interim blocks in them
    for i in 0..5 {
        let mined_before = mined_naka_blocks.load(Ordering::SeqCst);
        next_block_and_mine_commit(
            &mut btc_regtest_controller,
            60,
            &coord_channel,
            &commits_submitted,
        )
        .unwrap();

        if i == 0 {
            // we trigger the nakamoto miner to evaluate the long running transaction,
            //  but we disable the block broadcast, so the tx doesn't end up included in a
            //  confirmed block, even though its been evaluated.
            // once we've seen the miner increment the mined counter, we allow it to start
            //  broadcasting (because at this point, any future blocks produced will skip the long
            //  running tx because they have an estimate).
            wait_for(30, || {
                Ok(mined_naka_blocks.load(Ordering::SeqCst) > mined_before)
            })
            .unwrap();

            TEST_SKIP_P2P_BROADCAST.set(true);
            let tx = make_contract_publish(
                &sender_2_sk,
                0,
                9_000,
                naka_conf.burnchain.chain_id,
                "large_contract",
                &format!(
                    "(define-constant INP_LIST (list {input_list}))
                        (define-private (mapping-fn (input int))
                                (begin (sha256 (sha256 (sha256 (sha256 (sha256 (sha256 (sha256 (sha256 (sha256 input)))))))))
                                       0))

                        (define-private (mapping-fn-2 (input int))
                                (begin (map mapping-fn INP_LIST) (map mapping-fn INP_LIST) (map mapping-fn INP_LIST) (map mapping-fn INP_LIST) 0))

                        (begin
                            (map mapping-fn-2 INP_LIST))"
                ),
            );
            submit_tx(&http_origin, &tx);

            wait_for(90, || {
                Ok(mined_naka_blocks.load(Ordering::SeqCst) > mined_before + 1)
            })
            .unwrap();

            TEST_SKIP_P2P_BROADCAST.set(false);
        } else {
            let transfer_tx = make_stacks_transfer(
                &sender_1_sk,
                i - 1,
                send_fee,
                naka_conf.burnchain.chain_id,
                &recipient,
                send_amt,
            );
            submit_tx(&http_origin, &transfer_tx);

            wait_for(30, || {
                let cur_sender_nonce = get_account(&http_origin, &sender_1_addr).nonce;
                Ok(cur_sender_nonce >= i)
            })
            .unwrap();
        }
    }

    let sender_1_nonce = get_account(&http_origin, &sender_1_addr).nonce;
    let sender_2_nonce = get_account(&http_origin, &sender_2_addr).nonce;

    // load the chain tip, and assert that it is a nakamoto block and at least 30 blocks have advanced in epoch 3
    let tip = NakamotoChainState::get_canonical_block_header(chainstate.db(), &sortdb)
        .unwrap()
        .unwrap();
    info!(
        "Latest tip";
        "height" => tip.stacks_block_height,
        "is_nakamoto" => tip.anchored_header.as_stacks_nakamoto().is_some(),
        "sender_1_nonce" => sender_1_nonce,
        "sender_2_nonce" => sender_2_nonce,
    );

    assert_eq!(sender_2_nonce, 0);
    assert_eq!(sender_1_nonce, 4);

    // Check that we aren't missing burn blocks
    let bhh = u64::from(tip.burn_header_height);
    test_observer::contains_burn_block_range(220..=bhh).unwrap();

    check_nakamoto_empty_block_heuristics();

    coord_channel
        .lock()
        .expect("Mutex poisoned")
        .stop_chains_coordinator();
    run_loop_stopper.store(false, Ordering::SeqCst);

    run_loop_thread.join().unwrap();
}

/// Verify that a node in which there is no prepare-phase block can be recovered by
/// live-instantiating shadow tenures in the prepare phase
#[test]
#[ignore]
fn test_shadow_recovery() {
    if env::var("BITCOIND_TEST") != Ok("1".into()) {
        return;
    }

    let mut signer_test: SignerTest<SpawnedSigner> = SignerTest::new(1, vec![]);
    signer_test.boot_to_epoch_3();

    let naka_conf = signer_test.running_nodes.conf.clone();
    let btc_regtest_controller = &mut signer_test.running_nodes.btc_regtest_controller;
    let coord_channel = signer_test.running_nodes.coord_channel.clone();
    let commits_submitted = signer_test.running_nodes.commits_submitted.clone();

    // make another tenure
    next_block_and_mine_commit(
        btc_regtest_controller,
        60,
        &coord_channel,
        &commits_submitted,
    )
    .unwrap();

    let block_height = btc_regtest_controller.get_headers_height();
    let reward_cycle = btc_regtest_controller
        .get_burnchain()
        .block_height_to_reward_cycle(block_height)
        .unwrap();
    let prepare_phase_start = btc_regtest_controller
        .get_burnchain()
        .pox_constants
        .prepare_phase_start(
            btc_regtest_controller.get_burnchain().first_block_height,
            reward_cycle,
        );

    let blocks_until_next_rc = prepare_phase_start + 1 - block_height
        + (btc_regtest_controller
            .get_burnchain()
            .pox_constants
            .prepare_length as u64)
        + 1;

    // kill the chain by blowing through a prepare phase
    btc_regtest_controller.bootstrap_chain(blocks_until_next_rc);
    let target_burn_height = btc_regtest_controller.get_headers_height();

    let burnchain = naka_conf.get_burnchain();
    let mut sortdb = burnchain.open_sortition_db(true).unwrap();
    let (mut chainstate, _) = StacksChainState::open(
        false,
        CHAIN_ID_TESTNET,
        &naka_conf.get_chainstate_path_str(),
        None,
    )
    .unwrap();

    wait_for(30, || {
        let burn_height = get_chain_info(&naka_conf).burn_block_height;
        if burn_height >= target_burn_height {
            return Ok(true);
        }
        sleep_ms(500);
        Ok(false)
    })
    .unwrap();

    let stacks_height_before = get_chain_info(&naka_conf).stacks_tip_height;

    // TODO: stall block processing; otherwise this test can flake
    // stop block processing on the node
    TEST_COORDINATOR_STALL.lock().unwrap().replace(true);

    // fix node
    let shadow_blocks = shadow_chainstate_repair(&mut chainstate, &mut sortdb).unwrap();
    assert!(!shadow_blocks.is_empty());

    wait_for(30, || {
        let Some(info) = get_chain_info_opt(&naka_conf) else {
            sleep_ms(500);
            return Ok(false);
        };
        Ok(info.stacks_tip_height >= stacks_height_before)
    })
    .unwrap();

    TEST_COORDINATOR_STALL.lock().unwrap().replace(false);
    info!("Beginning post-shadow tenures");

    // revive ATC-C by waiting for commits
    for _i in 0..4 {
        btc_regtest_controller.bootstrap_chain(1);
        sleep_ms(30_000);
    }

    // make another tenure
    next_block_and_mine_commit(
        btc_regtest_controller,
        60,
        &coord_channel,
        &commits_submitted,
    )
    .unwrap();

    // all shadow blocks are present and processed
    let mut shadow_ids = HashSet::new();
    for sb in shadow_blocks {
        let (_, processed, orphaned, _) = chainstate
            .nakamoto_blocks_db()
            .get_block_processed_and_signed_weight(
                &sb.header.consensus_hash,
                &sb.header.block_hash(),
            )
            .unwrap()
            .unwrap();
        assert!(processed);
        assert!(!orphaned);
        shadow_ids.insert(sb.block_id());
    }

    let tip = NakamotoChainState::get_canonical_block_header(chainstate.db(), &sortdb)
        .unwrap()
        .unwrap();
    let mut cursor = tip.index_block_hash();

    // the chainstate has four parts:
    // * epoch 2
    // * epoch 3 prior to failure
    // * shadow blocks
    // * epoch 3 after recovery
    // Make sure they're all there

    let mut has_epoch_3_recovery = false;
    let mut has_shadow_blocks = false;
    let mut has_epoch_3_failure = false;

    loop {
        let header = NakamotoChainState::get_block_header(chainstate.db(), &cursor)
            .unwrap()
            .unwrap();
        if header.anchored_header.as_stacks_epoch2().is_some() {
            break;
        }

        let header = header.anchored_header.as_stacks_nakamoto().clone().unwrap();

        if header.is_shadow_block() {
            assert!(shadow_ids.contains(&header.block_id()));
        } else {
            assert!(!shadow_ids.contains(&header.block_id()));
        }

        if !header.is_shadow_block() && !has_epoch_3_recovery {
            has_epoch_3_recovery = true;
        } else if header.is_shadow_block() && has_epoch_3_recovery && !has_shadow_blocks {
            has_shadow_blocks = true;
        } else if !header.is_shadow_block()
            && has_epoch_3_recovery
            && has_shadow_blocks
            && !has_epoch_3_failure
        {
            has_epoch_3_failure = true;
        }

        cursor = header.parent_block_id;
    }

    assert!(has_epoch_3_recovery);
    assert!(has_shadow_blocks);
    assert!(has_epoch_3_failure);
}

#[test]
#[ignore]
/// Integration test for SIP-029
fn sip029_coinbase_change() {
    if env::var("BITCOIND_TEST") != Ok("1".into()) {
        return;
    }
    let new_sched = vec![
        CoinbaseInterval {
            coinbase: 1_000_000_000,
            effective_start_height: 0,
        },
        // NOTE: epoch 3.1 goes into effect at 241
        CoinbaseInterval {
            coinbase: 500_000_000,
            effective_start_height: 245,
        },
        CoinbaseInterval {
            coinbase: 125_000_000,
            effective_start_height: 255,
        },
        CoinbaseInterval {
            coinbase: 62_500_000,
            effective_start_height: 265,
        },
    ];

    set_test_coinbase_schedule(Some(new_sched.clone()));

    let (mut naka_conf, _miner_account) = naka_neon_integration_conf(None);
    naka_conf.miner.wait_on_interim_blocks = Duration::from_secs(1);
    naka_conf.node.pox_sync_sample_secs = 180;
    naka_conf.burnchain.max_rbf = 10_000_000;

    let sender_sk = Secp256k1PrivateKey::new();
    let sender_signer_sk = Secp256k1PrivateKey::new();
    let sender_signer_addr = tests::to_addr(&sender_signer_sk);
    let mut signers = TestSigners::new(vec![sender_signer_sk]);
    let tenure_count = 5;
    let inter_blocks_per_tenure = 9;
    // setup sender + recipient for some test stx transfers
    // these are necessary for the interim blocks to get mined at all
    let sender_addr = tests::to_addr(&sender_sk);
    let send_amt = 100;
    let send_fee = 180;
    naka_conf.add_initial_balance(
        PrincipalData::from(sender_addr).to_string(),
        (send_amt + send_fee) * tenure_count * inter_blocks_per_tenure,
    );
    naka_conf.add_initial_balance(PrincipalData::from(sender_signer_addr).to_string(), 100000);
    let stacker_sk = setup_stacker(&mut naka_conf);

    test_observer::spawn();
    test_observer::register_any(&mut naka_conf);

    let mut btcd_controller = BitcoinCoreController::new(naka_conf.clone());
    btcd_controller
        .start_bitcoind()
        .expect("Failed starting bitcoind");
    let mut btc_regtest_controller = BitcoinRegtestController::new(naka_conf.clone(), None);
    btc_regtest_controller.bootstrap_chain(201);

    let mut run_loop = boot_nakamoto::BootRunLoop::new(naka_conf.clone()).unwrap();
    let run_loop_stopper = run_loop.get_termination_switch();
    let Counters {
        blocks_processed,
        naka_submitted_commits: commits_submitted,
        naka_proposed_blocks: proposals_submitted,
        ..
    } = run_loop.counters();

    let coord_channel = run_loop.coordinator_channels();

    let run_loop_thread = thread::Builder::new()
        .name("run_loop".into())
        .spawn(move || run_loop.start(None, 0))
        .unwrap();
    wait_for_runloop(&blocks_processed);
    boot_to_epoch_3(
        &naka_conf,
        &blocks_processed,
        &[stacker_sk],
        &[sender_signer_sk],
        &mut Some(&mut signers),
        &mut btc_regtest_controller,
    );

    info!("Bootstrapped to Epoch-3.0 boundary, starting nakamoto miner");

    let burnchain = naka_conf.get_burnchain();
    let sortdb = burnchain.open_sortition_db(true).unwrap();
    let (chainstate, _) = StacksChainState::open(
        naka_conf.is_mainnet(),
        naka_conf.burnchain.chain_id,
        &naka_conf.get_chainstate_path_str(),
        None,
    )
    .unwrap();

    info!("Nakamoto miner started...");
    blind_signer(&naka_conf, &signers, proposals_submitted);

    wait_for_first_naka_block_commit(60, &commits_submitted);

    // mine until burnchain height 270
    loop {
        let commits_before = commits_submitted.load(Ordering::SeqCst);
        next_block_and_process_new_stacks_block(&mut btc_regtest_controller, 60, &coord_channel)
            .unwrap();
        wait_for(20, || {
            Ok(commits_submitted.load(Ordering::SeqCst) > commits_before)
        })
        .unwrap();

        let node_info = get_chain_info_opt(&naka_conf).unwrap();
        if node_info.burn_block_height >= 270 {
            break;
        }
    }

    info!("Nakamoto miner has advanced to burn height 270");

    // inspect `payments` table to see that coinbase was applied
    let all_snapshots = sortdb.get_all_snapshots().unwrap();

    // whether or not the last snapshot had a sortition
    let mut prev_sortition = false;

    // whether or not we witnessed the requisite coinbases
    let mut witnessed_1000 = false;
    let mut witnessed_500 = false;
    let mut witnessed_125 = false;
    let mut witnessed_62_5 = false;

    // initial mining bonus
    let initial_mining_bonus = 20400000;

    for sn in all_snapshots {
        if !sn.sortition {
            prev_sortition = false;
            continue;
        }
        if sn.consensus_hash == ConsensusHash([0x00; 20]) {
            continue;
        }
        let coinbase = {
            let sql = "SELECT coinbase FROM payments WHERE consensus_hash = ?1";
            let args = rusqlite::params![&sn.consensus_hash];
            let Some(coinbase) = chainstate
                .db()
                .query_row(sql, args, |r| {
                    let coinbase_txt: String = r.get_unwrap(0);
                    let coinbase: u64 = coinbase_txt.parse().unwrap();
                    Ok(coinbase)
                })
                .optional()
                .unwrap()
            else {
                info!("No coinbase for {} {}", sn.block_height, &sn.consensus_hash);
                continue;
            };

            coinbase
        };

        info!(
            "Coinbase at {} {}: {}",
            sn.block_height, &sn.consensus_hash, coinbase
        );
        // use >= for coinbases since a missed sortition can lead to coinbase accumulation
        if sn.block_height < 245 {
            if prev_sortition {
                assert_eq!(coinbase, 1_000_000_000 + initial_mining_bonus);
                witnessed_1000 = true;
            } else {
                assert!(coinbase >= 1_000_000_000 + initial_mining_bonus);
            }
        } else if sn.block_height < 255 {
            if prev_sortition {
                assert_eq!(coinbase, 500_000_000 + initial_mining_bonus);
                witnessed_500 = true;
            } else {
                assert!(coinbase >= 500_000_000 + initial_mining_bonus);
            }
        } else if sn.block_height < 265 {
            if prev_sortition {
                assert_eq!(coinbase, 125_000_000 + initial_mining_bonus);
                witnessed_125 = true;
            } else {
                assert!(coinbase >= 125_000_000 + initial_mining_bonus);
            }
        } else {
            if prev_sortition {
                assert_eq!(coinbase, 62_500_000 + initial_mining_bonus);
                witnessed_62_5 = true;
            } else {
                assert!(coinbase >= 62_500_000 + initial_mining_bonus);
            }
        }

        prev_sortition = true;
    }

    assert!(witnessed_1000);
    assert!(witnessed_500);
    assert!(witnessed_125);
    assert!(witnessed_62_5);

    coord_channel
        .lock()
        .expect("Mutex poisoned")
        .stop_chains_coordinator();
    run_loop_stopper.store(false, Ordering::SeqCst);

    run_loop_thread.join().unwrap();
}

/// This test is testing that the clarity cost spend down works as expected,
/// spreading clarity contract calls across the tenure instead of all in the first block.
/// It also ensures that the clarity cost resets at the start of each tenure.
#[test]
#[ignore]
fn clarity_cost_spend_down() {
    if env::var("BITCOIND_TEST") != Ok("1".into()) {
        return;
    }

    let (mut naka_conf, _miner_account) = naka_neon_integration_conf(None);
    let http_origin = format!("http://{}", &naka_conf.node.rpc_bind);
    let num_signers = 30;
    naka_conf.miner.wait_on_interim_blocks = Duration::from_secs(1);
    let sender_sks: Vec<_> = (0..num_signers)
        .map(|_| Secp256k1PrivateKey::new())
        .collect();
    let sender_signer_sks: Vec<_> = (0..num_signers)
        .map(|_| Secp256k1PrivateKey::new())
        .collect();
    let sender_signer_addrs: Vec<_> = sender_signer_sks.iter().map(tests::to_addr).collect();
    let sender_addrs: Vec<_> = sender_sks.iter().map(tests::to_addr).collect();
    let deployer_sk = sender_sks[0];
    let deployer_addr = sender_addrs[0];
    let mut sender_nonces: HashMap<String, u64> = HashMap::new();

    let get_and_increment_nonce =
        |sender_sk: &Secp256k1PrivateKey, sender_nonces: &mut HashMap<String, u64>| {
            let nonce = sender_nonces.get(&sender_sk.to_hex()).unwrap_or(&0);
            let result = *nonce;
            sender_nonces.insert(sender_sk.to_hex(), result + 1);
            result
        };
    let tenure_count = 5;
    let nmb_txs_per_signer = 2;
    let mut signers = TestSigners::new(sender_signer_sks.clone());
    // setup sender + recipient for some test stx transfers
    // these are necessary for the interim blocks to get mined at all
    let tx_fee = 10000;
    let small_deploy_fee = 190200;
    let large_deploy_fee = 570200;
    let amount =
        (large_deploy_fee + small_deploy_fee) + tx_fee * nmb_txs_per_signer + 100 * tenure_count;
    for sender_addr in sender_addrs {
        naka_conf.add_initial_balance(PrincipalData::from(sender_addr).to_string(), amount);
    }
    for sender_signer_addr in sender_signer_addrs {
        naka_conf.add_initial_balance(
            PrincipalData::from(sender_signer_addr).to_string(),
            amount * 2,
        );
    }
    naka_conf.miner.tenure_cost_limit_per_block_percentage = Some(5);
    let stacker_sks: Vec<_> = (0..num_signers)
        .map(|_| setup_stacker(&mut naka_conf))
        .collect();

    test_observer::spawn();
    test_observer::register(&mut naka_conf, &[EventKeyType::MinedBlocks]);

    let mut btcd_controller = BitcoinCoreController::new(naka_conf.clone());
    btcd_controller
        .start_bitcoind()
        .expect("Failed starting bitcoind");
    let mut btc_regtest_controller = BitcoinRegtestController::new(naka_conf.clone(), None);
    btc_regtest_controller.bootstrap_chain(201);

    let mut run_loop = boot_nakamoto::BootRunLoop::new(naka_conf.clone()).unwrap();
    let run_loop_stopper = run_loop.get_termination_switch();
    let Counters {
        blocks_processed,
        naka_submitted_commits: commits_submitted,
        naka_proposed_blocks: proposals_submitted,
        naka_mined_blocks: mined_blocks,
        ..
    } = run_loop.counters();

    let coord_channel = run_loop.coordinator_channels();

    let run_loop_thread = thread::Builder::new()
        .name("run_loop".into())
        .spawn(move || run_loop.start(None, 0))
        .unwrap();
    wait_for_runloop(&blocks_processed);

    boot_to_epoch_3(
        &naka_conf,
        &blocks_processed,
        &stacker_sks,
        &sender_signer_sks,
        &mut Some(&mut signers),
        &mut btc_regtest_controller,
    );

    info!("Bootstrapped to Epoch-3.0 boundary, starting nakamoto miner");

    info!("Nakamoto miner started...");
    blind_signer(&naka_conf, &signers, proposals_submitted);

    wait_for_first_naka_block_commit(60, &commits_submitted);

    let small_contract = format!(
        r#"
(define-data-var my-var uint u0)
(define-public (f) (begin {} (ok 1))) (begin (f))
        "#,
        (0..250)
            .map(|_| format!("(var-get my-var)"))
            .collect::<Vec<String>>()
            .join(" ")
    );

    // Create an expensive contract that will be republished multiple times
    let large_contract = format!(
        "(define-public (f) (begin {} (ok 1))) (begin (f))",
        (0..250)
            .map(|_| format!(
                "(unwrap! (contract-call? '{} submit-proposal '{} \"cost-old\" '{} \"cost-new\") (err 1))",
                boot_code_id("cost-voting", false),
                boot_code_id("costs", false),
                boot_code_id("costs", false),
            ))
            .collect::<Vec<String>>()
            .join(" ")
    );

    // First, lets deploy the contract
    let deployer_nonce = get_and_increment_nonce(&deployer_sk, &mut sender_nonces);
    let small_contract_tx = make_contract_publish(
        &deployer_sk,
        deployer_nonce,
        large_deploy_fee,
        naka_conf.burnchain.chain_id,
        "small-contract",
        &small_contract,
    );
    submit_tx(&http_origin, &small_contract_tx);
    let deployer_nonce = get_and_increment_nonce(&deployer_sk, &mut sender_nonces);
    let large_contract_tx = make_contract_publish(
        &deployer_sk,
        deployer_nonce,
        large_deploy_fee,
        naka_conf.burnchain.chain_id,
        "big-contract",
        &large_contract,
    );
    submit_tx(&http_origin, &large_contract_tx);

    info!("----- Submitted deploy txs, mining BTC block -----");

    let blocks_before = mined_blocks.load(Ordering::SeqCst);
    let blocks_processed_before = coord_channel
        .lock()
        .expect("Mutex poisoned")
        .get_stacks_blocks_processed();
    next_block_and(&mut btc_regtest_controller, 60, || {
        let blocks_count = mined_blocks.load(Ordering::SeqCst);
        let blocks_processed = coord_channel
            .lock()
            .expect("Mutex poisoned")
            .get_stacks_blocks_processed();
        Ok(blocks_count > blocks_before && blocks_processed > blocks_processed_before)
    })
    .unwrap();

    let blocks_processed_before = coord_channel
        .lock()
        .expect("Mutex poisoned")
        .get_stacks_blocks_processed();
    let mined_before = test_observer::get_mined_nakamoto_blocks();
    let commits_before = commits_submitted.load(Ordering::SeqCst);
    info!("----- Waiting for deploy txs to be mined -----");
    wait_for(30, || {
        let blocks_processed = coord_channel
            .lock()
            .expect("Mutex poisoned")
            .get_stacks_blocks_processed();
        Ok(blocks_processed > blocks_processed_before
            && test_observer::get_mined_nakamoto_blocks().len() > mined_before.len()
            && commits_submitted.load(Ordering::SeqCst) > commits_before)
    })
    .expect("Timed out waiting for interim blocks to be mined");

    info!("----- Mining interim blocks -----");

    // Mine `tenure_count` nakamoto tenures
    for tenure_ix in 0..tenure_count {
        info!("Mining tenure {tenure_ix}");
        // Wait for the tenure change payload to be mined
        let blocks_before = mined_blocks.load(Ordering::SeqCst);
        let blocks_processed_before = coord_channel
            .lock()
            .expect("Mutex poisoned")
            .get_stacks_blocks_processed();
        let commits_before = commits_submitted.load(Ordering::SeqCst);
        next_block_and(&mut btc_regtest_controller, 60, || {
            let blocks_count = mined_blocks.load(Ordering::SeqCst);
            let blocks_processed = coord_channel
                .lock()
                .expect("Mutex poisoned")
                .get_stacks_blocks_processed();
            Ok(blocks_count > blocks_before
                && blocks_processed > blocks_processed_before
                && commits_submitted.load(Ordering::SeqCst) > commits_before)
        })
        .unwrap();

        // mine the interim blocks
        let mined_before = test_observer::get_mined_nakamoto_blocks();
        let blocks_processed_before = coord_channel
            .lock()
            .expect("Mutex poisoned")
            .get_stacks_blocks_processed();
        // Pause mining so we can add all our transactions to the mempool at once.
<<<<<<< HEAD
        TEST_MINE_STALL.lock().unwrap().replace(true);
=======
        TEST_MINE_STALL.set(true);
        let mut submitted_txs = vec![];
>>>>>>> 53e670fb
        for _nmb_tx in 0..nmb_txs_per_signer {
            for sender_sk in sender_sks.iter() {
                let sender_nonce = get_and_increment_nonce(&sender_sk, &mut sender_nonces);
                // Fill up the mempool with contract calls
                let contract_tx = make_contract_call(
                    &sender_sk,
                    sender_nonce,
                    tx_fee,
                    naka_conf.burnchain.chain_id,
                    &deployer_addr,
                    "small-contract",
                    "f",
                    &[],
                );
                match submit_tx_fallible(&http_origin, &contract_tx) {
                    Ok(_txid) => {}
                    Err(_e) => {
                        // If we fail to submit a tx, we need to make sure we don't
                        // increment the nonce for this sender, so we don't end up
                        // skipping a tx.
                        sender_nonces.insert(sender_sk.to_hex(), sender_nonce);
                    }
                }
            }
        }
        TEST_MINE_STALL.set(false);
        wait_for(120, || {
            let blocks_processed = coord_channel
                .lock()
                .expect("Mutex poisoned")
                .get_stacks_blocks_processed();
            Ok(blocks_processed >= blocks_processed_before + 7)
        })
        .expect("Timed out waiting for interim blocks to be mined");

        let mined_after = test_observer::get_mined_nakamoto_blocks();
        let mined_blocks: Vec<_> = mined_after.iter().skip(mined_before.len()).collect();
        let total_nmb_txs = mined_after.iter().map(|b| b.tx_events.len()).sum::<usize>();
        let nmb_mined_blocks = mined_blocks.len();
        debug!(
            "Mined a total of {total_nmb_txs} transactions across {nmb_mined_blocks} mined blocks"
        );
        let mut last_tx_count = None;
        for (i, block) in mined_blocks.into_iter().enumerate() {
            let tx_count = block.tx_events.len();
            if let Some(count) = last_tx_count {
                assert!(
                    tx_count <= count,
                    "Expected fewer txs to be mined each block. Last block: {count}, Current block: {tx_count}"
                );
            };
            last_tx_count = Some(tx_count);

            // All but the last transaction should hit the soft limit
            for (j, tx_event) in block.tx_events.iter().enumerate() {
                if let TransactionEvent::Success(TransactionSuccessEvent {
                    soft_limit_reached,
                    ..
                }) = tx_event
                {
                    if i == nmb_mined_blocks - 1 || j != block.tx_events.len() - 1 {
                        assert!(
                            !soft_limit_reached,
                            "Expected tx to not hit the soft limit in the very last block or in any txs but the last in all other blocks"
                        );
                    } else {
                        assert!(soft_limit_reached, "Expected tx to hit the soft limit.");
                    }
                }
            }
        }
    }

    coord_channel
        .lock()
        .expect("Mutex poisoned")
        .stop_chains_coordinator();
    run_loop_stopper.store(false, Ordering::SeqCst);

    run_loop_thread.join().unwrap();
}

#[test]
#[ignore]
fn consensus_hash_event_dispatcher() {
    if env::var("BITCOIND_TEST") != Ok("1".into()) {
        return;
    }

    let (mut conf, _miner_account) = naka_neon_integration_conf(None);
    let password = "12345".to_string();
    conf.connection_options.auth_token = Some(password.clone());
    conf.miner.wait_on_interim_blocks = Duration::from_secs(1);
    let stacker_sk = setup_stacker(&mut conf);
    let signer_sk = Secp256k1PrivateKey::new();
    let signer_addr = tests::to_addr(&signer_sk);
    let sender_sk = Secp256k1PrivateKey::new();
    // setup sender + recipient for some test stx transfers
    // these are necessary for the interim blocks to get mined at all
    let sender_addr = tests::to_addr(&sender_sk);
    let send_amt = 100;
    let send_fee = 180;
    conf.add_initial_balance(
        PrincipalData::from(sender_addr).to_string(),
        send_amt + send_fee,
    );
    conf.add_initial_balance(PrincipalData::from(signer_addr).to_string(), 100000);

    // only subscribe to the block proposal events
    test_observer::spawn();
    test_observer::register(&mut conf, &[EventKeyType::AnyEvent]);

    let mut btcd_controller = BitcoinCoreController::new(conf.clone());
    btcd_controller
        .start_bitcoind()
        .expect("Failed starting bitcoind");
    let mut btc_regtest_controller = BitcoinRegtestController::new(conf.clone(), None);
    btc_regtest_controller.bootstrap_chain(201);

    let mut run_loop = boot_nakamoto::BootRunLoop::new(conf.clone()).unwrap();
    let run_loop_stopper = run_loop.get_termination_switch();
    let Counters {
        blocks_processed,
        naka_submitted_commits: commits_submitted,
        naka_proposed_blocks: proposals_submitted,
        ..
    } = run_loop.counters();

    let coord_channel = run_loop.coordinator_channels();

    let run_loop_thread = thread::spawn(move || run_loop.start(None, 0));
    let mut signers = TestSigners::new(vec![signer_sk]);
    wait_for_runloop(&blocks_processed);
    boot_to_epoch_3(
        &conf,
        &blocks_processed,
        &[stacker_sk],
        &[signer_sk],
        &mut Some(&mut signers),
        &mut btc_regtest_controller,
    );

    info!("------------------------- Reached Epoch 3.0 -------------------------");

    blind_signer(&conf, &signers, proposals_submitted);

    wait_for_first_naka_block_commit(60, &commits_submitted);

    let burnchain = conf.get_burnchain();
    let sortdb = burnchain.open_sortition_db(true).unwrap();

    let tip = SortitionDB::get_canonical_burn_chain_tip(sortdb.conn()).unwrap();
    let expected_consensus_hash = format!("0x{}", tip.consensus_hash);

    let burn_blocks = test_observer::get_burn_blocks();
    let burn_block = burn_blocks.last().unwrap();
    assert_eq!(
        burn_block.get("consensus_hash").unwrap().as_str().unwrap(),
        expected_consensus_hash
    );

    let stacks_blocks = test_observer::get_blocks();
    for block in stacks_blocks.iter() {
        if block.get("block_height").unwrap().as_u64().unwrap() == tip.stacks_block_height {
            assert_eq!(
                block.get("consensus_hash").unwrap().as_str().unwrap(),
                expected_consensus_hash
            );
        }
    }

    coord_channel
        .lock()
        .expect("Mutex poisoned")
        .stop_chains_coordinator();

    run_loop_stopper.store(false, Ordering::SeqCst);

    run_loop_thread.join().unwrap();
}

/// Miner wins sortition at Bitcoin height N
/// Relayer processes sortition N
/// Miner wins sortition at Bitcoin height N+1
/// Transactions that depend on the burn view get submitted to the mempool
/// A flash block at height N+2 happens before the miner can publish its block-found for N+1
/// The miner mines these transactions with a burn view for height N+2
/// Result: the miner issues a tenure-extend from N+1 with burn view for N+2
#[test]
#[ignore]
fn test_tenure_extend_from_flashblocks() {
    if env::var("BITCOIND_TEST") != Ok("1".into()) {
        return;
    }

    let mut account_keys: Vec<_> = (0..11)
        .map(|i| StacksPrivateKey::from_seed(&[6, 6, 6, i as u8]))
        .collect();
    let initial_balances: Vec<_> = account_keys
        .iter()
        .map(|privk| {
            let address = to_addr(&privk).into();
            (address, 1_000_000)
        })
        .collect();

    let deployer_sk = account_keys.pop().unwrap();
    let deployer_addr = tests::to_addr(&deployer_sk);

    let mut signer_test: SignerTest<SpawnedSigner> = SignerTest::new_with_config_modifications(
        1,
        initial_balances,
        |_| {},
        |_config| {},
        None,
        None,
    );
    signer_test.boot_to_epoch_3();

    let naka_conf = signer_test.running_nodes.conf.clone();
    let mining_key = naka_conf.miner.mining_key.clone().unwrap();
    let mining_key_pkh = Hash160::from_node_public_key(&StacksPublicKey::from_private(&mining_key));

    let http_origin = format!("http://{}", &naka_conf.node.rpc_bind);
    let btc_regtest_controller = &mut signer_test.running_nodes.btc_regtest_controller;
    let coord_channel = signer_test.running_nodes.coord_channel.clone();
    let commits_submitted = signer_test.running_nodes.commits_submitted.clone();
    let sortitions_processed = signer_test.running_nodes.sortitions_processed.clone();
    let nakamoto_test_skip_commit_op = signer_test
        .running_nodes
        .nakamoto_test_skip_commit_op
        .clone();
    let nakamoto_miner_directives = signer_test.running_nodes.nakamoto_miner_directives.clone();

    let tx_fee = 1_000;

    let burnchain = naka_conf.get_burnchain();
    let sortdb = burnchain.open_sortition_db(true).unwrap();
    let (mut chainstate, _) = StacksChainState::open(
        naka_conf.is_mainnet(),
        naka_conf.burnchain.chain_id,
        &naka_conf.get_chainstate_path_str(),
        None,
    )
    .unwrap();

    for _ in 0..3 {
        next_block_and_mine_commit(
            btc_regtest_controller,
            60,
            &coord_channel,
            &commits_submitted,
        )
        .unwrap();
    }

    let burn_view_contract = r#"
(define-data-var my-var uint u0)
(define-data-var my-counter uint u0)

(define-public (f) 
   (begin
      (var-set my-var burn-block-height)
      (if (is-eq u0 (mod burn-block-height u2))
        (var-set my-counter (+ u1 (var-get my-counter)))
        (var-set my-counter (+ u2 (var-get my-counter))))
      (print burn-block-height)
      (ok 1)
   )
)

(begin (f))
"#
    .to_string();

    let contract_tx = make_contract_publish(
        &deployer_sk,
        0,
        tx_fee,
        naka_conf.burnchain.chain_id,
        "burn-view-contract",
        &burn_view_contract,
    );
    submit_tx(&http_origin, &contract_tx);

    let blocks_processed_before = coord_channel
        .lock()
        .expect("Mutex poisoned")
        .get_stacks_blocks_processed();

    wait_for(120, || {
        let blocks_processed = coord_channel
            .lock()
            .expect("Mutex poisoned")
            .get_stacks_blocks_processed();
        Ok(blocks_processed > blocks_processed_before)
    })
    .expect("Timed out waiting for interim blocks to be mined");

    next_block_and_mine_commit(
        btc_regtest_controller,
        60,
        &coord_channel,
        &commits_submitted,
    )
    .unwrap();

    // stall miner and relayer

    // make tenure but don't wait for a stacks block
    next_block_and_commits_only(
        btc_regtest_controller,
        60,
        &coord_channel,
        &commits_submitted,
    )
    .unwrap();

    // prevent the mienr from sending another block-commit
    nakamoto_test_skip_commit_op.set(true);

    // make sure we get a block-found tenure change
    let blocks_processed_before = coord_channel
        .lock()
        .expect("Mutex poisoned")
        .get_stacks_blocks_processed();

    // make sure the relayer processes both sortitions
    let sortitions_processed_before = sortitions_processed.load(Ordering::SeqCst);

    // mine another Bitcoin block right away, since it will contain a block-commit
    btc_regtest_controller.bootstrap_chain(1);

    wait_for(60, || {
        sleep_ms(100);
        let sortitions_cnt = sortitions_processed.load(Ordering::SeqCst);
        Ok(sortitions_cnt > sortitions_processed_before)
    })
    .unwrap();

    wait_for(120, || {
        let blocks_processed = coord_channel
            .lock()
            .expect("Mutex poisoned")
            .get_stacks_blocks_processed();
        Ok(blocks_processed > blocks_processed_before)
    })
    .expect("Timed out waiting for interim blocks to be mined");

    let (canonical_stacks_tip_ch, _) =
        SortitionDB::get_canonical_stacks_chain_tip_hash(&sortdb.conn()).unwrap();
    let election_tip =
        SortitionDB::get_block_snapshot_consensus(&sortdb.conn(), &canonical_stacks_tip_ch)
            .unwrap()
            .unwrap();
    let sort_tip = SortitionDB::get_canonical_burn_chain_tip(&sortdb.conn()).unwrap();

    // Stacks chain tip originates from the tenure started at the burnchain tip
    assert!(sort_tip.sortition);
    assert_eq!(sort_tip.consensus_hash, election_tip.consensus_hash);

    // stop the relayer thread from starting a miner thread, and stop the miner thread from mining
    TEST_MINE_STALL.set(true);
    TEST_MINER_THREAD_STALL.set(true);

    // mine another Bitcoin block right away, and force it to be a flash block
    btc_regtest_controller.bootstrap_chain(1);

    let miner_directives_before = nakamoto_miner_directives.load(Ordering::SeqCst);

    // unblock the relayer so it can process the flash block sortition.
    // Given the above, this will be an `Extend` tenure.
    TEST_MINER_THREAD_STALL.set(false);

    let sortitions_processed_before = sortitions_processed.load(Ordering::SeqCst);
    wait_for(60, || {
        sleep_ms(100);
        let sortitions_cnt = sortitions_processed.load(Ordering::SeqCst);
        Ok(sortitions_cnt > sortitions_processed_before)
    })
    .unwrap();

    let (new_canonical_stacks_tip_ch, _) =
        SortitionDB::get_canonical_stacks_chain_tip_hash(&sortdb.conn()).unwrap();
    let election_tip =
        SortitionDB::get_block_snapshot_consensus(&sortdb.conn(), &new_canonical_stacks_tip_ch)
            .unwrap()
            .unwrap();
    let sort_tip = SortitionDB::get_canonical_burn_chain_tip(&sortdb.conn()).unwrap();

    // this was a flash block -- no sortition
    assert!(!sort_tip.sortition);
    // canonical stacks tip burn view has not advanced
    assert_eq!(new_canonical_stacks_tip_ch, canonical_stacks_tip_ch);
    // the sortition that elected the ongoing tenure is not the canonical sortition tip
    assert_ne!(sort_tip.consensus_hash, election_tip.consensus_hash);

    // we can, however, continue the tenure
    let canonical_stacks_tip = RelayerThread::can_continue_tenure(
        &sortdb,
        &mut chainstate,
        sort_tip.consensus_hash.clone(),
        Some(mining_key_pkh.clone()),
    )
    .unwrap()
    .unwrap();
    assert_eq!(canonical_stacks_tip, election_tip);

    // if we didn't win the last block -- tantamount to the sortition winner miner key being
    // different -- then we can't continue the tenure.
    assert!(RelayerThread::can_continue_tenure(
        &sortdb,
        &mut chainstate,
        sort_tip.consensus_hash.clone(),
        Some(Hash160([0x11; 20]))
    )
    .unwrap()
    .is_none());

    let mut accounts_before = vec![];
    let mut sent_txids = vec![];

    // fill mempool with transactions that depend on the burn view
    for sender_sk in account_keys.iter() {
        let sender_addr = tests::to_addr(&sender_sk);
        let account = loop {
            let Ok(account) = get_account_result(&http_origin, &sender_addr) else {
                debug!("follower_bootup: Failed to load miner account");
                thread::sleep(Duration::from_millis(100));
                continue;
            };
            break account;
        };

        // Fill up the mempool with contract calls
        let contract_tx = make_contract_call(
            &sender_sk,
            account.nonce,
            tx_fee,
            naka_conf.burnchain.chain_id,
            &deployer_addr,
            "burn-view-contract",
            "f",
            &[],
        );
        let txid = submit_tx(&http_origin, &contract_tx);
        sent_txids.push(format!("0x{}", &txid.to_string()));
        accounts_before.push(account);
    }

    // unstall miner thread and allow block-commits again
    nakamoto_test_skip_commit_op.set(false);
    TEST_MINE_STALL.set(false);

    // wait for the miner directive to be processed
    wait_for(60, || {
        sleep_ms(30_000);
        let directives_cnt = nakamoto_miner_directives.load(Ordering::SeqCst);
        Ok(directives_cnt > miner_directives_before)
    })
    .unwrap();

    // wait for all of the aforementioned transactions to get mined
    wait_for(120, || {
        // fill mempool with transactions that depend on the burn view
        for (sender_sk, account_before) in account_keys.iter().zip(accounts_before.iter()) {
            let sender_addr = tests::to_addr(&sender_sk);
            let account = loop {
                let Ok(account) = get_account_result(&http_origin, &sender_addr) else {
                    thread::sleep(Duration::from_millis(100));
                    continue;
                };
                break account;
            };

            if account.nonce > account_before.nonce {
                continue;
            }
            return Ok(false);
        }
        Ok(true)
    })
    .unwrap();

    // transactions are all mined, and all reflect the flash block's burn view.
    // we had a tenure-extend as well.
    let mut blocks = test_observer::get_blocks();
    blocks.sort_by_key(|block| block["block_height"].as_u64().unwrap());

    let mut included_txids = HashSet::new();
    let mut has_extend = false;
    for block in blocks.iter() {
        for tx in block.get("transactions").unwrap().as_array().unwrap() {
            let txid_str = tx.get("txid").unwrap().as_str().unwrap().to_string();
            included_txids.insert(txid_str);

            let raw_tx = tx.get("raw_tx").unwrap().as_str().unwrap();
            if raw_tx == "0x00" {
                continue;
            }
            let tx_bytes = hex_bytes(&raw_tx[2..]).unwrap();
            let parsed = StacksTransaction::consensus_deserialize(&mut &tx_bytes[..]).unwrap();

            if let TransactionPayload::TenureChange(payload) = &parsed.payload {
                if payload.cause == TenureChangeCause::Extended {
                    has_extend = true;
                }
            }
        }
    }

    assert!(has_extend);

    let expected_txids: HashSet<_> = sent_txids.clone().into_iter().collect();
    for expected_txid in expected_txids.iter() {
        if !included_txids.contains(expected_txid) {
            panic!("Missing {}", expected_txid);
        }
    }

    // mine one additional tenure, to verify that we're on track
    let commits_before = commits_submitted.load(Ordering::SeqCst);
    let node_info_before = get_chain_info_opt(&naka_conf).unwrap();

    btc_regtest_controller.bootstrap_chain(1);

    wait_for(20, || {
        Ok(commits_submitted.load(Ordering::SeqCst) > commits_before)
    })
    .unwrap();

    // there was a sortition winner
    let sort_tip = SortitionDB::get_canonical_burn_chain_tip(&sortdb.conn()).unwrap();
    assert!(sort_tip.sortition);

    wait_for(20, || {
        let node_info = get_chain_info_opt(&naka_conf).unwrap();
        Ok(
            node_info.burn_block_height > node_info_before.burn_block_height
                && node_info.stacks_tip_height > node_info_before.stacks_tip_height,
        )
    })
    .unwrap();

    // boot a follower. it should reach the chain tip
    info!("----- BEGIN FOLLOWR BOOTUP ------");

    // see if we can boot a follower off of this node now
    let mut follower_conf = naka_conf.clone();
    follower_conf.node.miner = false;
    follower_conf.events_observers.clear();
    follower_conf.node.working_dir = format!("{}-follower", &naka_conf.node.working_dir);
    follower_conf.node.seed = vec![0x01; 32];
    follower_conf.node.local_peer_seed = vec![0x02; 32];

    let rpc_port = gen_random_port();
    let p2p_port = gen_random_port();

    let localhost = "127.0.0.1";
    follower_conf.node.rpc_bind = format!("{localhost}:{rpc_port}");
    follower_conf.node.p2p_bind = format!("{localhost}:{p2p_port}");
    follower_conf.node.data_url = format!("http://{localhost}:{rpc_port}");
    follower_conf.node.p2p_address = format!("{localhost}:{p2p_port}");
    follower_conf.node.pox_sync_sample_secs = 30;

    let node_info = get_chain_info(&naka_conf);
    follower_conf.node.add_bootstrap_node(
        &format!(
            "{}@{}",
            &node_info.node_public_key.unwrap(),
            naka_conf.node.p2p_bind
        ),
        naka_conf.burnchain.chain_id,
        PEER_VERSION_TESTNET,
    );

    let mut follower_run_loop = boot_nakamoto::BootRunLoop::new(follower_conf.clone()).unwrap();
    let follower_run_loop_stopper = follower_run_loop.get_termination_switch();
    let follower_coord_channel = follower_run_loop.coordinator_channels();

    debug!(
        "Booting follower-thread ({},{})",
        &follower_conf.node.p2p_bind, &follower_conf.node.rpc_bind
    );
    debug!(
        "Booting follower-thread: neighbors = {:?}",
        &follower_conf.node.bootstrap_node
    );

    // spawn a follower thread
    let follower_thread = thread::Builder::new()
        .name("follower-thread".into())
        .spawn(move || follower_run_loop.start(None, 0))
        .unwrap();

    debug!("Booted follower-thread");

    let miner_info = get_chain_info_result(&naka_conf).unwrap();

    wait_for(300, || {
        let Ok(info) = get_chain_info_result(&follower_conf) else {
            sleep_ms(1000);
            return Ok(false);
        };
        debug!(
            "Miner tip is {}/{}; follower tip is {}/{}",
            &miner_info.stacks_tip_consensus_hash,
            &miner_info.stacks_tip,
            &info.stacks_tip_consensus_hash,
            &info.stacks_tip
        );
        Ok(miner_info.stacks_tip == info.stacks_tip
            && miner_info.stacks_tip_consensus_hash == info.stacks_tip_consensus_hash)
    })
    .unwrap();

    coord_channel
        .lock()
        .expect("Mutex poisoned")
        .stop_chains_coordinator();

    follower_coord_channel
        .lock()
        .expect("Mutex poisoned")
        .stop_chains_coordinator();
    follower_run_loop_stopper.store(false, Ordering::SeqCst);

    follower_thread.join().unwrap();
}<|MERGE_RESOLUTION|>--- conflicted
+++ resolved
@@ -10497,12 +10497,7 @@
             .expect("Mutex poisoned")
             .get_stacks_blocks_processed();
         // Pause mining so we can add all our transactions to the mempool at once.
-<<<<<<< HEAD
-        TEST_MINE_STALL.lock().unwrap().replace(true);
-=======
         TEST_MINE_STALL.set(true);
-        let mut submitted_txs = vec![];
->>>>>>> 53e670fb
         for _nmb_tx in 0..nmb_txs_per_signer {
             for sender_sk in sender_sks.iter() {
                 let sender_nonce = get_and_increment_nonce(&sender_sk, &mut sender_nonces);
