--- conflicted
+++ resolved
@@ -12190,18 +12190,167 @@
 
 #[test]
 #[ignore]
-<<<<<<< HEAD
-fn empty_mempool_sleep_ms() {
-=======
 /// This test verifies that the miner can continue even if an insertion into
 /// the `considered_txs` table fails due to a foreign key failure.
 fn handle_considered_txs_foreign_key_failure() {
->>>>>>> 8f9c5ed6
     if env::var("BITCOIND_TEST") != Ok("1".into()) {
         return;
     }
 
-<<<<<<< HEAD
+    let (mut naka_conf, _miner_account) = naka_neon_integration_conf(None);
+    let prom_bind = "127.0.0.1:6000".to_string();
+    naka_conf.node.prometheus_bind = Some(prom_bind);
+    naka_conf.miner.nakamoto_attempt_time_ms = 5_000;
+    naka_conf.miner.tenure_cost_limit_per_block_percentage = None;
+    naka_conf.miner.mempool_walk_strategy = MemPoolWalkStrategy::NextNonceWithHighestFeeRate;
+    // setup senders
+    let send_amt = 1000;
+    let send_fee = 180;
+    let bad_sender_sk = Secp256k1PrivateKey::from_seed(&[30]);
+    let bad_sender_addr = tests::to_addr(&bad_sender_sk);
+    naka_conf.add_initial_balance(
+        PrincipalData::from(bad_sender_addr).to_string(),
+        send_amt + send_fee,
+    );
+    let good_sender_sk = Secp256k1PrivateKey::from_seed(&[31]);
+    let good_sender_addr = tests::to_addr(&good_sender_sk);
+    naka_conf.add_initial_balance(
+        PrincipalData::from(good_sender_addr).to_string(),
+        (send_amt + send_fee) * 2,
+    );
+
+    let sender_signer_sk = Secp256k1PrivateKey::random();
+    let sender_signer_addr = tests::to_addr(&sender_signer_sk);
+    let mut signers = TestSigners::new(vec![sender_signer_sk]);
+    naka_conf.add_initial_balance(PrincipalData::from(sender_signer_addr).to_string(), 100000);
+    let recipient = PrincipalData::from(StacksAddress::burn_address(false));
+    let stacker_sk = setup_stacker(&mut naka_conf);
+    let http_origin = format!("http://{}", &naka_conf.node.rpc_bind);
+
+    test_observer::spawn();
+    test_observer::register_any(&mut naka_conf);
+
+    let mut btcd_controller = BitcoinCoreController::new(naka_conf.clone());
+    btcd_controller
+        .start_bitcoind()
+        .expect("Failed starting bitcoind");
+    let mut btc_regtest_controller = BitcoinRegtestController::new(naka_conf.clone(), None);
+    btc_regtest_controller.bootstrap_chain(201);
+
+    let mut run_loop = boot_nakamoto::BootRunLoop::new(naka_conf.clone()).unwrap();
+    let run_loop_stopper = run_loop.get_termination_switch();
+    let Counters {
+        blocks_processed,
+        naka_submitted_commits: commits_submitted,
+        ..
+    } = run_loop.counters();
+    let counters = run_loop.counters();
+
+    let coord_channel = run_loop.coordinator_channels();
+
+    let run_loop_thread = thread::spawn(move || run_loop.start(None, 0));
+    wait_for_runloop(&blocks_processed);
+    boot_to_epoch_3(
+        &naka_conf,
+        &blocks_processed,
+        &[stacker_sk],
+        &[sender_signer_sk],
+        &mut Some(&mut signers),
+        &mut btc_regtest_controller,
+    );
+
+    info!("Bootstrapped to Epoch-3.0 boundary, starting nakamoto miner");
+
+    info!("Nakamoto miner started...");
+    blind_signer(&naka_conf, &signers, &counters);
+
+    wait_for_first_naka_block_commit(60, &commits_submitted);
+
+    next_block_and_process_new_stacks_block(&mut btc_regtest_controller, 60, &coord_channel)
+        .unwrap();
+
+    let good_transfer_tx = make_stacks_transfer(
+        &good_sender_sk,
+        0,
+        send_fee,
+        naka_conf.burnchain.chain_id,
+        &recipient,
+        send_amt,
+    );
+    submit_tx(&http_origin, &good_transfer_tx);
+
+    wait_for(60, || {
+        let nonce = get_account(&http_origin, &good_sender_addr).nonce;
+        Ok(nonce == 1)
+    })
+    .expect("Timed out waiting for first block");
+
+    let height_before = get_chain_info(&naka_conf).stacks_tip_height;
+
+    // Initiate the transaction stall, then submit transactions.
+    TEST_MINE_STALL.set(true);
+    TEST_TX_STALL.set(true);
+
+    let bad_transfer_tx = make_stacks_transfer(
+        &bad_sender_sk,
+        0,
+        send_fee,
+        naka_conf.burnchain.chain_id,
+        &recipient,
+        send_amt,
+    );
+    let txid = submit_tx(&http_origin, &bad_transfer_tx);
+    info!("Bad transaction submitted: {txid}");
+
+    TEST_MINE_STALL.set(false);
+
+    // Sleep long enough to ensure that the miner has started processing the tx
+    sleep_ms(5_000);
+
+    info!("--------------------- Deleting tx from the mempool ---------------------");
+    // Delete the bad transaction from the mempool.
+    let mempool_db_path = format!(
+        "{}/nakamoto-neon/chainstate/mempool.sqlite",
+        naka_conf.node.working_dir
+    );
+    let conn = Connection::open(&mempool_db_path).unwrap();
+    conn.execute("DELETE FROM mempool WHERE txid = ?", [txid])
+        .unwrap();
+
+    // Unstall the transaction processing, so that the miner will resume.
+    TEST_TX_STALL.set(false);
+
+    info!("--------------------- Waiting for the block ---------------------");
+
+    // Now wait for the next block to be mined.
+    wait_for(30, || {
+        let height = get_chain_info(&naka_conf).stacks_tip_height;
+        Ok(height > height_before)
+    })
+    .expect("Timed out waiting for block");
+
+    let good_sender_nonce = get_account(&http_origin, &good_sender_addr).nonce;
+    let bad_sender_nonce = get_account(&http_origin, &bad_sender_addr).nonce;
+
+    assert_eq!(good_sender_nonce, 1);
+    assert_eq!(bad_sender_nonce, 1);
+
+    coord_channel
+        .lock()
+        .expect("Mutex poisoned")
+        .stop_chains_coordinator();
+    run_loop_stopper.store(false, Ordering::SeqCst);
+
+    run_loop_thread.join().unwrap();
+}
+
+#[test]
+#[ignore]
+fn empty_mempool_sleep_ms() {
+    if env::var("BITCOIND_TEST") != Ok("1".into()) {
+        return;
+    }
+
     let (mut conf, _miner_account) = naka_neon_integration_conf(None);
     let password = "12345".to_string();
     conf.connection_options.auth_token = Some(password.clone());
@@ -12231,63 +12380,16 @@
     btc_regtest_controller.bootstrap_chain(201);
 
     let mut run_loop = boot_nakamoto::BootRunLoop::new(conf.clone()).unwrap();
-=======
-    let (mut naka_conf, _miner_account) = naka_neon_integration_conf(None);
-    let prom_bind = "127.0.0.1:6000".to_string();
-    naka_conf.node.prometheus_bind = Some(prom_bind);
-    naka_conf.miner.nakamoto_attempt_time_ms = 5_000;
-    naka_conf.miner.tenure_cost_limit_per_block_percentage = None;
-    naka_conf.miner.mempool_walk_strategy = MemPoolWalkStrategy::NextNonceWithHighestFeeRate;
-    // setup senders
-    let send_amt = 1000;
-    let send_fee = 180;
-    let bad_sender_sk = Secp256k1PrivateKey::from_seed(&[30]);
-    let bad_sender_addr = tests::to_addr(&bad_sender_sk);
-    naka_conf.add_initial_balance(
-        PrincipalData::from(bad_sender_addr).to_string(),
-        send_amt + send_fee,
-    );
-    let good_sender_sk = Secp256k1PrivateKey::from_seed(&[31]);
-    let good_sender_addr = tests::to_addr(&good_sender_sk);
-    naka_conf.add_initial_balance(
-        PrincipalData::from(good_sender_addr).to_string(),
-        (send_amt + send_fee) * 2,
-    );
-
-    let sender_signer_sk = Secp256k1PrivateKey::random();
-    let sender_signer_addr = tests::to_addr(&sender_signer_sk);
-    let mut signers = TestSigners::new(vec![sender_signer_sk]);
-    naka_conf.add_initial_balance(PrincipalData::from(sender_signer_addr).to_string(), 100000);
-    let recipient = PrincipalData::from(StacksAddress::burn_address(false));
-    let stacker_sk = setup_stacker(&mut naka_conf);
-    let http_origin = format!("http://{}", &naka_conf.node.rpc_bind);
-
-    test_observer::spawn();
-    test_observer::register_any(&mut naka_conf);
-
-    let mut btcd_controller = BitcoinCoreController::new(naka_conf.clone());
-    btcd_controller
-        .start_bitcoind()
-        .expect("Failed starting bitcoind");
-    let mut btc_regtest_controller = BitcoinRegtestController::new(naka_conf.clone(), None);
-    btc_regtest_controller.bootstrap_chain(201);
-
-    let mut run_loop = boot_nakamoto::BootRunLoop::new(naka_conf.clone()).unwrap();
->>>>>>> 8f9c5ed6
     let run_loop_stopper = run_loop.get_termination_switch();
     let Counters {
         blocks_processed,
         naka_submitted_commits: commits_submitted,
-<<<<<<< HEAD
         naka_proposed_blocks,
-=======
->>>>>>> 8f9c5ed6
         ..
     } = run_loop.counters();
     let counters = run_loop.counters();
 
     let coord_channel = run_loop.coordinator_channels();
-<<<<<<< HEAD
     let http_origin = format!("http://{}", &conf.node.rpc_bind);
 
     let run_loop_thread = thread::spawn(move || run_loop.start(None, 0));
@@ -12298,21 +12400,10 @@
         &blocks_processed,
         &[stacker_sk],
         &[signer_sk],
-=======
-
-    let run_loop_thread = thread::spawn(move || run_loop.start(None, 0));
-    wait_for_runloop(&blocks_processed);
-    boot_to_epoch_3(
-        &naka_conf,
-        &blocks_processed,
-        &[stacker_sk],
-        &[sender_signer_sk],
->>>>>>> 8f9c5ed6
         &mut Some(&mut signers),
         &mut btc_regtest_controller,
     );
 
-<<<<<<< HEAD
     info!("------------------------- Reached Epoch 3.0 -------------------------");
 
     blind_signer(&conf, &signers, &counters);
@@ -12353,92 +12444,12 @@
         Ok(account.nonce == 1)
     })
     .expect("Timed out waiting for transaction to be mined after delay");
-=======
-    info!("Bootstrapped to Epoch-3.0 boundary, starting nakamoto miner");
-
-    info!("Nakamoto miner started...");
-    blind_signer(&naka_conf, &signers, &counters);
-
-    wait_for_first_naka_block_commit(60, &commits_submitted);
-
-    next_block_and_process_new_stacks_block(&mut btc_regtest_controller, 60, &coord_channel)
-        .unwrap();
-
-    let good_transfer_tx = make_stacks_transfer(
-        &good_sender_sk,
-        0,
-        send_fee,
-        naka_conf.burnchain.chain_id,
-        &recipient,
-        send_amt,
-    );
-    submit_tx(&http_origin, &good_transfer_tx);
-
-    wait_for(60, || {
-        let nonce = get_account(&http_origin, &good_sender_addr).nonce;
-        Ok(nonce == 1)
-    })
-    .expect("Timed out waiting for first block");
-
-    let height_before = get_chain_info(&naka_conf).stacks_tip_height;
-
-    // Initiate the transaction stall, then submit transactions.
-    TEST_MINE_STALL.set(true);
-    TEST_TX_STALL.set(true);
-
-    let bad_transfer_tx = make_stacks_transfer(
-        &bad_sender_sk,
-        0,
-        send_fee,
-        naka_conf.burnchain.chain_id,
-        &recipient,
-        send_amt,
-    );
-    let txid = submit_tx(&http_origin, &bad_transfer_tx);
-    info!("Bad transaction submitted: {txid}");
-
-    TEST_MINE_STALL.set(false);
-
-    // Sleep long enough to ensure that the miner has started processing the tx
-    sleep_ms(5_000);
-
-    info!("--------------------- Deleting tx from the mempool ---------------------");
-    // Delete the bad transaction from the mempool.
-    let mempool_db_path = format!(
-        "{}/nakamoto-neon/chainstate/mempool.sqlite",
-        naka_conf.node.working_dir
-    );
-    let conn = Connection::open(&mempool_db_path).unwrap();
-    conn.execute("DELETE FROM mempool WHERE txid = ?", [txid])
-        .unwrap();
-
-    // Unstall the transaction processing, so that the miner will resume.
-    TEST_TX_STALL.set(false);
-
-    info!("--------------------- Waiting for the block ---------------------");
-
-    // Now wait for the next block to be mined.
-    wait_for(30, || {
-        let height = get_chain_info(&naka_conf).stacks_tip_height;
-        Ok(height > height_before)
-    })
-    .expect("Timed out waiting for block");
-
-    let good_sender_nonce = get_account(&http_origin, &good_sender_addr).nonce;
-    let bad_sender_nonce = get_account(&http_origin, &bad_sender_addr).nonce;
-
-    assert_eq!(good_sender_nonce, 1);
-    assert_eq!(bad_sender_nonce, 1);
->>>>>>> 8f9c5ed6
 
     coord_channel
         .lock()
         .expect("Mutex poisoned")
         .stop_chains_coordinator();
-<<<<<<< HEAD
-
-=======
->>>>>>> 8f9c5ed6
+
     run_loop_stopper.store(false, Ordering::SeqCst);
 
     run_loop_thread.join().unwrap();
