# Changelog

All notable changes to this project will be documented in this file.

The format is based on [Keep a Changelog](https://keepachangelog.com/en/1.0.0/),
and this project adheres to the versioning scheme outlined in the [README.md](README.md).

<<<<<<< HEAD
## Unreleased

### Added

- Added a new RPC endpoint `/v3/health` to query the node's health status. The endpoint returns a 200 status code with relevant synchronization information (including the node's current Stacks tip height, the maximum Stacks tip height among its neighbors, and the difference between these two). A user can use the `difference_from_max_peer` value to decide what is a good threshold for them before considering the node out of sync. The endpoint returns a 500 status code if the query cannot retrieve viable data.
=======
## [3.1.0.0.11]

- Hotfix for p2p stack misbehavior in mempool syncing conditions
>>>>>>> 14230bf7

## [3.1.0.0.10]

### Added

- Persisted tracking of StackerDB slot versions for mining. This improves miner p2p performance.

## [3.1.0.0.9]

### Added

- Added field `vm_error` to EventObserver transaction outputs
- Added new `ValidateRejectCode` values to the `/v3/block_proposal` endpoint
- Added `StateMachineUpdateContent::V1` to support a vector of `StacksTransaction` expected to be replayed in subsequent Stacks blocks
- Include a reason string in the transaction receipt when a transaction is rolled back due to a post-condition. This should help users in understanding what went wrong.
- Updated `StackerDBListener` to monitor signer state machine updates and store signer global state information, enabling miners to perform transaction replays.
- Added a testnet `replay_transactions` flag to the miner configuration to feature-gate transaction replay. When enabled, the miner will construct a replay block if a threshold of signers signals that a transaction set requires replay.

### Changed

- Reduce the default `block_rejection_timeout_steps` configuration so that miners will retry faster when blocks fail to reach 70% approved or 30% rejected.
- Added index for `next_ready_nakamoto_block()` which improves block processing performance.
- Added a new field, `parent_burn_block_hash`, to the payload that is included in the `/new_burn_block` event observer payload.

### Fixed

- Fix regression in mock-mining, allowing the mock miner to continue mining blocks throughout a tenure instead of failing after mining the tenure change block.

## [3.1.0.0.8]

### Added

- Add fee information to transaction log ending with "success" or "skipped", while building a new block
- Add `max_execution_time_secs` to miner config for limiting duration of contract calls
- When a miner's config file is updated (ie with a new fee rate), a new block commit is issued using
  the new values ([#5924](https://github.com/stacks-network/stacks-core/pull/5924))
- Add `txindex` configuration option enabling the storage (and querying via api) of transactions. Note: the old STACKS_TRANSACTION_LOG environment var configuration is no longer available.

### Changed

- When a miner times out waiting for signatures, it will re-propose the same block instead of building a new block ([#5877](https://github.com/stacks-network/stacks-core/pull/5877))
- Improve tenure downloader trace verbosity applying proper logging level depending on the tenure state ("debug" if unconfirmed, "info" otherwise) ([#5871](https://github.com/stacks-network/stacks-core/issues/5871))
- Remove warning log about missing UTXOs when a node is configured as `miner` with `mock_mining` mode enabled ([#5841](https://github.com/stacks-network/stacks-core/issues/5841))
- Deprecated the `wait_on_interim_blocks` option in the miner config file. This option is no longer needed, as the miner will always wait for interim blocks to be processed before mining a new block. To wait extra time in between blocks, use the `min_time_between_blocks_ms` option instead. ([#5979](https://github.com/stacks-network/stacks-core/pull/5979))
- Added `empty_mempool_sleep_ms` to the miner config file to control the time to wait in between mining attempts when the mempool is empty. If not set, the default sleep time is 2.5s. ([#5997](https://github.com/stacks-network/stacks-core/pull/5997))

## [3.1.0.0.7]

### Added

- Add `disable_retries` mode for events_observer disabling automatic retry on error

### Changed

- Implement faster cost tracker for default cost functions in Clarity
- By default, miners will wait for a new tenure to start for a configurable amount of time after receiving a burn block before
  submitting a block commit. This will reduce the amount of RBF transactions miners are expected to need.
- Add weight threshold and percentages to `StackerDBListener` logs
- Signer will not allow reorg if more than one block in the current tenure has already been globally approved

## [3.1.0.0.6]

### Added

- The `BlockProposal` StackerDB message serialization struct now includes a `server_version` string, which represents the version of the node that the miner is using. ([#5803](https://github.com/stacks-network/stacks-core/pull/5803))
- Add `vrf_seed` to the `/v3/sortitions` rpc endpoint
- Added hot-reloading of `burnchain.burn_fee_cap` from a miner's config file ([#5857](https://github.com/stacks-network/stacks-core/pull/5857))

### Changed

- Miner will stop waiting for signatures on a block if the Stacks tip advances (causing the block it had proposed to be invalid).
- Logging improvements:
  - P2P logs now includes a reason for dropping a peer or neighbor
  - Improvements to how a PeerAddress is logged (human readable format vs hex)
- Pending event dispatcher requests will no longer be sent to URLs that are no longer registered as event observers ([#5834](https://github.com/stacks-network/stacks-core/pull/5834))

### Fixed

- Error responses to /v2/transactions/fees are once again expressed as JSON ([#4145](https://github.com/stacks-network/stacks-core/issues/4145)).

## [3.1.0.0.5]

### Added

- Add miner configuration option `tenure_extend_cost_threshold` to specify the percentage of the tenure budget that must be spent before a time-based tenure extend is attempted
- Add miner configuration option `tenure_extend_wait_timeout_ms` to specify the time to wait before trying to continue a tenure because the next miner did not produce blocks

### Changed

- Miner will include other transactions in blocks with tenure extend transactions (#5760)
- Add `block_rejection_timeout_steps` to miner configuration for defining rejections-based timeouts while waiting for signers response (#5705)
- Miner will not issue a tenure extend until at least half of the block budget has been spent (#5757)
- Miner will issue a tenure extend if the incoming miner has failed to produce a block (#5729)

### Fixed

- Miners who restart their nodes immediately before a winning tenure now correctly detect that
  they won the tenure after their nodes restart ([#5750](https://github.com/stacks-network/stacks-core/issues/5750)).

## [3.1.0.0.4]

### Added

- The stacks-node miner now performs accurate tenure-extensions in certain bitcoin block production
  cases: when a bitcoin block is produced before the previous bitcoin block's Stacks tenure started.
  Previously, the miner had difficulty restarting their missed tenure and extending into the new
  bitcoin block, leading to 1-2 bitcoin blocks of missed Stacks block production.
- The event dispatcher now includes `consensus_hash` in the `/new_block` and `/new_burn_block` payloads. ([#5677](https://github.com/stacks-network/stacks-core/pull/5677))

## Changed

- When a miner reorgs the previous tenure due to a poorly timed block, it can now continue to build blocks on this new chain tip (#5691)

## [3.1.0.0.3]

### Added

- Add `tenure_timeout_secs` to the miner for determining when a time-based tenure extend should be attempted.
- Added configuration option `block_proposal_max_age_secs` under `[connection_options]` to prevent processing stale block proposals

### Changed

- The RPC endpoint `/v3/block_proposal` no longer will evaluate block proposals more than `block_proposal_max_age_secs` old
- When a transaction is dropped due to replace-by-fee, the `/drop_mempool_tx` event observer payload now includes `new_txid`, which is the transaction that replaced this dropped transaction. When a transaction is dropped for other reasons, `new_txid` is `null`. [#5381](https://github.com/stacks-network/stacks-core/pull/5381)
- Nodes will assume that all PoX anchor blocks exist by default, and stall initial block download indefinitely to await their arrival (#5502)

### Fixed

- Signers no longer accept messages for blocks from different reward cycles (#5662)

## [3.1.0.0.2]

### Added

- **SIP-029 consensus rules, activating in epoch 3.1 at block 875,000** (see [SIP-029](https://github.com/stacksgov/sips/blob/main/sips/sip-029/sip-029-halving-alignment.md) for details)
- New RPC endpoints
  - `/v2/clarity/marf/:marf_key_hash`
  - `/v2/clarity/metadata/:principal/:contract_name/:clarity_metadata_key`
- When a proposed block is validated by a node, the block can be validated even when the block version is different than the node's default ([#5539](https://github.com/stacks-network/stacks-core/pull/5539))
- A miner will now generate a tenure-extend when at least 70% of the signers have confirmed that they are willing to allow one, via the new timestamp included in block responses. This allows the miner to refresh its budget in between Bitcoin blocks. ([#5476](https://github.com/stacks-network/stacks-core/discussions/5476))
- Set the epoch to 3.1 in the Clarity DB upon activation.

### Changed

## [3.0.0.0.4]

### Added

### Changed

- Use the same burn view loader in both block validation and block processing

## [3.0.0.0.3]

### Added

### Changed
- Add index for StacksBlockId to nakamoto block headers table (improves node performance)
- Remove the panic for reporting DB deadlocks (just error and continue waiting)
- Add index to `metadata_table` in Clarity DB on `blockhash`
- Add `block_commit_delay_ms` to the config file to control the time to wait after seeing a new burn block, before submitting a block commit, to allow time for the first Nakamoto block of the new tenure to be mined, allowing this miner to avoid the need to RBF the block commit.
- Add `tenure_cost_limit_per_block_percentage` to the miner config file to control the percentage remaining tenure cost limit to consume per nakamoto block.
- Add `/v3/blocks/height/:block_height` rpc endpoint
- If the winning miner of a sortition is committed to the wrong parent tenure, the previous miner can immediately tenure extend and continue mining since the winning miner would never be able to propose a valid block. (#5361)

## [3.0.0.0.2]

### Added

### Changed
- Fixes  a few bugs in the relayer and networking stack
  - detects and deprioritizes unhealthy replicas
  - fixes an issue in the p2p stack which was preventing it from caching the reward set.

## [3.0.0.0.1]

### Changed
- Add index for StacksBlockId to nakamoto block headers table (improves node performance)
- Remove the panic for reporting DB deadlocks (just error and continue waiting)
- Various test fixes for CI (5353, 5368, 5372, 5371, 5380, 5378, 5387, 5396, 5390, 5394)
- Various log fixes:
    - don't say proceeding to mine blocks if not a miner
    - misc. warns downgraded to debugs
- 5391: Update default block proposal timeout to 10 minutes
- 5406: After block rejection, miner pauses
- Docs fixes
    - Fix signer docs link
    - Specify burn block in clarity docs

## [3.0.0.0.0]

### Added

- **Nakamoto consensus rules, activating in epoch 3.0 at block 867,867** (see [SIP-021](https://github.com/stacksgov/sips/blob/main/sips/sip-021/sip-021-nakamoto.md) for details)
- Clarity 3, activating with epoch 3.0
  - Keywords / variable
    - `tenure-height` added
    - `stacks-block-height` added
    - `block-height` removed
  - Functions
    - `get-stacks-block-info?` added
    - `get-tenure-info?` added
    - `get-block-info?` removed
- New RPC endpoints
  - `/v3/blocks/:block_id`
  - `/v3/blocks/upload/`
  - `/v3/signer/:signer_pubkey/:cycle_num`
  - `/v3/sortitions`
  - `/v3/stacker_set/:cycle_num`
  - `/v3/tenures/:block_id`
  - `/v3/tenures/fork_info/:start/:stop`
  - `/v3/tenures/info`
  - `/v3/tenures/tip/:consensus_hash`
- Re-send events to event observers across restarts
- Support custom chain-ids for testing
- Add `replay-block` command to CLI

### Changed

- Strict config file validation (unknown fields will cause the node to fail to start)
- Add optional `timeout_ms` to `events_observer` configuration
- Modified RPC endpoints
  - Include `tenure_height` in `/v2/info` endpoint
  - Include `block_time` and `tenure_height` in `/new/block` event payload
- Various improvements to logging, reducing log spam and improving log messages
- Various improvements and bugfixes

## [2.5.0.0.7]

### Added

- Add warn logs for block validate rejections (#5079)
- Neon mock miner replay (#5060)

### Changed

- Revert BurnchainHeaderHash serialization change (#5094)
- boot_to_epoch_3 in SignerTest should wait for a new commit (#5087)
- Fix block proposal rejection test (#5084)
- Mock signing revamp (#5070)
- Multi miner fixes jude (#5040)
- Remove spurious deadlock condition whenever the sortition DB is opened

## [2.5.0.0.6]

### Changed

- If there is a getchunk/putchunk that fails due to a stale (or future) version NACK, the StackerDB sync state machine should immediately retry sync (#5066)

## [2.5.0.0.5]

### Added

- Added configuration option `connections.antientropy_retry` (#4932)

### Changed

- Set default antientropy_retry to run once per hour (#4935)

## [2.5.0.0.4]

### Added

- Adds the solo stacking scenarios to the stateful property-based testing strategy for PoX-4 (#4725)
- Add signer-key to synthetic stack-aggregation-increase event (#4728)
- Implement the assumed total commit with carry-over (ATC-C) strategy for denying opportunistic Bitcoin miners from mining Stacks at a discount (#4733)
- Adding support for stacks-block-height and tenure-height in Clarity 3 (#4745)
- Preserve PeerNetwork struct when transitioning to 3.0 (#4767)
- Implement singer monitor server error (#4773)
- Pull current stacks signer out into v1 implementation and create placeholder v0 mod (#4778)
- Create new block signature message type for v0 signer (#4787)
- Isolate the rusqlite dependency in stacks-common and clarity behind a cargo feature (#4791)
- Add next_initiative_delay config option to control how frequently the miner checks if a new burnchain block has been processed (#4795)
- Various performance improvements and cleanup

### Changed

- Downgraded log messages about transactions from warning to info (#4697)
- Fix race condition between the signer binary and the /v2/pox endpoint (#4738)
- Make node config mock_miner item hot-swappable (#4743)
- Mandates that a burnchain block header be resolved by a BurnchainHeaderReader, which will resolve a block height to at most one burnchain header (#4748)
- Optional config option to resolve DNS of bootstrap nodes (#4749)
- Limit inventory syncs with new peers (#4750)
- Update /v2/fees/transfer to report the median transaction fee estimate for a STX-transfer of 180 bytes (#4754)
- Reduce connection spamming in stackerdb (#4759)
- Remove deprecated signer cli commands (#4772)
- Extra pair of signer slots got introduced at the epoch 2.5 boundary (#4845, #4868, #4891)
- Never consider Stacks chain tips that are not on the canonical burn chain #4886 (#4893)

### Fixed

- Allow Nakamoto blocks to access the burn block associated with the current tenure (#4333)

## [2.5.0.0.3]

This release fixes a regression in `2.5.0.0.0` from `2.4.0.1.0` caused by git merge

## [2.5.0.0.2]

This release fixes two bugs in `2.5.0.0.0`, correctly setting the activation height for 2.5, and the network peer version.

## [2.5.0.0.0]

This release implements the 2.5 Stacks consensus rules which activates at Bitcoin block `840,360`: primarily the instantiation
of the pox-4 contract. For more details see SIP-021.

This is the first consensus-critical release for Nakamoto. Nodes which do not update before the 2.5 activation height will be forked away from the rest of the network. This release is compatible with 2.4.x chain state directories and does not require resyncing from genesis. The first time a node boots with this version it will perform some database migrations which could lengthen the normal node startup time.

**This is a required release before Nakamoto rules are enabled in 3.0.**

### Timing of Release from 2.5 to 3.0

Activating Nakamoto will include two epochs:

- **Epoch 2.5:** Pox-4 contract is booted up but no Nakamoto consensus rules take effect.
- **Epoch 3:** Nakamoto consensus rules take effect.

### Added

- New RPC endpoint `/v2/stacker_set/{cycle_number}` to fetch stacker sets in PoX-4
- New `/new_pox_anchor` endpoint for broadcasting PoX anchor block processing.
- Stacker bitvec in NakamotoBlock
- New [`pox-4` contract](./stackslib/src/chainstate/stacks/boot/pox-4.clar) that reflects changes in how Stackers are signers in Nakamoto:
  - `stack-stx`, `stack-extend`, `stack-increase` and `stack-aggregation-commit` now include a `signer-key` parameter, which represents the public key used by the Signer. This key is used for determining the signer set in Nakamoto.
  - Functions that include a `signer-key` parameter also include a `signer-sig` parameter to demonstrate that the owner of `signer-key` is approving that particular Stacking operation. For more details, refer to the `verify-signer-key-sig` method in the `pox-4` contract.
  - Signer key authorizations can be added via `set-signer-key-authorization` to omit the need for `signer-key` signatures
  - A `max-amount` field is a field in signer key authorizations and defines the maximum amount of STX that can be locked in a single transaction.
- Added configuration parameters to customize the burn block at which to start processing Stacks blocks, when running on testnet or regtest.
  ```
  [burnchain]
  first_burn_block_height = 2582526
  first_burn_block_timestamp = 1710780828
  first_burn_block_hash = "000000000000001a17c68d43cb577d62074b63a09805e4a07e829ee717507f66"
  ```

### Modified

- `pox-4.aggregation-commit` contains a signing-key parameter (like
  `stack-stx` and `stack-extend`), the signing-key parameter is removed from
  `delegate-*` functions.

## [2.4.0.1.0]

### Added

- When the Clarity library is built with feature flag `developer-mode`, comments
  from the source code are now attached to the `SymbolicExpression` nodes. This
  will be useful for tools that use the Clarity library to analyze and
  manipulate Clarity source code, e.g. a formatter.
- New RPC endpoint at /v2/constant_val to fetch a constant from a contract.
- A new subsystem, called StackerDB, has been added, which allows a set of
  Stacks nodes to store off-chain data on behalf of a specially-crafter smart
  contract. This is an opt-in feature; Stacks nodes explicitly subscribe to
  StackerDB replicas in their config files.
- Message definitions and codecs for Stacker DB, a replicated off-chain DB
  hosted by subscribed Stacks nodes and controlled by smart contracts
- Added 3 new public and regionally diverse bootstrap nodes: est.stacksnodes.org, cet.stacksnodes.org, sgt.stacksnodes.org
- satoshis_per_byte can be changed in the config file and miners will always use
  the most up to date value
- New RPC endpoint at /v2/block_proposal for miner to validate proposed block.
  Only accessible on local loopback interface

In addition, this introduces a set of improvements to the Stacks miner behavior. In
particular:

- The VRF public key can be re-used across node restarts.
- Settings that affect mining are hot-reloaded from the config file. They take
  effect once the file is updated; there is no longer a need to restart the
  node.
- The act of changing the miner settings in the config file automatically
  triggers a subsequent block-build attempt, allowing the operator to force the
  miner to re-try building blocks.
- This adds a new tip-selection algorithm that minimizes block orphans within a
  configurable window of time.
- When configured, the node will automatically stop mining if it is not achieving a
  targeted win rate over a configurable window of blocks.
- When configured, the node will selectively mine transactions from only certain
  addresses, or only of certain types (STX-transfers, contract-publishes,
  contract-calls).
- When configured, the node will optionally only RBF block-commits if it can
  produce a block with strictly more transactions.

### Changed

- `developer-mode` is no longer enabled in the default feature set. This is the correct default behavior, since the stacks-node should NOT build with developer-mode enabled by default. Tools that need to use developer-mode should enable it explicitly.

### Fixed

- The transaction receipts for smart contract publish transactions now indicate
  a result of `(err none)` if the top-level code of the smart contract contained
  runtime error and include details about the error in the `vm_error` field of
  the receipt. Fixes issues #3154, #3328.
- Added config setting `burnchain.wallet_name` which addresses blank wallets no
  longer being created by default in recent bitcoin versions. Fixes issue #3596
- Use the current burnchain tip to lookup UTXOs (Issue #3733)
- The node now gracefully shuts down even if it is in the middle of a handshake with
  bitcoind. Fixes issue #3734.

## [2.4.0.0.4]

This is a high-priority hotfix that addresses a bug in transaction processing which
could impact miner availability.

## [2.4.0.0.3]

This is a high-priority hotfix that addresses a bug in transaction processing which
could impact miner availability.

## [2.4.0.0.2]

This is a hotfix that changes the logging failure behavior from panicking to dropping
the log message (PR #3784).

## [2.4.0.0.4]

This is a high-priority hotfix that addresses a bug in transaction processing which
could impact miner availability.

## [2.4.0.0.3]

This is a high-priority hotfix that addresses a bug in transaction processing which
could impact miner availability.

## [2.4.0.0.2]

This is a hotfix that changes the logging failure behavior from panicking to dropping
the log message (PR #3784).

## [2.4.0.0.1]

This is a minor change to add `txid` fields into the log messages from failing
contract deploys. This will help tools (and users) more easily find the log
messages to determine what went wrong.

## [2.4.0.0.0]

This is a **consensus-breaking** release to revert consensus to PoX, and is the second fork proposed in SIP-022.

- [SIP-022](https://github.com/stacksgov/sips/blob/main/sips/sip-022/sip-022-emergency-pox-fix.md)
- [SIP-024](https://github.com/stacksgov/sips/blob/main/sips/sip-024/sip-024-least-supertype-fix.md)

### Fixed

- PoX is re-enabled and stacking resumes starting at Bitcoin block `791551`
- Peer network id is updated to `0x18000009`
- Adds the type sanitization described in SIP-024

This release is compatible with chainstate directories from 2.1.0.0.x and 2.3.0.0.x

## [2.3.0.0.2]

This is a high-priority hotfix release to address a bug in the
stacks-node miner logic which could impact miner availability.

This release is compatible with chainstate directories from 2.3.0.0.x and 2.1.0.0.x

## [2.3.0.0.1]

This is a hotfix release to update:

- peer version identifier used by the stacks-node p2p network.
- yield interpreter errors in deser_hex

This release is compatible with chainstate directories from 2.3.0.0.x and 2.1.0.0.x

## [2.3.0.0.0]

This is a **consensus-breaking** release to address a Clarity VM bug discovered in 2.2.0.0.1.
Tx and read-only calls to functions with traits as parameters are rejected with unchecked TypeValueError.
Additional context and rationale can be found in [SIP-023](https://github.com/stacksgov/sips/blob/main/sips/sip-023/sip-023-emergency-fix-traits.md).

This release is compatible with chainstate directories from 2.1.0.0.x.

## [2.2.0.0.1]

This is a **consensus-breaking** release to address a bug and DoS vector in pox-2's `stack-increase` function.
Additional context and rationale can be found in [SIP-022](https://github.com/stacksgov/sips/blob/main/sips/sip-022/sip-022-emergency-pox-fix.md).

This release is compatible with chainstate directories from 2.1.0.0.x.

## [2.1.0.0.3]

This is a high-priority hotfix release to address a bug in the
stacks-node miner logic which could impact miner availability. This
release's chainstate directory is compatible with chainstate
directories from 2.1.0.0.2.

## [2.1.0.0.2]

This software update is a hotfix to resolve improper unlock handling
in mempool admission. This release's chainstate directory is
compatible with chainstate directories from 2.1.0.0.1.

### Fixed

- Fix mempool admission logic's improper handling of PoX unlocks. This would
  cause users to get spurious `NotEnoughFunds` rejections when trying to submit
  their transactions (#3623)

## [2.1.0.0.1]

### Fixed

- Handle the case where a bitcoin node returns zero headers (#3588)
- The default value for `always_use_affirmation_maps` is now set to `false`,
  instead of `true`. This was preventing testnet nodes from reaching the chain
  tip with the default configuration.
- Reduce default poll time of the `chain-liveness` thread which reduces the
  possibility that a miner thread will get interrupted (#3610).

## [2.1]

This is a **consensus-breaking** release that introduces a _lot_ of new
functionality. Details on the how and why can be found in [SIP-015](https://github.com/stacksgov/sips/blob/feat/sip-015/sips/sip-015/sip-015-network-upgrade.md),
[SIP-018](https://github.com/MarvinJanssen/sips/blob/feat/signed-structured-data/sips/sip-018/sip-018-signed-structured-data.md),
and [SIP-20](https://github.com/obycode/sips/blob/bitwise-ops/sips/sip-020/sip-020-bitwise-ops.md).

The changelog for this release is a high-level summary of these SIPs.

### Added

- There is a new `.pox-2` contract for implementing proof-of-transfer. This PoX
  contract enables re-stacking while the user's STX are locked, and incrementing
  the amount stacked on top of a locked batch of STX.
- The Clarity function `stx-account` has been added, which returns the account's
  locked and unlocked balances.
- The Clarity functions `principal-destruct` and `principal-construct?`
  functions have been added, which provide the means to convert between a
  `principal` instance and the `buff`s and `string-ascii`s that constitute it.
- The Clarity function `get-burn-block-info?` has been added to support
  fetching the burnchain header hash of _any_ burnchain block starting from the
  sortition height of the Stacks genesis block, and to support fetching the PoX
  addresses and rewards paid by miners for a particular burnchain block height.
- The Clarity function `slice` has been added for obtaining a sub-sequence of a
  `buff`, `string-ascii`, `string-utf8`, or `list`.
- Clarity functions for converting between `string-ascii`, `string-utf8`,
  `uint`, and `int` have been added.
- Clarity functions for converting between big- and little-endian
  `buff` representations of `int` and `uint` have been added.
- The Clarity function `stx-transfer-memo?` has been added, which behaves the
  same as `stx-transfer?` but also takes a memo argument.
- The Clarity function `is-standard` has been added to identify whether or not a
  `principal` instance is a standard or contract principal.
- Clarity functions have been added for converting an arbitrary Clarity type to
  and from its canonical byte string representation.
- The Clarity function `replace-at?` has been added for replacing a single item
  in a `list`, `string-ascii`, `string-utf8`, or `buff`.
- The Clarity global variable `tx-sponsor?` has been added, which evaluates to
  the sponsor of the transaction if the transaction is sponsored.
- The Clarity global variable `chain-id` has been added, which evaluates to the
  4-byte chain ID of this Stacks network.
- The Clarity parser has been rewritten to be about 3x faster than the parser in
  Stacks 2.05.x.x.x.
- Clarity trait semantics have been refined and made more explicit, so as to
  avoid certain corner cases where a trait reference might be downgraded to a
  `principal` in Clarity 1.
  - Trait values can be passed to compatible sub-trait types
  - Traits can be embedded in compound types, e.g. `(optional <my-trait>)`
  - Traits can be assigned to a let-variable
- Fixes to unexpected behavior in traits
  - A trait with duplicate function names is now an error
  - Aliased trait names do not interfere with local trait definitions
- The comparison functions `<`, `<=`, `>`, and `>=` now work on `string-ascii`,
  `string-utf8`, and `buff` based on byte-by-byte comparison (note that this is
  _not_ lexicographic comparison).
- It is now possible to call `delegate-stx` from a burnchain transaction, just
  as it is for `stack-stx` and `transfer-stx`.

### Changed

- The `delegate-stx` function in `.pox-2` can be called while the user's STX are
  locked.
- If a batch of STX is not enough to clinch even a single reward slot, then the
  STX are automatically unlocked at the start of the reward cycle in which they
  are rendered useless in this capacity.
- The PoX sunset has been removed. PoX rewards will continue in perpetuity.
- Support for segwit and taproot addresses (v0 and v1 witness programs) has been
  added for Stacking.
- The Clarity function `get-block-info?` now supports querying a block's total
  burnchain spend by miners who tried to mine it, the spend by the winner, and
  the total block reward (coinbase plus transaction fees).
- A block's coinbase transaction may specify an alternative recipient principal,
  which can be either a standard or contract principal.
- A smart contract transaction can specify which version of Clarity to use. If
  no version is given, then the epoch-default version will be used (in Stacks
  2.1, this is Clarity 2).
- The Stacks node now includes the number of PoX anchor blocks in its
  fork-choice rules. The best Stacks fork is the fork that (1) is on the best
  Bitcoin fork, (2) has the most PoX anchor blocks known, and (3) is the longest.
- On-burnchain operations -- `stack-stx`, `delegate-stx`, and `transfer-stx` --
  can take effect within six (6) burnchain blocks in which they are mined,
  instead of one.
- Transaction fees are debited from accounts _before_ the transaction is
  processed.
- All smart contract analysis errors are now treated as runtime errors, meaning
  that smart contract transactions which don't pass analysis will still be mined
  (so miners get paid for partially validating them).
- The default Clarity version is now 2. Users can opt for version 1 by using
  the new smart contract transaction wire format and explicitly setting version

### Fixed

- The authorization of a `contract-caller` in `.pox-2` for stacking will now
  expire at the user-specified height, if given.
- The Clarity function `principal-of?` now works on mainnet.
- One or more late block-commits no longer result in the miner losing its
  sortition weight.
- Documentation will indicate explicitly which Clarity version introduced each
  keyword or function.

## [2.05.0.6.0]

### Changed

- The `/v2/neighbors` endpoint now reports a node's bootstrap peers, so other
  nodes can find high-quality nodes to boot from (#3401)
- If there are two or more Stacks chain tips that are tied for the canonical
  tip, the node deterministically chooses one _independent_ of the arrival order
  (#3419).
- If Stacks blocks for a different fork arrive out-of-order and, in doing so,
  constitute a better fork than the fork the node considers canonical, the node
  will update the canonical Stacks tip pointer in the sortition DB before
  processing the next sortition (#3419).

### Fixed

- The node keychain no longer maintains any internal state, but instead derives
  keys based on the chain tip the miner is building off of. This prevents the
  node from accidentally producing an invalid block that reuses a microblock
  public key hash (#3387).
- If a node mines an invalid block for some reason, it will no longer stall
  forever. Instead, it will detect that its last-mined block is not the chain
  tip, and resume mining (#3406).

## [2.05.0.5.0]

### Changed

- The new minimum Rust version is 1.61
- The act of walking the mempool will now cache address nonces in RAM and to a
  temporary mempool table used for the purpose, instead of unconditionally
  querying them from the chainstate MARF. This builds upon improvements to mempool
  goodput over 2.05.0.4.0 (#3337).
- The node and miner implementation has been refactored to remove write-lock
  contention that can arise when the node's chains-coordinator thread attempts to store and
  process newly-discovered (or newly-mined) blocks, and when the node's relayer
  thread attempts to mine a new block. In addition, the miner logic has been
  moved to a separate thread in order to avoid starving the relayer thread (which
  must handle block and transaction propagation, as well as block-processing).
  The refactored miner thread will be preemptively terminated and restarted
  by the arrival of new Stacks blocks or burnchain blocks, which further
  prevents the miner from holding open write-locks in the underlying
  chainstate databases when there is new chain data to discover (which would
  invalidate the miner's work anyway). (#3335).

### Fixed

- Fixed `pow` documentation in Clarity (#3338).
- Backported unit tests that were omitted in the 2.05.0.3.0 release (#3348).

## [2.05.0.4.0]

### Fixed

- Denormalize the mempool database so as to remove a `LEFT JOIN` from the SQL
  query for choosing transactions in order by estimated fee rate. This
  drastically speeds up mempool transaction iteration in the miner (#3314)

## [2.05.0.3.0]

### Added

- Added prometheus output for "transactions in last block" (#3138).
- Added environment variable STACKS_LOG_FORMAT_TIME to set the time format
  stacks-node uses for logging. (#3219)
  Example: STACKS_LOG_FORMAT_TIME="%Y-%m-%d %H:%M:%S" cargo stacks-node
- Added mock-miner sample config (#3225)

### Changed

- Updates to the logging of transaction events (#3139).
- Moved puppet-chain to `./contrib/tools` directory and disabled compiling by default (#3200)

### Fixed

- Make it so that a new peer private key in the config file will propagate to
  the peer database (#3165).
- Fixed default miner behavior regarding block assembly
  attempts. Previously, the miner would only attempt to assemble a
  larger block after their first attempt (by Bitcoin RBF) if new
  microblock or block data arrived. This changes the miner to always
  attempt a second block assembly (#3184).
- Fixed a bug in the node whereby the node would encounter a deadlock when
  processing attachment requests before the P2P thread had started (#3236).
- Fixed a bug in the P2P state machine whereby it would not absorb all transient errors
  from sockets, but instead propagate them to the outer caller. This would lead
  to a node crash in nodes connected to event observers, which expect the P2P
  state machine to only report fatal errors (#3228)
- Spawn the p2p thread before processing number of sortitions. Fixes issue (#3216) where sync from genesis paused (#3236)
- Drop well-formed "problematic" transactions that result in miner performance degradation (#3212)
- Ignore blocks that include problematic transactions

## [2.05.0.2.1]

### Fixed

- Fixed a security bug in the SPV client whereby the chain work was not being
  considered at all when determining the canonical Bitcoin fork. The SPV client
  now only accepts a new Bitcoin fork if it has a higher chain work than any other
  previously-seen chain (#3152).

## [2.05.0.2.0]

### IMPORTANT! READ THIS FIRST

Please read the following **WARNINGs** in their entirety before upgrading.

WARNING: Please be aware that using this node on chainstate prior to this release will cause
the node to spend **up to 30 minutes** migrating the data to a new schema.
Depending on the storage medium, this may take even longer.

WARNING: This migration process cannot be interrupted. If it is, the chainstate
will be **irrecovarably corrupted and require a sync from genesis.**

WARNING: You will need **at least 2x the disk space** for the migration to work.
This is because a copy of the chainstate will be made in the same directory in
order to apply the new schema.

It is highly recommended that you **back up your chainstate** before running
this version of the software on it.

### Changed

- The MARF implementation will now defer calculating the root hash of a new trie
  until the moment the trie is committed to disk. This avoids gratuitous hash
  calculations, and yields a performance improvement of anywhere between 10x and
  200x (#3041).
- The MARF implementation will now store tries to an external file for instances
  where the tries are expected to exceed the SQLite page size (namely, the
  Clarity database). This improves read performance by a factor of 10x to 14x
  (#3059).
- The MARF implementation may now cache trie nodes in RAM if directed to do so
  by an environment variable (#3042).
- Sortition processing performance has been improved by about an order of
  magnitude, by avoiding a slew of expensive database reads (#3045).
- Updated chains coordinator so that before a Stacks block or a burn block is processed,
  an event is sent through the event dispatcher. This fixes #3015.
- Expose a node's public key and public key hash160 (i.e. what appears in
  /v2/neighbors) via the /v2/info API endpoint (#3046)
- Reduced the default subsequent block attempt timeout from 180 seconds to 30
  seconds, based on benchmarking the new MARF performance data during a period
  of network congestion (#3098)
- The `blockstack-core` binary has been renamed to `stacks-inspect`.
  This binary provides CLI tools for chain and mempool inspection.

### Fixed

- The AtlasDB previously could lose `AttachmentInstance` data during shutdown
  or crashes (#3082). This release resolves that.

## [2.05.0.1.0]

### Added

- A new fee estimator intended to produce fewer over-estimates, by having less
  sensitivity to outliers. Its characteristic features are: 1) use a window to
  forget past estimates instead of exponential averaging, 2) use weighted
  percentiles, so that bigger transactions influence the estimates more, 3)
  assess empty space in blocks as having paid the "minimum fee", so that empty
  space is accounted for, 4) use random "fuzz" so that in busy times the fees can
  change dynamically. (#2972)
- Implements anti-entropy protocol for querying transactions from other
  nodes' mempools. Before, nodes wouldn't sync mempool contents with one another.
  (#2884)
- Structured logging in the mining code paths. This will shine light
  on what happens to transactions (successfully added, skipped or errored) that the
  miner considers while buildings blocks. (#2975)
- Added the mined microblock event, which includes information on transaction
  events that occurred in the course of mining (will provide insight
  on whether a transaction was successfully added to the block,
  skipped, or had a processing error). (#2975)
- For v2 endpoints, can now specify the `tip` parameter to `latest`. If
  `tip=latest`, the node will try to run the query off of the latest tip. (#2778)
- Adds the /v2/headers endpoint, which returns a sequence of SIP-003-encoded
  block headers and consensus hashes (see the ExtendedStacksHeader struct that
  this PR adds to represent this data). (#2862)
- Adds the /v2/data_var endpoint, which returns a contract's data variable
  value and a MARF proof of its existence. (#2862)
- Fixed a bug in the unconfirmed state processing logic that could lead to a
  denial of service (node crash) for nodes that mine microblocks (#2970)
- Added prometheus metric that tracks block fullness by logging the percentage of each
  cost dimension that is consumed in a given block (#3025).

### Changed

- Updated the mined block event. It now includes information on transaction
  events that occurred in the course of mining (will provide insight
  on whether a transaction was successfully added to the block,
  skipped, or had a processing error). (#2975)
- Updated some of the logic in the block assembly for the miner and the follower
  to consolidate similar logic. Added functions `setup_block` and `finish_block`.
  (#2946)
- Makes the p2p state machine more reactive to newly-arrived
  `BlocksAvailable` and `MicroblocksAvailable` messages for block and microblock
  streams that this node does not have. If such messages arrive during an inventory
  sync, the p2p state machine will immediately transition from the inventory sync
  work state to the block downloader work state, and immediately proceed to fetch
  the available block or microblock stream. (#2862)
- Nodes will push recently-obtained blocks and microblock streams to outbound
  neighbors if their cached inventories indicate that they do not yet have them
  (#2986).
- Nodes will no longer perform full inventory scans on their peers, except
  during boot-up, in a bid to minimize block-download stalls (#2986).
- Nodes will process sortitions in parallel to downloading the Stacks blocks for
  a reward cycle, instead of doing these tasks sequentially (#2986).
- The node's runloop will coalesce and expire stale requests to mine blocks on
  top of parent blocks that are no longer the chain tip (#2969).
- Several database indexes have been updated to avoid table scans, which
  significantly improves most RPC endpoint speed and cuts node spin-up time in
  half (#2989, #3005).
- Fixed a rare denial-of-service bug whereby a node that processes a very deep
  burnchain reorg can get stuck, and be rendered unable to process further
  sortitions. This has never happened in production, but it can be replicated in
  tests (#2989).
- Updated what indices are created, and ensures that indices are created even
  after the database is initialized (#3029).

### Fixed

- Updates the lookup key for contracts in the pessimistic cost estimator. Before, contracts
  published by different principals with the same name would have had the same
  key in the cost estimator. (#2984)
- Fixed a few prometheus metrics to be more accurate compared to `/v2` endpoints
  when polling data (#2987)
- Fixed an error message from the type-checker that shows up when the type of a
  parameter refers to a trait defined in the same contract (#3064).

## [2.05.0.0.0]

This software update is a consensus changing release and the
implementation of the proposed cost changes in SIP-012. This release's
chainstate directory is compatible with chainstate directories from
2.0.11.4.0. However, this release is only compatible with chainstate
directories before the 2.05 consensus changes activate (Bitcoin height
713,000). If you run a 2.00 stacks-node beyond this point, and wish to
run a 2.05 node afterwards, you must start from a new chainstate
directory.

### Added

- At height 713,000 a new `costs-2` contract will be launched by the
  Stacks boot address.

### Changed

- Stacks blocks whose parents are mined >= 713,000 will use default costs
  from the new `costs-2` contract.
- Stacks blocks whose parents are mined >= 713,000 will use the real
  serialized length of Clarity values as the cost inputs to several methods
  that previously used the maximum possible size for the associated types.
- Stacks blocks whose parents are mined >= 713,000 will use the new block
  limit defined in SIP-012.

### Fixed

- Miners are now more aggressive in calculating their block limits
  when confirming microblocks (#2916)

## [2.0.11.4.0]

This software update is a point-release to change the transaction
selection logic in the default miner to prioritize by an estimated fee
rate instead of raw fee. This release's chainstate directory is
compatible with chainstate directories from 2.0.11.3.0.

### Added

- FeeEstimator and CostEstimator interfaces. These can be controlled
  via node configuration options. See the `README.md` for more
  information on the configuration.
- New fee rate estimation endpoint `/v2/fees/transaction` (#2872). See
  `docs/rpc/openapi.yaml` for more information.

### Changed

- Prioritize transaction inclusion in blocks by estimated fee rates (#2859).
- MARF sqlite connections will now use `mmap`'ed connections with up to 256MB
  space (#2869).

## [2.0.11.3.0]

This software update is a point-release to change the transaction selection
logic in the default miner to prioritize by fee instead of nonce sequence. This
release's chainstate directory is compatible with chainstate directories from
2.0.11.2.0.

## Added

- The node will enforce a soft deadline for mining a block, so that a node
  operator can control how frequently their node attempts to mine a block
  regardless of how congested the mempool is. The timeout parameters are
  controlled in the `[miner]` section of the node's config file (#2823).

## Changed

- Prioritize transaction inclusion in the mempool by transaction fee (#2823).

## [2.0.11.2.0]

NOTE: This change resets the `testnet`. Users running a testnet node will need
to reset their chain states.

### Added

- `clarity-cli` will now also print a serialized version of the resulting
  output from `eval` and `execute` commands. This serialization is in
  hexademical string format and supports integration with other tools. (#2684)
- The creation of a Bitcoin wallet with BTC version `> 0.19` is now supported
  on a private testnet. (#2647)
- `lcov`-compatible coverage reporting has been added to `clarity-cli` for
  Clarity contract testing. (#2592)
- The `README.md` file has new documentation about the release process. (#2726)

### Changed

- This change resets the testnet. (#2742)
- Caching has been added to speed up `/v2/info` responses. (#2746)

### Fixed

- PoX syncing will only look back to the reward cycle prior to divergence,
  instead of looking back over all history. This will speed up running a
  follower node. (#2746)
- The UTXO staleness check is re-ordered so that it occurs before the RBF-limit
  check. This way, if stale UTXOs reached the "RBF limit" a miner will recover
  by resetting the UTXO cache. (#2694)
- Microblock events were being sent to the event observer when microblock data
  was received by a peer, but were not emitted if the node mined the
  microblocks itself. This made something like the private-testnet setup
  incapable of emitting microblock events. Microblock events are now sent
  even when self-mined. (#2653)
- A bug is fixed in the mocknet/helium miner that would lead to a panic if a
  burn block occurred without a sortition in it. (#2711)
- Two bugs that caused problems syncing with the bitcoin chain during a
  bitcoin reorg have been fixed (#2771, #2780).
- Documentation is fixed in cases where string and buffer types are allowed
  but not covered in the documentation. (#2676)

## [2.0.11.1.0]

This software update is our monthly release. It introduces fixes and features for both developers and miners.
This release's chainstate directory is compatible with chainstate directories from 2.0.11.0.0.

## Added

- `/new_microblock` endpoint to notify event observers when a valid microblock
  has been received (#2571).
- Added new features to `clarity-cli` (#2597)
- Exposing new mining-related metrics in prometheus (#2664)
  - Miner's computed relative miner score as a percentage
  - Miner's computed commitment, the min of their previous commitment and their median commitment
  - Miner's current median commitment
- Add `key-for-seed` command to the `stacks-node` binary - outputs the associated secret key hex string
  and WIF formatted secret key for a given "seed" value (#2658).

## Changed

- Improved mempool walk order (#2514).
- Renamed database `tx_tracking.db` to `tx_tracking.sqlite` (#2666).

## Fixed

- Alter the miner to prioritize spending the most recent UTXO when building a transaction,
  instead of the largest UTXO. In the event of a tie, it uses the smallest UTXO first (#2661).
- Fix trait rpc lookups for implicitly implemented traits (#2602).
- Fix `v2/pox` endpoint, broken on Mocknet (#2634).
- Align cost limits on mocknet, testnet and mainnet (#2660).
- Log peer addresses in the HTTP server (#2667)
- Mine microblocks if there are no recent unprocessed Stacks blocks

## [2.0.11.0.0]

The chainstate directory has been restructured in this release. It is not
compatible with prior chainstate directories.

## Added

- `/drop_mempool_tx` endpoint to notify event observers when a mempool
  transaction has been removed the mempool.
- `"reward_slot_holders"` field to the `new_burn_block` event
- CTRL-C handler for safe shutdown of `stacks-node`
- Log transactions in local db table via setting env `STACKS_TRANSACTION_LOG=1`
- New prometheus metrics for mempool transaction processing times and
  outstanding mempool transactions
- New RPC endpoint with path `/v2/traits/contractAddr/contractName/traitContractName
/traitContractAddr/traitName` to determine whether a given trait is implemented
  within the specified contract (either explicitly or implicitly).
- Re-activate the Atlas network for propagating and storing transaction
  attachments. This re-enables off-chain BNS name storage.
- Re-activate microblock mining.

## Changed

- Improved chainstate directory layout
- Improved node boot up time
- Better handling of flash blocks
- The `/v2/pox` RPC endpoint was updated to include more useful
  information about the current and next PoX cycles. For details, see
  `docs/rpc-endpoints.md`

## Fixed

- Fixed faulty logic in the mempool that was still treating the transaction fee
  as a fee rate, which prevented replace-by-fee from working as expected.

## [2.0.10.0.1]

This is a low-priority hotfix release to address a bug in the deserialization logic. The
chainstate directory of 2.0.10.0.1 is compatible with 2.0.10. This release also begins the
usage of the versioning scheme outlined in the [README.md](README.md).

## [2.0.10]

This is a low-priority hotfix release to address two bugs in the block downloader. The
chainstate directory of 2.0.10 is compatible with 2.0.9. If booting up a node from genesis, or
an existing node has stalled in downloading blocks, this hotfix is necessary for your
node.

## Fixed

- Bug in microblocks inventory vector calculation that included invalidated microblocks
  as present bit. This bug will impact nodes booting up from genesis, but not affect nodes
  currently running at the chain tip (#2518).
- Bug in microblocks downloader logic that would cause the stacks-node to fail to wake-up
  to process newly arrived microblocks in certain instances (#2491).

## [2.0.9]

This is a hotfix release for improved handling of arriving Stacks blocks through
both the RPC interface and the P2P ineterface. The chainstate directory of
2.0.9 is compatible with the 2.0.8 chainstate.

## Fixed

- TOCTTOU bug fixed in the chain processing logic that, which now ensures that
  an arriving Stacks block is processed at most once.

## [2.0.8] - 2021-03-02

This is a hotfix release for improved handling of static analysis storage and
improved `at-block` behavior. The chainstate directory of 2.0.8 is compatible with
the 2.0.7 chainstate.

## Fixed

- Improved static analysis storage
- `at-block` behavior in `clarity-cli` and unit tests (no changes in `stacks-node`
  behavior).

## [2.0.7] - 2021-02-26

This is an emergency hotfix that prevents the node from accidentally deleting
valid block data if its descendant microblock stream is invalid for some reason.

## Fixed

- Do not delete a valid parent Stacks block.

## [2.0.6] - 2021-02-15

The database schema has not changed since 2.0.5, so when spinning up a
2.0.6 node from a 2.0.5 chainstate, you do not need to use a fresh
working directory. Earlier versions' chainstate directories are
incompatible, however.

### Fixed

- Miner RBF logic has two "fallback" logic changes. First, if the RBF
  logic has increased fees by more than 50%, do not submit a new
  transaction. Second, fix the "same chainstate hash" fallback check.
- Winning block txid lookups in the SortitionDB have been corrected
  to use the txid during the lookup.
- The miner will no longer attempt to mine a new Stacks block if it receives a
  microblock in a discontinuous microblock stream.

## [2.0.5] - 2021-02-12

The database schema has changed since 2.0.4, so when spinning up a 2.0.5
node from an earlier chainstate, you must use a fresh working directory.

### Added

- Miner heuristic for handling relatively large or computationally
  expensive transactions: such transactions will be dropped from the
  mempool to prevent miners from re-attempting them once they fail.
  Miners can also now continue processing transactions that are
  behind those transactions in the mempool "queue".

### Fixed

- Miner block assembly now uses the correct block limit available via
  the node config
- `tx_fees_streamed_produced` fees are included in miner coinbase
  events for event observers
- SQLite indexes are now correctly created on database instantion

### Changed

- STX unlock events are now sent over the events endpoint bundled
  into an associated unlock transaction
- Atlas attachments networking endpoints are disabled for this
  release, while networking issues are addressed in the
  implementation

## [2.0.4] - 2021-02-07

### Changed

- Atlas attachments networking endpoints are disabled for this
  release, while networking issues are addressed in the
  implementation.

## [2.0.3] - 2021-02-04

### Added

- `stacks-node --mine-at-height` commandline option, which tells the
  `stacks-node` not to mine until it has synchronized to the given
  Stacks block height
- A new RPC endpoint `/v2/blocks/upload/{consensus_hash}` that accepts
  an uploaded a Stacks block for a given sortition

### Changed

- Enabled WAL mode for the chainstate databases. This allows much more
  concurrency in the `stacks-node`, and improves network performance
  across the board. **NOTE:** _This changed the database schema, any
  running node would need to re-initialize their nodes from a new chain
  state when upgrading_.
- Default value `wait_time_for_microblocks`: from 60s to 30s
- The mempool now performs more transfer semantics checks before admitting
  a transaction (e.g., reject if origin = recipient): see issue #2354
- Improved the performance of the code that handles `GetBlocksInv` p2p
  messages by an order of magnitude.
- Improved the performance of the block-downloader's block and
  microblock search code by a factor of 5x.

### Fixed

- Miner mempool querying now works across short-lived forks: see issue #2389
- JSON deserialization for high-depth JSON objects
- Atlas attachment serving: see PR #2390
- Address issues #2379, #2356, #2347, #2346. The tracking of the
  `LeaderBlockCommit` operations inflight is improved, drastically
  reducing the number of block commit rejections. When
  a`LeaderBlockCommit` is not included in the Bitcoin block it was
  targeting, it is condemned to be rejected, per the Stacks
  consensus. To avoid wasting BTC, the miner now tries to send its
  next `LeaderBlockCommit` operations using the UTXOs of the previous
  transaction with a replacement by fee. The fee increase increments
  can be configured with the setting `rbf_fee_increment`.<|MERGE_RESOLUTION|>--- conflicted
+++ resolved
@@ -5,17 +5,15 @@
 The format is based on [Keep a Changelog](https://keepachangelog.com/en/1.0.0/),
 and this project adheres to the versioning scheme outlined in the [README.md](README.md).
 
-<<<<<<< HEAD
 ## Unreleased
 
 ### Added
 
 - Added a new RPC endpoint `/v3/health` to query the node's health status. The endpoint returns a 200 status code with relevant synchronization information (including the node's current Stacks tip height, the maximum Stacks tip height among its neighbors, and the difference between these two). A user can use the `difference_from_max_peer` value to decide what is a good threshold for them before considering the node out of sync. The endpoint returns a 500 status code if the query cannot retrieve viable data.
-=======
+
 ## [3.1.0.0.11]
 
 - Hotfix for p2p stack misbehavior in mempool syncing conditions
->>>>>>> 14230bf7
 
 ## [3.1.0.0.10]
 
