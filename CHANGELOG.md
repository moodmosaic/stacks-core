--- conflicted
+++ resolved
@@ -7,16 +7,14 @@
 
 ## [Unreleased]
 
-<<<<<<< HEAD
-### Fixed
-
-- Miners who restart their nodes immediately before a winning tenure now correctly detect that 
+### Changed
+
+- Miner will include other transactions in blocks with tenure extend transactions (#5760)
+
+### Fixed
+
+- Miners who restart their nodes immediately before a winning tenure now correctly detect that
   they won the tenure after their nodes restart ([#5750](https://github.com/stacks-network/stacks-core/issues/5750)).
-=======
-### Changed
-
-- Miner will include other transactions in blocks with tenure extend transactions (#5760)
->>>>>>> 2233e5ee
 
 ## [3.1.0.0.4]
 
