--- conflicted
+++ resolved
@@ -9,11 +9,8 @@
 
 ### Added
 
-<<<<<<< HEAD
 - Added field `vm_error` to EventObserver transaction outputs
-=======
 - Added new `ValidateRejectCode` values to the `/v3/block_proposal` endpoint
->>>>>>> d16bd3af
 
 ### Changed
 
