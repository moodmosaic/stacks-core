// Copyright (c) 2017 Clark Moody
//
// Permission is hereby granted, free of charge, to any person obtaining a copy
// of this software and associated documentation files (the "Software"), to deal
// in the Software without restriction, including without limitation the rights
// to use, copy, modify, merge, publish, distribute, sublicense, and/or sell
// copies of the Software, and to permit persons to whom the Software is
// furnished to do so, subject to the following conditions:
//
// The above copyright notice and this permission notice shall be included in
// all copies or substantial portions of the Software.
//
// THE SOFTWARE IS PROVIDED "AS IS", WITHOUT WARRANTY OF ANY KIND, EXPRESS OR
// IMPLIED, INCLUDING BUT NOT LIMITED TO THE WARRANTIES OF MERCHANTABILITY,
// FITNESS FOR A PARTICULAR PURPOSE AND NONINFRINGEMENT. IN NO EVENT SHALL THE
// AUTHORS OR COPYRIGHT HOLDERS BE LIABLE FOR ANY CLAIM, DAMAGES OR OTHER
// LIABILITY, WHETHER IN AN ACTION OF CONTRACT, TORT OR OTHERWISE, ARISING FROM,
// OUT OF OR IN CONNECTION WITH THE SOFTWARE OR THE USE OR OTHER DEALINGS IN
// THE SOFTWARE.

//! Encoding and decoding of the Bech32 format
//!
//! Bech32 is an encoding scheme that is easy to use for humans and efficient to encode in QR codes.
//!
//! A Bech32 string consists of a human-readable part (HRP), a separator (the character `'1'`), and
//! a data part. A checksum at the end of the string provides error detection to prevent mistakes
//! when the string is written off or read out loud.
//!
//! The original description in [BIP-0173](https://github.com/bitcoin/bips/blob/master/bip-0173.mediawiki)
//! has more details.
//!
#![cfg_attr(
    feature = "std",
    doc = "
# Examples
```
use bech32::{self, FromBase32, ToBase32, Variant};
let encoded = bech32::encode(\"bech32\", vec![0x00, 0x01, 0x02].to_base32(), Variant::Bech32).unwrap();
assert_eq!(encoded, \"bech321qqqsyrhqy2a\".to_string());
let (hrp, data, variant) = bech32::decode(&encoded).unwrap();
assert_eq!(hrp, \"bech32\");
assert_eq!(Vec::<u8>::from_base32(&data).unwrap(), vec![0x00, 0x01, 0x02]);
assert_eq!(variant, Variant::Bech32);
```
"
)]
//!

// Allow trait objects without dyn on nightly and make 1.22 ignore the unknown lint
#![allow(unknown_lints)]
#![allow(bare_trait_objects)]
#![deny(missing_docs)]
#![deny(non_upper_case_globals)]
#![deny(non_camel_case_types)]
#![deny(non_snake_case)]
#![deny(unused_mut)]
#![cfg_attr(feature = "strict", deny(warnings))]

#[cfg(all(not(feature = "std"), not(test)))]
extern crate alloc;

<<<<<<< HEAD
=======
#[cfg(any(test, feature = "std"))]
extern crate core;

>>>>>>> 2e7418f0
#[cfg(all(not(feature = "std"), not(test)))]
use alloc::borrow::Cow;
#[cfg(all(not(feature = "std"), not(test)))]
use alloc::{string::String, vec::Vec};
use core::{fmt, mem};
#[cfg(any(feature = "std", test))]
use std::borrow::Cow;

/// Integer in the range `0..32`
#[derive(PartialEq, Eq, Debug, Copy, Clone, Default, PartialOrd, Ord, Hash)]
#[allow(non_camel_case_types)]
pub struct u5(u8);

impl u5 {
    /// Convert a `u8` to `u5` if in range, return `Error` otherwise
    pub fn try_from_u8(value: u8) -> Result<u5, Error> {
        if value > 31 {
            Err(Error::InvalidData(value))
        } else {
            Ok(u5(value))
        }
    }

    /// Returns a copy of the underlying `u8` value
    pub fn to_u8(self) -> u8 {
        self.0
    }

    /// Get char representing this 5 bit value as defined in BIP173
    pub fn to_char(self) -> char {
        CHARSET[self.to_u8() as usize]
    }
}

impl From<u5> for u8 {
    fn from(v: u5) -> u8 {
        v.0
    }
}

impl AsRef<u8> for u5 {
    fn as_ref(&self) -> &u8 {
        &self.0
    }
}

/// Interface to write `u5`s into a sink
pub trait WriteBase32 {
    /// Write error
    type Err: fmt::Debug;

    /// Write a `u5` slice
    fn write(&mut self, data: &[u5]) -> Result<(), Self::Err> {
        for b in data {
            self.write_u5(*b)?;
        }
        Ok(())
    }

    /// Write a single `u5`
    fn write_u5(&mut self, data: u5) -> Result<(), Self::Err>;
}

const CHECKSUM_LENGTH: usize = 6;

/// Allocationless Bech32 writer that accumulates the checksum data internally and writes them out
/// in the end.
pub struct Bech32Writer<'a> {
    formatter: &'a mut dyn fmt::Write,
    chk: u32,
    variant: Variant,
}

impl<'a> Bech32Writer<'a> {
    /// Creates a new writer that can write a bech32 string without allocating itself.
    ///
    /// This is a rather low-level API and doesn't check the HRP or data length for standard
    /// compliance.
    pub fn new(
        hrp: &str,
        variant: Variant,
        fmt: &'a mut dyn fmt::Write,
    ) -> Result<Bech32Writer<'a>, fmt::Error> {
        let mut writer = Bech32Writer {
            formatter: fmt,
            chk: 1,
            variant,
        };

        writer.formatter.write_str(hrp)?;
        writer.formatter.write_char(SEP)?;

        // expand HRP
        for b in hrp.bytes() {
            writer.polymod_step(u5(b >> 5));
        }
        writer.polymod_step(u5(0));
        for b in hrp.bytes() {
            writer.polymod_step(u5(b & 0x1f));
        }

        Ok(writer)
    }

    fn polymod_step(&mut self, v: u5) {
        let b = (self.chk >> 25) as u8;
        self.chk = (self.chk & 0x01ff_ffff) << 5 ^ (u32::from(*v.as_ref()));

        for (i, item) in GEN.iter().enumerate() {
            if (b >> i) & 1 == 1 {
                self.chk ^= item;
            }
        }
    }

    /// Write out the checksum at the end. If this method isn't called this will happen on drop.
    pub fn finalize(mut self) -> fmt::Result {
        self.write_checksum()?;
        mem::forget(self);
        Ok(())
    }

    fn write_checksum(&mut self) -> fmt::Result {
        // Pad with 6 zeros
        for _ in 0..CHECKSUM_LENGTH {
            self.polymod_step(u5(0))
        }

        let plm: u32 = self.chk ^ self.variant.constant();

        for p in 0..CHECKSUM_LENGTH {
            self.formatter
                .write_char(u5(((plm >> (5 * (5 - p))) & 0x1f) as u8).to_char())?;
        }

        Ok(())
    }
}

impl<'a> WriteBase32 for Bech32Writer<'a> {
    type Err = fmt::Error;

    /// Writes a single 5 bit value of the data part
    fn write_u5(&mut self, data: u5) -> fmt::Result {
        self.polymod_step(data);
        self.formatter.write_char(data.to_char())
    }
}

impl<'a> Drop for Bech32Writer<'a> {
    fn drop(&mut self) {
        self.write_checksum()
            .expect("Unhandled error writing the checksum on drop.")
    }
}

/// Parse/convert base32 slice to `Self`. It is the reciprocal of
/// `ToBase32`.
pub trait FromBase32: Sized {
    /// The associated error which can be returned from parsing (e.g. because of bad padding).
    type Err;

    /// Convert a base32 slice to `Self`.
    fn from_base32(b32: &[u5]) -> Result<Self, Self::Err>;
}

impl WriteBase32 for Vec<u5> {
    type Err = ();

    fn write(&mut self, data: &[u5]) -> Result<(), Self::Err> {
        self.extend_from_slice(data);
        Ok(())
    }

    fn write_u5(&mut self, data: u5) -> Result<(), Self::Err> {
        self.push(data);
        Ok(())
    }
}

impl FromBase32 for Vec<u8> {
    type Err = Error;

    /// Convert base32 to base256, removes null-padding if present, returns
    /// `Err(Error::InvalidPadding)` if padding bits are unequal `0`
    fn from_base32(b32: &[u5]) -> Result<Self, Self::Err> {
        convert_bits(b32, 5, 8, false)
    }
}

/// A trait for converting a value to a type `T` that represents a `u5` slice.
pub trait ToBase32 {
    /// Convert `Self` to base32 vector
    fn to_base32(&self) -> Vec<u5> {
        let mut vec = Vec::new();
        self.write_base32(&mut vec).unwrap();
        vec
    }

    /// Encode as base32 and write it to the supplied writer
    /// Implementations shouldn't allocate.
    fn write_base32<W: WriteBase32>(&self, writer: &mut W) -> Result<(), <W as WriteBase32>::Err>;
}

/// Interface to calculate the length of the base32 representation before actually serializing
pub trait Base32Len: ToBase32 {
    /// Calculate the base32 serialized length
    fn base32_len(&self) -> usize;
}

impl<T: AsRef<[u8]>> ToBase32 for T {
    fn write_base32<W: WriteBase32>(&self, writer: &mut W) -> Result<(), <W as WriteBase32>::Err> {
        // Amount of bits left over from last round, stored in buffer.
        let mut buffer_bits = 0u32;
        // Holds all unwritten bits left over from last round. The bits are stored beginning from
        // the most significant bit. E.g. if buffer_bits=3, then the byte with bits a, b and c will
        // look as follows: [a, b, c, 0, 0, 0, 0, 0]
        let mut buffer: u8 = 0;

        for &b in self.as_ref() {
            // Write first u5 if we have to write two u5s this round. That only happens if the
            // buffer holds too many bits, so we don't have to combine buffer bits with new bits
            // from this rounds byte.
            if buffer_bits >= 5 {
                writer.write_u5(u5((buffer & 0b1111_1000) >> 3))?;
                buffer <<= 5;
                buffer_bits -= 5;
            }

            // Combine all bits from buffer with enough bits from this rounds byte so that they fill
            // a u5. Save reamining bits from byte to buffer.
            let from_buffer = buffer >> 3;
            let from_byte = b >> (3 + buffer_bits); // buffer_bits <= 4

            writer.write_u5(u5(from_buffer | from_byte))?;
            buffer = b << (5 - buffer_bits);
            buffer_bits += 3;
        }

        // There can be at most two u5s left in the buffer after processing all bytes, write them.
        if buffer_bits >= 5 {
            writer.write_u5(u5((buffer & 0b1111_1000) >> 3))?;
            buffer <<= 5;
            buffer_bits -= 5;
        }

        if buffer_bits != 0 {
            writer.write_u5(u5(buffer >> 3))?;
        }

        Ok(())
    }
}

impl<T: AsRef<[u8]>> Base32Len for T {
    fn base32_len(&self) -> usize {
        let bits = self.as_ref().len() * 8;
        if bits % 5 == 0 {
            bits / 5
        } else {
            bits / 5 + 1
        }
    }
}

/// A trait to convert between u8 arrays and u5 arrays without changing the content of the elements,
/// but checking that they are in range.
pub trait CheckBase32<T: AsRef<[u5]>> {
    /// Error type if conversion fails
    type Err;

    /// Check if all values are in range and return array-like struct of `u5` values
    fn check_base32(self) -> Result<T, Self::Err>;
}

impl<T: AsRef<[u8]>> CheckBase32<Vec<u5>> for T {
    type Err = Error;

    fn check_base32(self) -> Result<Vec<u5>, Self::Err> {
        self.as_ref()
            .iter()
            .map(|x| u5::try_from_u8(*x))
            .collect::<Result<Vec<u5>, Error>>()
    }
}

#[derive(Clone, Copy, PartialEq, Eq)]
enum Case {
    Upper,
    Lower,
    None,
}

/// Check if the HRP is valid. Returns the case of the HRP, if any.
///
/// # Errors
/// * **MixedCase**: If the HRP contains both uppercase and lowercase characters.
/// * **InvalidChar**: If the HRP contains any non-ASCII characters (outside 33..=126).
/// * **InvalidLength**: If the HRP is outside 1..83 characters long.
fn check_hrp(hrp: &str) -> Result<Case, Error> {
    if hrp.is_empty() || hrp.len() > 83 {
        return Err(Error::InvalidLength);
    }

    let mut has_lower: bool = false;
    let mut has_upper: bool = false;
    for b in hrp.bytes() {
        // Valid subset of ASCII
        if !(33..=126).contains(&b) {
            return Err(Error::InvalidChar(b as char));
        }

        if b.is_ascii_lowercase() {
            has_lower = true;
        } else if b.is_ascii_uppercase() {
            has_upper = true;
        };

        if has_lower && has_upper {
            return Err(Error::MixedCase);
        }
    }

    Ok(match (has_upper, has_lower) {
        (true, false) => Case::Upper,
        (false, true) => Case::Lower,
        (false, false) => Case::None,
        (true, true) => unreachable!(),
    })
}

/// Encode a bech32 payload to an [fmt::Write].
/// This method is intended for implementing traits from [std::fmt].
///
/// # Errors
/// * If [check_hrp] returns an error for the given HRP.
/// # Deviations from standard
/// * No length limits are enforced for the data part
pub fn encode_to_fmt<T: AsRef<[u5]>>(
    fmt: &mut dyn fmt::Write,
    hrp: &str,
    data: T,
    variant: Variant,
) -> Result<fmt::Result, Error> {
    let hrp_lower = match check_hrp(hrp)? {
        Case::Upper => Cow::Owned(hrp.to_lowercase()),
        Case::Lower | Case::None => Cow::Borrowed(hrp),
    };

    match Bech32Writer::new(&hrp_lower, variant, fmt) {
        Ok(mut writer) => {
            Ok(writer.write(data.as_ref()).and_then(|_| {
                // Finalize manually to avoid panic on drop if write fails
                writer.finalize()
            }))
        }
        Err(e) => Ok(Err(e)),
    }
}

/// Encode a bech32 payload without a checksum to an [fmt::Write].
/// This method is intended for implementing traits from [std::fmt].
///
/// # Errors
/// * If [check_hrp] returns an error for the given HRP.
/// # Deviations from standard
/// * No length limits are enforced for the data part
pub fn encode_without_checksum_to_fmt<T: AsRef<[u5]>>(
    fmt: &mut dyn fmt::Write,
    hrp: &str,
    data: T,
) -> Result<fmt::Result, Error> {
    let hrp = match check_hrp(hrp)? {
        Case::Upper => Cow::Owned(hrp.to_lowercase()),
        Case::Lower | Case::None => Cow::Borrowed(hrp),
    };

    if let Err(e) = fmt.write_str(&hrp) {
        return Ok(Err(e));
    }
    if let Err(e) = fmt.write_char(SEP) {
        return Ok(Err(e));
    }
    for b in data.as_ref() {
        if let Err(e) = fmt.write_char(b.to_char()) {
            return Ok(Err(e));
        }
    }
    Ok(Ok(()))
}

/// Used for encode/decode operations for the two variants of Bech32
#[derive(Copy, Clone, PartialEq, Eq, PartialOrd, Ord, Hash, Debug)]
pub enum Variant {
    /// The original Bech32 described in [BIP-0173](https://github.com/bitcoin/bips/blob/master/bip-0173.mediawiki)
    Bech32,
    /// The improved Bech32m variant described in [BIP-0350](https://github.com/bitcoin/bips/blob/master/bip-0350.mediawiki)
    Bech32m,
}

const BECH32_CONST: u32 = 1;
const BECH32M_CONST: u32 = 0x2bc8_30a3;

impl Variant {
    // Produce the variant based on the remainder of the polymod operation
    fn from_remainder(c: u32) -> Option<Self> {
        match c {
            BECH32_CONST => Some(Variant::Bech32),
            BECH32M_CONST => Some(Variant::Bech32m),
            _ => None,
        }
    }

    fn constant(self) -> u32 {
        match self {
            Variant::Bech32 => BECH32_CONST,
            Variant::Bech32m => BECH32M_CONST,
        }
    }
}

/// Encode a bech32 payload to string.
///
/// # Errors
/// * If [check_hrp] returns an error for the given HRP.
/// # Deviations from standard
/// * No length limits are enforced for the data part
pub fn encode<T: AsRef<[u5]>>(hrp: &str, data: T, variant: Variant) -> Result<String, Error> {
    let mut buf = String::new();
    encode_to_fmt(&mut buf, hrp, data, variant)?.unwrap();
    Ok(buf)
}

/// Encode a bech32 payload to string without the checksum.
///
/// # Errors
/// * If [check_hrp] returns an error for the given HRP.
/// # Deviations from standard
/// * No length limits are enforced for the data part
pub fn encode_without_checksum<T: AsRef<[u5]>>(hrp: &str, data: T) -> Result<String, Error> {
    let mut buf = String::new();
    encode_without_checksum_to_fmt(&mut buf, hrp, data)?.unwrap();
    Ok(buf)
}

/// Decode a bech32 string into the raw HRP and the data bytes.
///
/// Returns the HRP in lowercase, the data with the checksum removed, and the encoding.
pub fn decode(s: &str) -> Result<(String, Vec<u5>, Variant), Error> {
    let (hrp_lower, mut data) = split_and_decode(s)?;
    if data.len() < CHECKSUM_LENGTH {
        return Err(Error::InvalidLength);
    }

    // Ensure checksum
    match verify_checksum(hrp_lower.as_bytes(), &data) {
        Some(variant) => {
            // Remove checksum from data payload
            data.truncate(data.len() - CHECKSUM_LENGTH);

            Ok((hrp_lower, data, variant))
        }
        None => Err(Error::InvalidChecksum),
    }
}

/// Decode a bech32 string into the raw HRP and the data bytes, assuming no checksum.
///
/// Returns the HRP in lowercase and the data.
pub fn decode_without_checksum(s: &str) -> Result<(String, Vec<u5>), Error> {
    split_and_decode(s)
}

/// Decode a bech32 string into the raw HRP and the `u5` data.
fn split_and_decode(s: &str) -> Result<(String, Vec<u5>), Error> {
    // Split at separator and check for two pieces
    let (raw_hrp, raw_data) = match s.rfind(SEP) {
        None => return Err(Error::MissingSeparator),
        Some(sep) => {
            let (hrp, data) = s.split_at(sep);
            (hrp, &data[1..])
        }
    };

    let mut case = check_hrp(raw_hrp)?;
    let hrp_lower = match case {
        Case::Upper => raw_hrp.to_lowercase(),
        // already lowercase
        Case::Lower | Case::None => String::from(raw_hrp),
    };

    // Check data payload
    let data = raw_data
        .chars()
        .map(|c| {
            // Only check if c is in the ASCII range, all invalid ASCII
            // characters have the value -1 in CHARSET_REV (which covers
            // the whole ASCII range) and will be filtered out later.
            if !c.is_ascii() {
                return Err(Error::InvalidChar(c));
            }

            if c.is_lowercase() {
                match case {
                    Case::Upper => return Err(Error::MixedCase),
                    Case::None => case = Case::Lower,
                    Case::Lower => {}
                }
            } else if c.is_uppercase() {
                match case {
                    Case::Lower => return Err(Error::MixedCase),
                    Case::None => case = Case::Upper,
                    Case::Upper => {}
                }
            }

            // c should be <128 since it is in the ASCII range, CHARSET_REV.len() == 128
            let num_value = CHARSET_REV[c as usize];

            if !(0..=31).contains(&num_value) {
                return Err(Error::InvalidChar(c));
            }

            Ok(u5::try_from_u8(num_value as u8).expect("range checked above, num_value <= 31"))
        })
        .collect::<Result<Vec<u5>, Error>>()?;

    Ok((hrp_lower, data))
}

fn verify_checksum(hrp: &[u8], data: &[u5]) -> Option<Variant> {
    let mut exp = hrp_expand(hrp);
    exp.extend_from_slice(data);
    Variant::from_remainder(polymod(&exp))
}

fn hrp_expand(hrp: &[u8]) -> Vec<u5> {
    let mut v: Vec<u5> = Vec::new();
    for b in hrp {
        v.push(u5::try_from_u8(*b >> 5).expect("can't be out of range, max. 7"));
    }
    v.push(u5::try_from_u8(0).unwrap());
    for b in hrp {
        v.push(u5::try_from_u8(*b & 0x1f).expect("can't be out of range, max. 31"));
    }
    v
}

fn polymod(values: &[u5]) -> u32 {
    let mut chk: u32 = 1;
    let mut b: u8;
    for v in values {
        b = (chk >> 25) as u8;
        chk = (chk & 0x01ff_ffff) << 5 ^ (u32::from(*v.as_ref()));

        for (i, item) in GEN.iter().enumerate() {
            if (b >> i) & 1 == 1 {
                chk ^= item;
            }
        }
    }
    chk
}

/// Human-readable part and data part separator
const SEP: char = '1';

/// Encoding character set. Maps data value -> char
const CHARSET: [char; 32] = [
    'q', 'p', 'z', 'r', 'y', '9', 'x', '8', //  +0
    'g', 'f', '2', 't', 'v', 'd', 'w', '0', //  +8
    's', '3', 'j', 'n', '5', '4', 'k', 'h', // +16
    'c', 'e', '6', 'm', 'u', 'a', '7', 'l', // +24
];

/// Reverse character set. Maps ASCII byte -> CHARSET index on [0,31]
const CHARSET_REV: [i8; 128] = [
    -1, -1, -1, -1, -1, -1, -1, -1, -1, -1, -1, -1, -1, -1, -1, -1, -1, -1, -1, -1, -1, -1, -1, -1,
    -1, -1, -1, -1, -1, -1, -1, -1, -1, -1, -1, -1, -1, -1, -1, -1, -1, -1, -1, -1, -1, -1, -1, -1,
    15, -1, 10, 17, 21, 20, 26, 30, 7, 5, -1, -1, -1, -1, -1, -1, -1, 29, -1, 24, 13, 25, 9, 8, 23,
    -1, 18, 22, 31, 27, 19, -1, 1, 0, 3, 16, 11, 28, 12, 14, 6, 4, 2, -1, -1, -1, -1, -1, -1, 29,
    -1, 24, 13, 25, 9, 8, 23, -1, 18, 22, 31, 27, 19, -1, 1, 0, 3, 16, 11, 28, 12, 14, 6, 4, 2, -1,
    -1, -1, -1, -1,
];

/// Generator coefficients
const GEN: [u32; 5] = [
    0x3b6a_57b2,
    0x2650_8e6d,
    0x1ea1_19fa,
    0x3d42_33dd,
    0x2a14_62b3,
];

/// Error types for Bech32 encoding / decoding
#[derive(Copy, Clone, PartialEq, Eq, PartialOrd, Ord, Hash, Debug)]
pub enum Error {
    /// String does not contain the separator character
    MissingSeparator,
    /// The checksum does not match the rest of the data
    InvalidChecksum,
    /// The data or human-readable part is too long or too short
    InvalidLength,
    /// Some part of the string contains an invalid character
    InvalidChar(char),
    /// Some part of the data has an invalid value
    InvalidData(u8),
    /// The bit conversion failed due to a padding issue
    InvalidPadding,
    /// The whole string must be of one case
    MixedCase,
}

impl fmt::Display for Error {
    fn fmt(&self, f: &mut fmt::Formatter) -> fmt::Result {
        match *self {
            Error::MissingSeparator => write!(f, "missing human-readable separator, \"{}\"", SEP),
            Error::InvalidChecksum => write!(f, "invalid checksum"),
            Error::InvalidLength => write!(f, "invalid length"),
            Error::InvalidChar(n) => write!(f, "invalid character (code={})", n),
            Error::InvalidData(n) => write!(f, "invalid data point ({})", n),
            Error::InvalidPadding => write!(f, "invalid padding"),
            Error::MixedCase => write!(f, "mixed-case strings not allowed"),
        }
    }
}

#[cfg(any(feature = "std", test))]
impl std::error::Error for Error {
    fn description(&self) -> &str {
        match *self {
            Error::MissingSeparator => "missing human-readable separator",
            Error::InvalidChecksum => "invalid checksum",
            Error::InvalidLength => "invalid length",
            Error::InvalidChar(_) => "invalid character",
            Error::InvalidData(_) => "invalid data point",
            Error::InvalidPadding => "invalid padding",
            Error::MixedCase => "mixed-case strings not allowed",
        }
    }
}

/// Convert between bit sizes
///
/// # Errors
/// * `Error::InvalidData` if any element of `data` is out of range
/// * `Error::InvalidPadding` if `pad == false` and the padding bits are not `0`
///
/// # Panics
/// Function will panic if attempting to convert `from` or `to` a bit size that
/// is 0 or larger than 8 bits.
///
/// # Examples
///
/// ```rust
/// use stacks_common::deps_common::bech32::convert_bits;
/// let base5 = convert_bits(&[0xff], 8, 5, true);
/// assert_eq!(base5.unwrap(), vec![0x1f, 0x1c]);
/// ```
pub fn convert_bits<T>(data: &[T], from: u32, to: u32, pad: bool) -> Result<Vec<u8>, Error>
where
    T: Into<u8> + Copy,
{
    if from > 8 || to > 8 || from == 0 || to == 0 {
        panic!("convert_bits `from` and `to` parameters 0 or greater than 8");
    }
    let mut acc: u32 = 0;
    let mut bits: u32 = 0;
    let mut ret: Vec<u8> = Vec::new();
    let maxv: u32 = (1 << to) - 1;
    for value in data {
        let v: u32 = u32::from(Into::<u8>::into(*value));
        if (v >> from) != 0 {
            // Input value exceeds `from` bit size
            return Err(Error::InvalidData(v as u8));
        }
        acc = (acc << from) | v;
        bits += from;
        while bits >= to {
            bits -= to;
            ret.push(((acc >> bits) & maxv) as u8);
        }
    }
    if pad {
        if bits > 0 {
            ret.push(((acc << (to - bits)) & maxv) as u8);
        }
    } else if bits >= from || ((acc << (to - bits)) & maxv) != 0 {
        return Err(Error::InvalidPadding);
    }
    Ok(ret)
}

#[cfg(test)]
mod tests {
    use super::*;

    #[test]
    fn getters() {
        let decoded = decode("BC1SW50QA3JX3S").unwrap();
        let data = [16, 14, 20, 15, 0].check_base32().unwrap();
        assert_eq!(&decoded.0, "bc");
        assert_eq!(decoded.1, data.as_slice());
    }

    #[test]
    fn valid_checksum() {
        let strings: Vec<&str> = vec!(
            // Bech32
            "A12UEL5L",
            "an83characterlonghumanreadablepartthatcontainsthenumber1andtheexcludedcharactersbio1tt5tgs",
            "abcdef1qpzry9x8gf2tvdw0s3jn54khce6mua7lmqqqxw",
            "11qqqqqqqqqqqqqqqqqqqqqqqqqqqqqqqqqqqqqqqqqqqqqqqqqqqqqqqqqqqqqqqqqqqqqqqqqqqqqqqqqqc8247j",
            "split1checkupstagehandshakeupstreamerranterredcaperred2y9e3w",
            // Bech32m
            "A1LQFN3A",
            "a1lqfn3a",
            "an83characterlonghumanreadablepartthatcontainsthetheexcludedcharactersbioandnumber11sg7hg6",
            "abcdef1l7aum6echk45nj3s0wdvt2fg8x9yrzpqzd3ryx",
            "11llllllllllllllllllllllllllllllllllllllllllllllllllllllllllllllllllllllllllllllllllludsr8",
            "split1checkupstagehandshakeupstreamerranterredcaperredlc445v",
            "?1v759aa",
        );
        for s in strings {
            match decode(s) {
                Ok((hrp, payload, variant)) => {
                    let encoded = encode(&hrp, payload, variant).unwrap();
                    assert_eq!(s.to_lowercase(), encoded.to_lowercase());
                }
                Err(e) => panic!("Did not decode: {:?} Reason: {:?}", s, e),
            }
        }
    }

    #[test]
    fn invalid_strings() {
        let pairs: Vec<(&str, Error)> = vec!(
            (" 1nwldj5",
                Error::InvalidChar(' ')),
            ("abc1\u{2192}axkwrx",
                Error::InvalidChar('\u{2192}')),
            ("an84characterslonghumanreadablepartthatcontainsthenumber1andtheexcludedcharactersbio1569pvx",
                Error::InvalidLength),
            ("pzry9x0s0muk",
                Error::MissingSeparator),
            ("1pzry9x0s0muk",
                Error::InvalidLength),
            ("x1b4n0q5v",
                Error::InvalidChar('b')),
            ("ABC1DEFGOH",
                Error::InvalidChar('O')),
            ("li1dgmt3",
                Error::InvalidLength),
            ("de1lg7wt\u{ff}",
                Error::InvalidChar('\u{ff}')),
            ("\u{20}1xj0phk",
                Error::InvalidChar('\u{20}')),
            ("\u{7F}1g6xzxy",
                Error::InvalidChar('\u{7F}')),
            ("an84characterslonghumanreadablepartthatcontainsthetheexcludedcharactersbioandnumber11d6pts4",
                Error::InvalidLength),
            ("qyrz8wqd2c9m",
                Error::MissingSeparator),
            ("1qyrz8wqd2c9m",
                Error::InvalidLength),
            ("y1b0jsk6g",
                Error::InvalidChar('b')),
            ("lt1igcx5c0",
                Error::InvalidChar('i')),
            ("in1muywd",
                Error::InvalidLength),
            ("mm1crxm3i",
                Error::InvalidChar('i')),
            ("au1s5cgom",
                Error::InvalidChar('o')),
            ("M1VUXWEZ",
                Error::InvalidChecksum),
            ("16plkw9",
                Error::InvalidLength),
            ("1p2gdwpf",
                Error::InvalidLength),
            ("bc1p2",
                Error::InvalidLength),
        );
        for p in pairs {
            let (s, expected_error) = p;
            match decode(s) {
                Ok(_) => panic!("Should be invalid: {:?}", s),
                Err(e) => assert_eq!(e, expected_error, "testing input '{}'", s),
            }
        }
    }

    #[test]
    #[allow(clippy::type_complexity)]
    fn valid_conversion() {
        // Set of [data, from_bits, to_bits, pad, result]
        let tests: Vec<(Vec<u8>, u32, u32, bool, Vec<u8>)> = vec![
            (vec![0x01], 1, 1, true, vec![0x01]),
            (vec![0x01, 0x01], 1, 1, true, vec![0x01, 0x01]),
            (vec![0x01], 8, 8, true, vec![0x01]),
            (vec![0x01], 8, 4, true, vec![0x00, 0x01]),
            (vec![0x01], 8, 2, true, vec![0x00, 0x00, 0x00, 0x01]),
            (
                vec![0x01],
                8,
                1,
                true,
                vec![0x00, 0x00, 0x00, 0x00, 0x00, 0x00, 0x00, 0x01],
            ),
            (vec![0xff], 8, 5, true, vec![0x1f, 0x1c]),
            (vec![0x1f, 0x1c], 5, 8, false, vec![0xff]),
        ];
        for t in tests {
            let (data, from_bits, to_bits, pad, expected_result) = t;
            let result = convert_bits(&data, from_bits, to_bits, pad);
            assert!(result.is_ok());
            assert_eq!(result.unwrap(), expected_result);
        }
    }

    #[test]
    fn invalid_conversion() {
        // Set of [data, from_bits, to_bits, pad, expected error]
        let tests: Vec<(Vec<u8>, u32, u32, bool, Error)> = vec![
            (vec![0xff], 8, 5, false, Error::InvalidPadding),
            (vec![0x02], 1, 1, true, Error::InvalidData(0x02)),
        ];
        for t in tests {
            let (data, from_bits, to_bits, pad, expected_error) = t;
            let result = convert_bits(&data, from_bits, to_bits, pad);
            assert!(result.is_err());
            assert_eq!(result.unwrap_err(), expected_error);
        }
    }

    #[test]
    fn convert_bits_invalid_bit_size() {
        use std::panic::{catch_unwind, set_hook, take_hook};

        let invalid = &[(0, 8), (5, 0), (9, 5), (8, 10), (0, 16)];

        for &(from, to) in invalid {
            set_hook(Box::new(|_| {}));
            let result = catch_unwind(|| {
                let _ = convert_bits(&[0], from, to, true);
            });
            let _ = take_hook();
            assert!(result.is_err());
        }
    }

    #[test]
    fn check_base32() {
        assert!([0u8, 1, 2, 30, 31].check_base32().is_ok());
        assert!([0u8, 1, 2, 30, 31, 32].check_base32().is_err());
        assert!([0u8, 1, 2, 30, 31, 255].check_base32().is_err());

        assert!([1u8, 2, 3, 4].check_base32().is_ok());
        assert_eq!(
            [30u8, 31, 35, 20].check_base32(),
            Err(Error::InvalidData(35))
        );
    }

    #[test]
    fn test_encode() {
        assert_eq!(
            encode(
                "",
                vec![1u8, 2, 3, 4].check_base32().unwrap(),
                Variant::Bech32
            ),
            Err(Error::InvalidLength)
        );
    }

    #[test]
    fn from_base32() {
        assert_eq!(
            Vec::from_base32(&[0x1f, 0x1c].check_base32().unwrap()),
            Ok(vec![0xff])
        );
        assert_eq!(
            Vec::from_base32(&[0x1f, 0x1f].check_base32().unwrap()),
            Err(Error::InvalidPadding)
        );
    }

    #[test]
    fn to_base32() {
        assert_eq!([0xffu8].to_base32(), [0x1f, 0x1c].check_base32().unwrap());
    }

    #[test]
    fn reverse_charset() {
        fn get_char_value(c: char) -> i8 {
            let charset = "qpzry9x8gf2tvdw0s3jn54khce6mua7l";
            match charset.find(c.to_ascii_lowercase()) {
                Some(x) => x as i8,
                None => -1,
            }
        }

        let expected_rev_charset = (0u8..128)
            .map(|i| get_char_value(i as char))
            .collect::<Vec<_>>();

        assert_eq!(&(CHARSET_REV[..]), expected_rev_charset.as_slice());
    }

    #[test]
    fn write_with_checksum() {
        let hrp = "lnbc";
        let data = "Hello World!".as_bytes().to_base32();

        let mut written_str = String::new();
        {
            let mut writer = Bech32Writer::new(hrp, Variant::Bech32, &mut written_str).unwrap();
            writer.write(&data).unwrap();
            writer.finalize().unwrap();
        }

        let encoded_str = encode(hrp, data, Variant::Bech32).unwrap();

        assert_eq!(encoded_str, written_str);
    }

    #[test]
    fn write_without_checksum() {
        let hrp = "lnbc";
        let data = "Hello World!".as_bytes().to_base32();

        let mut written_str = String::new();
        {
            let mut writer = Bech32Writer::new(hrp, Variant::Bech32, &mut written_str).unwrap();
            writer.write(&data).unwrap();
        }

        let encoded_str = encode_without_checksum(hrp, data).unwrap();

        assert_eq!(
            encoded_str,
            written_str[..written_str.len() - CHECKSUM_LENGTH]
        );
    }

    #[test]
    fn write_with_checksum_on_drop() {
        let hrp = "lntb";
        let data = "Hello World!".as_bytes().to_base32();

        let mut written_str = String::new();
        {
            let mut writer = Bech32Writer::new(hrp, Variant::Bech32, &mut written_str).unwrap();
            writer.write(&data).unwrap();
        }

        let encoded_str = encode(hrp, data, Variant::Bech32).unwrap();

        assert_eq!(encoded_str, written_str);
    }

    #[test]
    fn roundtrip_without_checksum() {
        let hrp = "lnbc";
        let data = "Hello World!".as_bytes().to_base32();

        let encoded = encode_without_checksum(hrp, data.clone()).expect("failed to encode");
        let (decoded_hrp, decoded_data) =
            decode_without_checksum(&encoded).expect("failed to decode");

        assert_eq!(decoded_hrp, hrp);
        assert_eq!(decoded_data, data);
    }

    #[test]
    fn test_hrp_case() {
        // Tests for issue with HRP case checking being ignored for encoding
        let encoded_str = encode("HRP", [0x00, 0x00].to_base32(), Variant::Bech32).unwrap();

        assert_eq!(encoded_str, "hrp1qqqq40atq3");
    }
}<|MERGE_RESOLUTION|>--- conflicted
+++ resolved
@@ -59,12 +59,9 @@
 #[cfg(all(not(feature = "std"), not(test)))]
 extern crate alloc;
 
-<<<<<<< HEAD
-=======
 #[cfg(any(test, feature = "std"))]
 extern crate core;
 
->>>>>>> 2e7418f0
 #[cfg(all(not(feature = "std"), not(test)))]
 use alloc::borrow::Cow;
 #[cfg(all(not(feature = "std"), not(test)))]
